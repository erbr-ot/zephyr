--- conflicted
+++ resolved
@@ -922,21 +922,13 @@
 	  intervals down to a proprietary minimum value.
 
 config BT_CTLR_USER_CPR_ANCHOR_POINT_MOVE
-<<<<<<< HEAD
-	bool "Enable proprietary handling of anchor point movement"
-=======
 	bool "Proprietary handling of anchor point movement"
->>>>>>> 67e8d032
 	depends on BT_CTLR_USER_EXT && BT_CTLR_CONN_PARAM_REQ && BT_PERIPHERAL
 	help
 	  When enabled, defer accept/reject of Connection Parameter Request with only
 	  anchor point movement to proprietary logic.
-<<<<<<< HEAD
-	  Only applicable to peripheral.
-=======
 	  Only applicable for peripheral.
 
->>>>>>> 67e8d032
 endmenu
 
 comment "BLE Controller debug configuration"
