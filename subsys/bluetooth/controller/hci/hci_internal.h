--- conflicted
+++ resolved
@@ -42,12 +42,6 @@
 void hci_num_cmplt_encode(struct net_buf *buf, uint16_t handle, uint8_t num);
 int hci_acl_handle(struct net_buf *acl, struct net_buf **evt);
 void hci_acl_encode(struct node_rx_pdu *node_rx, struct net_buf *buf);
-<<<<<<< HEAD
-=======
-void hci_num_cmplt_encode(struct net_buf *buf, uint16_t handle, uint8_t num);
-#endif
-#if defined(CONFIG_BT_CTLR_ISO)
->>>>>>> 410fdc93
 int hci_iso_handle(struct net_buf *acl, struct net_buf **evt);
 void hci_iso_encode(struct net_buf *buf, uint16_t handle, uint8_t flags);
 int hci_vendor_cmd_handle(uint16_t ocf, struct net_buf *cmd,
