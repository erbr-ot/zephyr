/*
 * Copyright (c) 2016-2018 Nordic Semiconductor ASA
 * Copyright (c) 2016 Vinayak Kariappa Chettimada
 *
 * SPDX-License-Identifier: Apache-2.0
 */

#include <stddef.h>
#include <string.h>

#include <version.h>
#include <errno.h>

#include <zephyr/sys/util.h>
#include <zephyr/sys/byteorder.h>
#include <zephyr/sys/atomic.h>

#include <zephyr/drivers/bluetooth/hci_driver.h>

#include <zephyr/bluetooth/hci.h>
#include <zephyr/bluetooth/hci_vs.h>
#include <zephyr/bluetooth/buf.h>
#include <zephyr/bluetooth/bluetooth.h>

#include "../host/hci_ecc.h"

#include "util/util.h"
#include "util/memq.h"
#include "util/mem.h"
#include "util/dbuf.h"

#include "hal/ecb.h"
#include "hal/ccm.h"
#include "hal/ticker.h"

#include "ticker/ticker.h"

#include "ll_sw/pdu.h"

#include "ll_sw/lll.h"
#include "lll/lll_adv_types.h"
#include "ll_sw/lll_adv.h"
#include "lll/lll_adv_pdu.h"
#include "ll_sw/lll_scan.h"
#include "lll/lll_df_types.h"
#include "ll_sw/lll_sync.h"
#include "ll_sw/lll_sync_iso.h"
#include "ll_sw/lll_conn.h"
#include "ll_sw/lll_conn_iso.h"
#include "ll_sw/lll_iso_tx.h"

#include "ll_sw/isoal.h"

#if !defined(CONFIG_BT_LL_SW_LLCP_LEGACY)
#include "ull_tx_queue.h"
#endif

#include "ll_sw/ull_adv_types.h"
#include "ll_sw/ull_scan_types.h"
#include "ll_sw/ull_sync_types.h"
#include "ll_sw/ull_conn_types.h"
#include "ll_sw/ull_iso_types.h"
#include "ll_sw/ull_conn_iso_types.h"
#include "ll_sw/ull_conn_iso_internal.h"
#include "ll_sw/ull_df_types.h"

#include "ll_sw/ull_adv_internal.h"
#include "ll_sw/ull_sync_internal.h"
#include "ll_sw/ull_conn_internal.h"
#include "ll_sw/ull_sync_iso_internal.h"
#include "ll_sw/ull_df_internal.h"

#include "ll.h"
#include "ll_feat.h"
#include "ll_settings.h"

#include "hci_internal.h"
#include "hci_vendor.h"

#if defined(CONFIG_BT_HCI_MESH_EXT)
#include "ll_sw/ll_mesh.h"
#endif /* CONFIG_BT_HCI_MESH_EXT */

#if defined(CONFIG_BT_CTLR_DTM_HCI)
#include "ll_sw/ll_test.h"
#endif /* CONFIG_BT_CTLR_DTM_HCI */

#if defined(CONFIG_BT_CTLR_USER_EXT)
#include "hci_user_ext.h"
#endif /* CONFIG_BT_CTLR_USER_EXT */

#define BT_DBG_ENABLED IS_ENABLED(CONFIG_BT_DEBUG_HCI_DRIVER)
#define LOG_MODULE_NAME bt_ctlr_hci
#include "common/log.h"
#include "hal/debug.h"

/* opcode of the HCI command currently being processed. The opcode is stored
 * by hci_cmd_handle() and then used during the creation of cmd complete and
 * cmd status events to avoid passing it up the call chain.
 */
static uint16_t _opcode;

#if CONFIG_BT_CTLR_DUP_FILTER_LEN > 0
/* NOTE: Duplicate filter uses two LS bits value of standard advertising modes:
 *       0 - Non-Connectable Non-Scannable advertising report
 *       1 - Connectable Non-Scannable advertising report
 *       2 - Non-Connectable Scannable advertisig report
 *       3 - Connectable Scannable advertising report
 *
 *       FIXME: Duplicate filtering of Connectable Directed low and high duty
 *              cycle. If advertiser changes between Connectable Non-Scannable,
 *              Connectable Directed low, and high duty cycle without changing
 *              SID and DID, then such reports will be filtered out by the
 *              implementation. Needs enhancement to current implementation.
 *
 *       Define a custom duplicate filter mode for periodic advertising:
 *       4 - Periodic Advertising report
 */

#if defined(CONFIG_BT_CTLR_SYNC_PERIODIC_ADI_SUPPORT)
#define DUP_EXT_ADV_MODE_MAX      5
#define DUP_EXT_ADV_MODE_PERIODIC BIT(2)
#else /* !CONFIG_BT_CTLR_SYNC_PERIODIC_ADI_SUPPORT */
#define DUP_EXT_ADV_MODE_MAX      4
#endif /* CONFIG_BT_CTLR_SYNC_PERIODIC_ADI_SUPPORT */

#define DUP_EXT_ADV_MODE_COUNT    4

/* Duplicate filter entries, one per Bluetooth address */
static struct dup_entry {
	bt_addr_le_t addr;

	/* Mask to accumulate advertising PDU type as bitmask */
	uint8_t      mask;

#if defined(CONFIG_BT_CTLR_ADV_EXT)
	struct dup_ext_adv_mode {
		uint16_t set_count:5;
		uint16_t set_curr:5;
		struct dup_ext_adv_set {
			uint8_t data_cmplt:1;
			struct pdu_adv_adi adi;
		} set[CONFIG_BT_CTLR_DUP_FILTER_ADV_SET_MAX];
	} adv_mode[DUP_EXT_ADV_MODE_MAX];
#endif
} dup_filter[CONFIG_BT_CTLR_DUP_FILTER_LEN];

/* Duplicate filtering is disabled if count value is set to negative integer */
#define DUP_FILTER_DISABLED (-1)

/* Duplicate filtering array entry count, filtering disabled if negative */
static int32_t dup_count;
/* Duplicate filtering current free entry, overwrites entries after rollover */
static uint32_t dup_curr;

#if defined(CONFIG_BT_CTLR_SYNC_PERIODIC_ADI_SUPPORT)
/* Helper function to reset non-periodic advertising entries in filter table */
static void dup_ext_adv_reset(void);
/* Flag for advertising reports be filtered for duplicates. */
static bool dup_scan;
#else /* !CONFIG_BT_CTLR_SYNC_PERIODIC_ADI_SUPPORT */
/* Set constant true so that (dup_count >= 0) decides if advertising duplicate
 * filter is enabled when Periodic Advertising ADI support is disabled.
 */
static const bool dup_scan = true;
#endif /* !CONFIG_BT_CTLR_SYNC_PERIODIC_ADI_SUPPORT */
#endif /* CONFIG_BT_CTLR_DUP_FILTER_LEN > 0 */

#if defined(CONFIG_BT_HCI_MESH_EXT)
struct scan_filter {
	uint8_t count;
	uint8_t lengths[CONFIG_BT_CTLR_MESH_SF_PATTERNS];
	uint8_t patterns[CONFIG_BT_CTLR_MESH_SF_PATTERNS]
		     [BT_HCI_MESH_PATTERN_LEN_MAX];
};

static struct scan_filter scan_filters[CONFIG_BT_CTLR_MESH_SCAN_FILTERS];
static uint8_t sf_curr;
#endif

#if defined(CONFIG_BT_HCI_ACL_FLOW_CONTROL)
int32_t    hci_hbuf_total;
uint32_t    hci_hbuf_sent;
uint32_t    hci_hbuf_acked;
uint16_t    hci_hbuf_pend[CONFIG_BT_MAX_CONN];
atomic_t hci_state_mask;
static struct k_poll_signal *hbuf_signal;
#endif

#if defined(CONFIG_BT_HCI_RESET_SIGNAL)
static struct k_poll_signal *reset_signal;
static struct k_sem *process_sem;
#endif

#if defined(CONFIG_BT_CONN)
static uint32_t conn_count;
#endif

#if defined(CONFIG_BT_CTLR_CENTRAL_ISO)
static uint32_t cis_pending_count;
#endif

/* In HCI event PHY indices start at 1 compare to 0 indexed in aux_ptr field in
 * the Common Extended Payload Format in the PDUs.
 */
#define HCI_AUX_PHY_TO_HCI_PHY(aux_phy) ((aux_phy) + 1)

#define DEFAULT_EVENT_MASK           0x1fffffffffff
#define DEFAULT_EVENT_MASK_PAGE_2    0x0
#define DEFAULT_LE_EVENT_MASK 0x1f

static uint64_t event_mask = DEFAULT_EVENT_MASK;
static uint64_t event_mask_page_2 = DEFAULT_EVENT_MASK_PAGE_2;
static uint64_t le_event_mask = DEFAULT_LE_EVENT_MASK;

static struct net_buf *cmd_complete_status(uint8_t status);

#if defined(CONFIG_BT_CTLR_ADV_EXT)
#define BUF_GET_TIMEOUT K_SECONDS(10)

#if defined(CONFIG_BT_HCI_RAW)
static uint8_t ll_adv_cmds;

__weak int ll_adv_cmds_set(uint8_t adv_cmds)
{
	if (!ll_adv_cmds) {
		ll_adv_cmds = adv_cmds;
	}

	if (ll_adv_cmds != adv_cmds) {
		return -EINVAL;
	}

	return 0;
}

__weak int ll_adv_cmds_is_ext(void)
{
	return ll_adv_cmds == LL_ADV_CMDS_EXT;
}

#else /* !CONFIG_BT_HCI_RAW */
__weak int ll_adv_cmds_is_ext(void)
{
	return 1;
}
#endif /* !CONFIG_BT_HCI_RAW */

static int adv_cmds_legacy_check(struct net_buf **cc_evt)
{
	int err;

#if defined(CONFIG_BT_HCI_RAW)
	err = ll_adv_cmds_set(LL_ADV_CMDS_LEGACY);
	if (err && cc_evt) {
		*cc_evt = cmd_complete_status(BT_HCI_ERR_CMD_DISALLOWED);
	}
#else
	if (cc_evt) {
		*cc_evt = cmd_complete_status(BT_HCI_ERR_CMD_DISALLOWED);
	}

	err = -EINVAL;
#endif /* CONFIG_BT_HCI_RAW */

	return err;
}

static int adv_cmds_ext_check(struct net_buf **cc_evt)
{
	int err;

#if defined(CONFIG_BT_HCI_RAW)
	err = ll_adv_cmds_set(LL_ADV_CMDS_EXT);
	if (err && cc_evt) {
		*cc_evt = cmd_complete_status(BT_HCI_ERR_CMD_DISALLOWED);
	}
#else
	err = 0;
#endif /* CONFIG_BT_HCI_RAW */

	return err;
}
#else
static inline int adv_cmds_legacy_check(struct net_buf **cc_evt)
{
	return 0;
}
#endif /* CONFIG_BT_CTLR_ADV_EXT */

#if defined(CONFIG_BT_CONN)
static void le_conn_complete(struct pdu_data *pdu_data, uint16_t handle,
			     struct net_buf *buf);
#endif /* CONFIG_BT_CONN */

static void hci_evt_create(struct net_buf *buf, uint8_t evt, uint8_t len)
{
	struct bt_hci_evt_hdr *hdr;

	hdr = net_buf_add(buf, sizeof(*hdr));
	hdr->evt = evt;
	hdr->len = len;
}

void *hci_cmd_complete(struct net_buf **buf, uint8_t plen)
{
	*buf = bt_hci_cmd_complete_create(_opcode, plen);

	return net_buf_add(*buf, plen);
}

static struct net_buf *cmd_status(uint8_t status)
{
	return bt_hci_cmd_status_create(_opcode, status);
}

static struct net_buf *cmd_complete_status(uint8_t status)
{
	struct net_buf *buf;
	struct bt_hci_evt_cc_status *ccst;

	buf = bt_hci_cmd_complete_create(_opcode, sizeof(*ccst));
	ccst = net_buf_add(buf, sizeof(*ccst));
	ccst->status = status;

	return buf;
}

static void *meta_evt(struct net_buf *buf, uint8_t subevt, uint8_t melen)
{
	struct bt_hci_evt_le_meta_event *me;

	hci_evt_create(buf, BT_HCI_EVT_LE_META_EVENT, sizeof(*me) + melen);
	me = net_buf_add(buf, sizeof(*me));
	me->subevent = subevt;

	return net_buf_add(buf, melen);
}

#if defined(CONFIG_BT_HCI_MESH_EXT)
static void *mesh_evt(struct net_buf *buf, uint8_t subevt, uint8_t melen)
{
	struct bt_hci_evt_mesh *me;

	hci_evt_create(buf, BT_HCI_EVT_VENDOR, sizeof(*me) + melen);
	me = net_buf_add(buf, sizeof(*me));
	me->prefix = BT_HCI_MESH_EVT_PREFIX;
	me->subevent = subevt;

	return net_buf_add(buf, melen);
}
#endif /* CONFIG_BT_HCI_MESH_EXT */

#if defined(CONFIG_BT_CONN)
static void disconnect(struct net_buf *buf, struct net_buf **evt)
{
	struct bt_hci_cp_disconnect *cmd = (void *)buf->data;
	uint16_t handle;
	uint8_t status;

	handle = sys_le16_to_cpu(cmd->handle);
	status = ll_terminate_ind_send(handle, cmd->reason);

	*evt = cmd_status(status);
}

static void read_remote_ver_info(struct net_buf *buf, struct net_buf **evt)
{
	struct bt_hci_cp_read_remote_version_info *cmd = (void *)buf->data;
	uint16_t handle;
	uint8_t status;

	handle = sys_le16_to_cpu(cmd->handle);
	status = ll_version_ind_send(handle);

	*evt = cmd_status(status);
}
#endif /* CONFIG_BT_CONN */

static int link_control_cmd_handle(uint16_t  ocf, struct net_buf *cmd,
				   struct net_buf **evt)
{
	switch (ocf) {
#if defined(CONFIG_BT_CONN)
	case BT_OCF(BT_HCI_OP_DISCONNECT):
		disconnect(cmd, evt);
		break;
	case BT_OCF(BT_HCI_OP_READ_REMOTE_VERSION_INFO):
		read_remote_ver_info(cmd, evt);
		break;
#endif /* CONFIG_BT_CONN */
	default:
		return -EINVAL;
	}

	return 0;
}

static void set_event_mask(struct net_buf *buf, struct net_buf **evt)
{
	struct bt_hci_cp_set_event_mask *cmd = (void *)buf->data;

	event_mask = sys_get_le64(cmd->events);

	*evt = cmd_complete_status(0x00);
}

static void set_event_mask_page_2(struct net_buf *buf, struct net_buf **evt)
{
	struct bt_hci_cp_set_event_mask_page_2 *cmd = (void *)buf->data;

	event_mask_page_2 = sys_get_le64(cmd->events_page_2);

	*evt = cmd_complete_status(0x00);
}

static void reset(struct net_buf *buf, struct net_buf **evt)
{
#if defined(CONFIG_BT_HCI_RESET_SIGNAL)
	k_sem_take(process_sem, K_FOREVER);
#endif

#if defined(CONFIG_BT_HCI_MESH_EXT)
	int i;

	for (i = 0; i < ARRAY_SIZE(scan_filters); i++) {
		scan_filters[i].count = 0U;
	}
	sf_curr = 0xFF;
#endif

#if CONFIG_BT_CTLR_DUP_FILTER_LEN > 0
	dup_count = DUP_FILTER_DISABLED;
#if defined(CONFIG_BT_CTLR_SYNC_PERIODIC_ADI_SUPPORT)
	dup_scan = false;
#endif /* CONFIG_BT_CTLR_SYNC_PERIODIC_ADI_SUPPORT */
#endif /* CONFIG_BT_CTLR_DUP_FILTER_LEN > 0 */

	/* reset event masks */
	event_mask = DEFAULT_EVENT_MASK;
	event_mask_page_2 = DEFAULT_EVENT_MASK_PAGE_2;
	le_event_mask = DEFAULT_LE_EVENT_MASK;

	if (buf) {
		ll_reset();
		*evt = cmd_complete_status(0x00);
	}

#if defined(CONFIG_BT_CONN)
	conn_count = 0U;
#endif

#if defined(CONFIG_BT_CTLR_CENTRAL_ISO)
	cis_pending_count = 0U;
#endif

#if defined(CONFIG_BT_HCI_ACL_FLOW_CONTROL)
	hci_hbuf_total = 0;
	hci_hbuf_sent = 0U;
	hci_hbuf_acked = 0U;
	(void)memset(hci_hbuf_pend, 0, sizeof(hci_hbuf_pend));
	if (buf) {
		atomic_set_bit(&hci_state_mask, HCI_STATE_BIT_RESET);
		k_poll_signal_raise(hbuf_signal, 0x0);
	}
#endif

#if defined(CONFIG_BT_HCI_RESET_SIGNAL)
	k_sem_give(process_sem);
	k_poll_signal_raise(reset_signal, 0x0);
#endif
}

#if defined(CONFIG_BT_HCI_ACL_FLOW_CONTROL)
static void set_ctl_to_host_flow(struct net_buf *buf, struct net_buf **evt)
{
	struct bt_hci_cp_set_ctl_to_host_flow *cmd = (void *)buf->data;
	uint8_t flow_enable = cmd->flow_enable;
	struct bt_hci_evt_cc_status *ccst;

	ccst = hci_cmd_complete(evt, sizeof(*ccst));

	/* require host buffer size before enabling flow control, and
	 * disallow if any connections are up
	 */
	if (!hci_hbuf_total || conn_count) {
		ccst->status = BT_HCI_ERR_CMD_DISALLOWED;
		return;
	} else {
		ccst->status = 0x00;
	}

	switch (flow_enable) {
	case BT_HCI_CTL_TO_HOST_FLOW_DISABLE:
		if (hci_hbuf_total < 0) {
			/* already disabled */
			return;
		}
		break;
	case BT_HCI_CTL_TO_HOST_FLOW_ENABLE:
		if (hci_hbuf_total > 0) {
			/* already enabled */
			return;
		}
		break;
	default:
		ccst->status = BT_HCI_ERR_INVALID_PARAM;
		return;
	}

	hci_hbuf_sent = 0U;
	hci_hbuf_acked = 0U;
	(void)memset(hci_hbuf_pend, 0, sizeof(hci_hbuf_pend));
	hci_hbuf_total = -hci_hbuf_total;
}

static void host_buffer_size(struct net_buf *buf, struct net_buf **evt)
{
	struct bt_hci_cp_host_buffer_size *cmd = (void *)buf->data;
	uint16_t acl_pkts = sys_le16_to_cpu(cmd->acl_pkts);
	uint16_t acl_mtu = sys_le16_to_cpu(cmd->acl_mtu);
	struct bt_hci_evt_cc_status *ccst;

	ccst = hci_cmd_complete(evt, sizeof(*ccst));

	if (hci_hbuf_total) {
		ccst->status = BT_HCI_ERR_CMD_DISALLOWED;
		return;
	}
	/* fragmentation from controller to host not supported, require
	 * ACL MTU to be at least the LL MTU
	 */
	if (acl_mtu < LL_LENGTH_OCTETS_RX_MAX) {
		ccst->status = BT_HCI_ERR_INVALID_PARAM;
		return;
	}

	BT_DBG("FC: host buf size: %d", acl_pkts);
	hci_hbuf_total = -acl_pkts;
}

static void host_num_completed_packets(struct net_buf *buf,
				       struct net_buf **evt)
{
	struct bt_hci_cp_host_num_completed_packets *cmd = (void *)buf->data;
	struct bt_hci_evt_cc_status *ccst;
	uint32_t count = 0U;

	/* special case, no event returned except for error conditions */
	if (hci_hbuf_total <= 0) {
		ccst = hci_cmd_complete(evt, sizeof(*ccst));
		ccst->status = BT_HCI_ERR_CMD_DISALLOWED;
		return;
	} else if (!conn_count) {
		ccst = hci_cmd_complete(evt, sizeof(*ccst));
		ccst->status = BT_HCI_ERR_INVALID_PARAM;
		return;
	}

	/* leave *evt == NULL so no event is generated */
	for (uint8_t i = 0; i < cmd->num_handles; i++) {
		uint16_t h = sys_le16_to_cpu(cmd->h[i].handle);
		uint16_t c = sys_le16_to_cpu(cmd->h[i].count);

		if ((h >= ARRAY_SIZE(hci_hbuf_pend)) ||
		    (c > hci_hbuf_pend[h])) {
			ccst = hci_cmd_complete(evt, sizeof(*ccst));
			ccst->status = BT_HCI_ERR_INVALID_PARAM;
			return;
		}

		hci_hbuf_pend[h] -= c;
		count += c;
	}

	BT_DBG("FC: acked: %d", count);
	hci_hbuf_acked += count;
	k_poll_signal_raise(hbuf_signal, 0x0);
}
#endif

#if defined(CONFIG_BT_CTLR_LE_PING)
static void read_auth_payload_timeout(struct net_buf *buf, struct net_buf **evt)
{
	struct bt_hci_cp_read_auth_payload_timeout *cmd = (void *)buf->data;
	struct bt_hci_rp_read_auth_payload_timeout *rp;
	uint16_t auth_payload_timeout;
	uint16_t handle;
	uint8_t status;

	handle = sys_le16_to_cpu(cmd->handle);

	status = ll_apto_get(handle, &auth_payload_timeout);

	rp = hci_cmd_complete(evt, sizeof(*rp));
	rp->status = status;
	rp->handle = sys_cpu_to_le16(handle);
	rp->auth_payload_timeout = sys_cpu_to_le16(auth_payload_timeout);
}

static void write_auth_payload_timeout(struct net_buf *buf,
				       struct net_buf **evt)
{
	struct bt_hci_cp_write_auth_payload_timeout *cmd = (void *)buf->data;
	struct bt_hci_rp_write_auth_payload_timeout *rp;
	uint16_t auth_payload_timeout;
	uint16_t handle;
	uint8_t status;

	handle = sys_le16_to_cpu(cmd->handle);
	auth_payload_timeout = sys_le16_to_cpu(cmd->auth_payload_timeout);

	status = ll_apto_set(handle, auth_payload_timeout);

	rp = hci_cmd_complete(evt, sizeof(*rp));
	rp->status = status;
	rp->handle = sys_cpu_to_le16(handle);
}
#endif /* CONFIG_BT_CTLR_LE_PING */

#if defined(CONFIG_BT_CTLR_HCI_CODEC_AND_DELAY_INFO)
static void configure_data_path(struct net_buf *buf,
				struct net_buf **evt)
{
	struct bt_hci_cp_configure_data_path *cmd = (void *)buf->data;
	struct bt_hci_rp_configure_data_path *rp;

	uint8_t *vs_config;
	uint8_t status;

	vs_config = &cmd->vs_config[0];

	status = ll_configure_data_path(cmd->data_path_dir,
					cmd->data_path_id,
					cmd->vs_config_len,
					vs_config);

	rp = hci_cmd_complete(evt, sizeof(*rp));
	rp->status = status;
}
#endif /* CONFIG_BT_CTLR_HCI_CODEC_AND_DELAY_INFO */
<<<<<<< HEAD

#if defined(CONFIG_BT_CTLR_CONN_ISO)
static void read_conn_accept_timeout(struct net_buf *buf, struct net_buf **evt)
{
	struct bt_hci_rp_read_conn_accept_timeout *rp;
	uint16_t timeout;

	ARG_UNUSED(buf);

	rp = hci_cmd_complete(evt, sizeof(*rp));

	rp->status = ll_conn_iso_accept_timeout_get(&timeout);
	rp->conn_accept_timeout = sys_cpu_to_le16(timeout);
}

static void write_conn_accept_timeout(struct net_buf *buf, struct net_buf **evt)
{
	struct bt_hci_cp_write_conn_accept_timeout *cmd = (void *)buf->data;
	struct bt_hci_rp_write_conn_accept_timeout *rp;
	uint16_t timeout;

	timeout = sys_le16_to_cpu(cmd->conn_accept_timeout);

	rp = hci_cmd_complete(evt, sizeof(*rp));

	rp->status = ll_conn_iso_accept_timeout_set(timeout);
}
#endif /* CONFIG_BT_CTLR_CONN_ISO */
=======
>>>>>>> 3f0e8dda

#if defined(CONFIG_BT_CONN)
static void read_tx_power_level(struct net_buf *buf, struct net_buf **evt)
{
	struct bt_hci_cp_read_tx_power_level *cmd = (void *)buf->data;
	struct bt_hci_rp_read_tx_power_level *rp;
	uint16_t handle;
	uint8_t status;
	uint8_t type;

	handle = sys_le16_to_cpu(cmd->handle);
	type = cmd->type;

	rp = hci_cmd_complete(evt, sizeof(*rp));

	status = ll_tx_pwr_lvl_get(BT_HCI_VS_LL_HANDLE_TYPE_CONN,
				   handle, type, &rp->tx_power_level);

	rp->status = status;
	rp->handle = sys_cpu_to_le16(handle);
}
#endif /* CONFIG_BT_CONN */

static int ctrl_bb_cmd_handle(uint16_t  ocf, struct net_buf *cmd,
			      struct net_buf **evt)
{
	switch (ocf) {
	case BT_OCF(BT_HCI_OP_SET_EVENT_MASK):
		set_event_mask(cmd, evt);
		break;

	case BT_OCF(BT_HCI_OP_RESET):
		reset(cmd, evt);
		break;

	case BT_OCF(BT_HCI_OP_SET_EVENT_MASK_PAGE_2):
		set_event_mask_page_2(cmd, evt);
		break;

#if defined(CONFIG_BT_CTLR_CONN_ISO)
	case BT_OCF(BT_HCI_OP_READ_CONN_ACCEPT_TIMEOUT):
		read_conn_accept_timeout(cmd, evt);
		break;

	case BT_OCF(BT_HCI_OP_WRITE_CONN_ACCEPT_TIMEOUT):
		write_conn_accept_timeout(cmd, evt);
		break;
#endif /* CONFIG_BT_CTLR_CONN_ISO */

#if defined(CONFIG_BT_CONN)
	case BT_OCF(BT_HCI_OP_READ_TX_POWER_LEVEL):
		read_tx_power_level(cmd, evt);
		break;
#endif /* CONFIG_BT_CONN */

#if defined(CONFIG_BT_HCI_ACL_FLOW_CONTROL)
	case BT_OCF(BT_HCI_OP_SET_CTL_TO_HOST_FLOW):
		set_ctl_to_host_flow(cmd, evt);
		break;

	case BT_OCF(BT_HCI_OP_HOST_BUFFER_SIZE):
		host_buffer_size(cmd, evt);
		break;

	case BT_OCF(BT_HCI_OP_HOST_NUM_COMPLETED_PACKETS):
		host_num_completed_packets(cmd, evt);
		break;
#endif

#if defined(CONFIG_BT_CTLR_LE_PING)
	case BT_OCF(BT_HCI_OP_READ_AUTH_PAYLOAD_TIMEOUT):
		read_auth_payload_timeout(cmd, evt);
		break;

	case BT_OCF(BT_HCI_OP_WRITE_AUTH_PAYLOAD_TIMEOUT):
		write_auth_payload_timeout(cmd, evt);
		break;
#endif /* CONFIG_BT_CTLR_LE_PING */

#if defined(CONFIG_BT_CTLR_HCI_CODEC_AND_DELAY_INFO)
	case BT_OCF(BT_HCI_OP_CONFIGURE_DATA_PATH):
		configure_data_path(cmd, evt);
		break;
#endif /* CONFIG_BT_CTLR_HCI_CODEC_AND_DELAY_INFO */

	default:
		return -EINVAL;
	}

	return 0;
}

static void read_local_version_info(struct net_buf *buf, struct net_buf **evt)
{
	struct bt_hci_rp_read_local_version_info *rp;

	rp = hci_cmd_complete(evt, sizeof(*rp));

	rp->status = 0x00;
	rp->hci_version = LL_VERSION_NUMBER;
	rp->hci_revision = sys_cpu_to_le16(0);
	rp->lmp_version = LL_VERSION_NUMBER;
	rp->manufacturer = sys_cpu_to_le16(ll_settings_company_id());
	rp->lmp_subversion = sys_cpu_to_le16(ll_settings_subversion_number());
}

static void read_supported_commands(struct net_buf *buf, struct net_buf **evt)
{
	struct bt_hci_rp_read_supported_commands *rp;

	rp = hci_cmd_complete(evt, sizeof(*rp));

	rp->status = 0x00;
	(void)memset(&rp->commands[0], 0, sizeof(rp->commands));

#if defined(CONFIG_BT_REMOTE_VERSION)
	/* Read Remote Version Info. */
	rp->commands[2] |= BIT(7);
#endif
	/* Set Event Mask, and Reset. */
	rp->commands[5] |= BIT(6) | BIT(7);

#if defined(CONFIG_BT_CTLR_CONN_ISO)
	/* Read/Write Connection Accept Timeout */
	rp->commands[7] |= BIT(2) | BIT(3);
#endif /* CONFIG_BT_CTLR_CONN_ISO */

	/* Read TX Power Level. */
	rp->commands[10] |= BIT(2);

#if defined(CONFIG_BT_HCI_ACL_FLOW_CONTROL)
	/* Set FC, Host Buffer Size and Host Num Completed */
	rp->commands[10] |= BIT(5) | BIT(6) | BIT(7);
#endif /* CONFIG_BT_HCI_ACL_FLOW_CONTROL */

	/* Read Local Version Info, Read Local Supported Features. */
	rp->commands[14] |= BIT(3) | BIT(5);
	/* Read BD ADDR. */
	rp->commands[15] |= BIT(1);

#if defined(CONFIG_BT_CTLR_CONN_RSSI)
	/* Read RSSI. */
	rp->commands[15] |= BIT(5);
#endif /* CONFIG_BT_CTLR_CONN_RSSI */

	/* Set Event Mask Page 2 */
	rp->commands[22] |= BIT(2);
	/* LE Set Event Mask, LE Read Buffer Size, LE Read Local Supp Feats,
	 * Set Random Addr
	 */
	rp->commands[25] |= BIT(0) | BIT(1) | BIT(2) | BIT(4);

#if defined(CONFIG_BT_CTLR_FILTER_ACCEPT_LIST)
	/* LE Read FAL Size, LE Clear FAL */
	rp->commands[26] |= BIT(6) | BIT(7);
	/* LE Add Dev to FAL, LE Remove Dev from FAL */
	rp->commands[27] |= BIT(0) | BIT(1);
#endif /* CONFIG_BT_CTLR_FILTER_ACCEPT_LIST */

	/* LE Encrypt, LE Rand */
	rp->commands[27] |= BIT(6) | BIT(7);
	/* LE Read Supported States */
	rp->commands[28] |= BIT(3);

#if defined(CONFIG_BT_BROADCASTER)
	/* LE Set Adv Params, LE Read Adv Channel TX Power, LE Set Adv Data */
	rp->commands[25] |= BIT(5) | BIT(6) | BIT(7);
	/* LE Set Scan Response Data, LE Set Adv Enable */
	rp->commands[26] |= BIT(0) | BIT(1);

#if defined(CONFIG_BT_CTLR_ADV_EXT)
	/* LE Set Adv Set Random Addr, LE Set Ext Adv Params, LE Set Ext Adv
	 * Data, LE Set Ext Adv Scan Rsp Data, LE Set Ext Adv Enable, LE Read
	 * Max Adv Data Len, LE Read Num Supp Adv Sets
	 */
	rp->commands[36] |= BIT(1) | BIT(2) | BIT(3) | BIT(4) | BIT(5) |
			    BIT(6) | BIT(7);
	/* LE Remove Adv Set, LE Clear Adv Sets */
	rp->commands[37] |= BIT(0) | BIT(1);
#if defined(CONFIG_BT_CTLR_ADV_PERIODIC)
	/* LE Set PA Params, LE Set PA Data, LE Set PA Enable */
	rp->commands[37] |= BIT(2) | BIT(3) | BIT(4);
#endif /* CONFIG_BT_CTLR_ADV_PERIODIC */
#endif /* CONFIG_BT_CTLR_ADV_EXT */
#endif /* CONFIG_BT_BROADCASTER */

#if defined(CONFIG_BT_OBSERVER)
	/* LE Set Scan Params, LE Set Scan Enable */
	rp->commands[26] |= BIT(2) | BIT(3);

#if defined(CONFIG_BT_CTLR_ADV_EXT)
	/* LE Set Extended Scan Params, LE Set Extended Scan Enable */
	rp->commands[37] |= BIT(5) | BIT(6);
#if defined(CONFIG_BT_CTLR_SYNC_PERIODIC)
	/* LE PA Create Sync, LE PA Create Sync Cancel, LE PA Terminate Sync */
	rp->commands[38] |= BIT(0) | BIT(1) | BIT(2);
#if defined(CONFIG_BT_CTLR_SYNC_PERIODIC_ADV_LIST)
	/* LE PA Add Device to Periodic Advertiser List,
	 * LE PA Remove Device from Periodic Advertiser List,
	 * LE Clear Periodic Advertiser List,
	 * LE Read Periodic Adveritiser List Size
	 */
	rp->commands[38] |= BIT(3) | BIT(4) | BIT(5) | BIT(6);
#endif /* CONFIG_BT_CTLR_SYNC_PERIODIC_ADV_LIST */
	/* LE Set PA Receive Enable */
	rp->commands[40] |= BIT(5);
#endif /* CONFIG_BT_CTLR_SYNC_PERIODIC */
#endif /* CONFIG_BT_CTLR_ADV_EXT */

#endif /* CONFIG_BT_OBSERVER */

#if defined(CONFIG_BT_CONN)
#if defined(CONFIG_BT_CENTRAL)
	/* LE Create Connection, LE Create Connection Cancel */
	rp->commands[26] |= BIT(4) | BIT(5);
	/* Set Host Channel Classification */
	rp->commands[27] |= BIT(3);

#if defined(CONFIG_BT_CTLR_ADV_EXT)
	/* LE Extended Create Connection */
	rp->commands[37] |= BIT(7);
#endif /* CONFIG_BT_CTLR_ADV_EXT */

#if defined(CONFIG_BT_CTLR_LE_ENC)
	/* LE Start Encryption */
	rp->commands[28] |= BIT(0);
#endif /* CONFIG_BT_CTLR_LE_ENC */

#if defined(CONFIG_BT_CTLR_CENTRAL_ISO)
	/* LE Set CIG Parameters */
	rp->commands[41] |= BIT(7);
	/* LE Set CIG Parameters Test, LE Create CIS, LE Remove CIS */
	rp->commands[42] |= BIT(0) | BIT(1) | BIT(2);
#endif /* CONFIG_BT_CTLR_CENTRAL_ISO */
#endif /* CONFIG_BT_CENTRAL */

#if defined(CONFIG_BT_PERIPHERAL)
#if defined(CONFIG_BT_CTLR_LE_ENC)
	/* LE LTK Request Reply, LE LTK Request Negative Reply */
	rp->commands[28] |= BIT(1) | BIT(2);
#endif /* CONFIG_BT_CTLR_LE_ENC */
#if defined(CONFIG_BT_CTLR_PERIPHERAL_ISO)
	/* LE Accept CIS Request, LE Reject CIS Request */
	rp->commands[42] |= BIT(3) | BIT(4);
#endif /* CONFIG_BT_CTLR_PERIPHERAL_ISO */
#endif /* CONFIG_BT_PERIPHERAL */

	/* Disconnect. */
	rp->commands[0] |= BIT(5);
	/* LE Connection Update, LE Read Channel Map, LE Read Remote Features */
	rp->commands[27] |= BIT(2) | BIT(4) | BIT(5);

#if defined(CONFIG_BT_CTLR_CONN_PARAM_REQ)
	/* LE Remote Conn Param Req and Neg Reply */
	rp->commands[33] |= BIT(4) | BIT(5);
#endif /* CONFIG_BT_CTLR_CONN_PARAM_REQ */

#if defined(CONFIG_BT_CTLR_LE_PING)
	/* Read and Write authenticated payload timeout */
	rp->commands[32] |= BIT(4) | BIT(5);
#endif /* CONFIG_BT_CTLR_LE_PING */

#if defined(CONFIG_BT_CTLR_DATA_LENGTH)
	/* LE Set Data Length, and LE Read Suggested Data Length. */
	rp->commands[33] |= BIT(6) | BIT(7);
	/* LE Write Suggested Data Length. */
	rp->commands[34] |= BIT(0);
	/* LE Read Maximum Data Length. */
	rp->commands[35] |= BIT(3);
#endif /* CONFIG_BT_CTLR_DATA_LENGTH */

#if defined(CONFIG_BT_CTLR_PHY)
	/* LE Read PHY Command. */
	rp->commands[35] |= BIT(4);
	/* LE Set Default PHY Command. */
	rp->commands[35] |= BIT(5);
	/* LE Set PHY Command. */
	rp->commands[35] |= BIT(6);
#endif /* CONFIG_BT_CTLR_PHY */
#endif /* CONFIG_BT_CONN */

#if defined(CONFIG_BT_CTLR_DTM_HCI)
	/* LE RX Test, LE TX Test, LE Test End */
	rp->commands[28] |= BIT(4) | BIT(5) | BIT(6);
	/* LE Enhanced RX Test. */
	rp->commands[35] |= BIT(7);
	/* LE Enhanced TX Test. */
	rp->commands[36] |= BIT(0);
#if defined(CONFIG_BT_CTLR_DTM_HCI_RX_V3)
	rp->commands[39] |= BIT(3);
#endif /* CONFIG_BT_CTLR_DTM_HCI_RX_V3 */

#if defined(CONFIG_BT_CTLR_DTM_HCI_TX_V3)
	rp->commands[39] |= BIT(4);
#endif

#if defined(CONFIG_BT_CTLR_DTM_HCI_TX_V4)
	rp->commands[45] |= BIT(0);
#endif
#endif /* CONFIG_BT_CTLR_DTM_HCI */

#if defined(CONFIG_BT_CTLR_PRIVACY)
	/* LE resolving list commands, LE Read Peer RPA */
	rp->commands[34] |= BIT(3) | BIT(4) | BIT(5) | BIT(6) | BIT(7);
	/* LE Read Local RPA, LE Set AR Enable, Set RPA Timeout */
	rp->commands[35] |= BIT(0) | BIT(1) | BIT(2);
	/* LE Set Privacy Mode */
	rp->commands[39] |= BIT(2);
#endif /* CONFIG_BT_CTLR_PRIVACY */

#if defined(CONFIG_BT_CTLR_DF)
#if defined(CONFIG_BT_CTLR_DF_ADV_CTE_TX)
	/* LE Set Connectionless CTE Transmit Parameters,
	 * LE Set Connectionless CTE Transmit Enable
	 */
	rp->commands[39] |= BIT(5) | BIT(6);
#endif /* CONFIG_BT_CTLR_DF_ADV_CTE_TX */
#if defined(CONFIG_BT_CTLR_DF_SCAN_CTE_RX)
	/* LE Set Connectionless IQ Sampling Enable */
	rp->commands[39] |= BIT(7);
#endif /* CONFIG_BT_CTLR_DF_SCAN_CTE_RX */
	/* LE Read Antenna Information */
	rp->commands[40] |= BIT(4);
#if defined(CONFIG_BT_CTLR_DF_CONN_CTE_TX)
	/* LE Set Connection CTE Transmit Parameters */
	rp->commands[40] |= BIT(1);
#endif /* CONFIG_BT_CTLR_DF_CONN_CTE_TX */
#if defined(CONFIG_BT_CTLR_DF_CONN_CTE_RX)
	/* LE Set Connection CTE Receive Parameters */
	rp->commands[40] |= BIT(0);
#endif /* CONFIG_BT_CTLR_DF_CONN_CTE_RX */
#if defined(CONFIG_BT_CTLR_DF_CONN_CTE_REQ)
	/* LE Connection CTE Request Enable */
	rp->commands[40] |= BIT(2);
#endif /* CONFIG_BT_CTLR_DF_CONN_CTE_REQ */
#if defined(CONFIG_BT_CTLR_DF_CONN_CTE_RSP)
	/* LE Connection CTE Response Enable */
	rp->commands[40] |= BIT(3);
#endif /* CONFIG_BT_CTLR_DF_CONN_CTE_RSP */

#endif /* CONFIG_BT_CTLR_DF */

#if defined(CONFIG_BT_HCI_RAW) && defined(CONFIG_BT_TINYCRYPT_ECC)
	bt_hci_ecc_supported_commands(rp->commands);
#endif /* CONFIG_BT_HCI_RAW && CONFIG_BT_TINYCRYPT_ECC */

	/* LE Read TX Power. */
	rp->commands[38] |= BIT(7);

#if defined(CONFIG_BT_CTLR_ADV_ISO) || defined(CONFIG_BT_CTLR_CONN_ISO)
	/* LE Read Buffer Size v2, LE Read ISO TX Sync */
	rp->commands[41] |= BIT(5) | BIT(6);
	/* LE ISO Transmit Test */
	rp->commands[43] |= BIT(5);
#endif /* CONFIG_BT_CTLR_ADV_ISO || CONFIG_BT_CTLR_CONN_ISO */

#if defined(CONFIG_BT_CTLR_SYNC_ISO) || defined(CONFIG_BT_CTLR_CONN_ISO)
	/* LE ISO Receive Test, LE ISO Read Test Counters */
	rp->commands[43] |= BIT(6) | BIT(7);

#if defined(CONFIG_BT_CTLR_READ_ISO_LINK_QUALITY)
	/* LE Read ISO Link Quality */
	rp->commands[44] |= BIT(2);
#endif /* CONFIG_BT_CTLR_READ_ISO_LINK_QUALITY */
#endif /* CONFIG_BT_CTLR_ADV_ISO || CONFIG_BT_CTLR_CONN_ISO */

#if defined(CONFIG_BT_CTLR_ISO)
	/* LE Setup ISO Data Path, LE Remove ISO Data Path */
	rp->commands[43] |= BIT(3) | BIT(4);
	/* LE ISO Test End */
	rp->commands[44] |= BIT(0);
#endif /* CONFIG_BT_CTLR_ISO */

#if defined(CONFIG_BT_CTLR_SET_HOST_FEATURE)
	/* LE Set Host Feature */
	rp->commands[44] |= BIT(1);
#endif /* CONFIG_BT_CTLR_SET_HOST_FEATURE */

#if defined(CONFIG_BT_CTLR_HCI_CODEC_AND_DELAY_INFO)
<<<<<<< HEAD
=======
	/* Read Supported Codecs */
	rp->commands[29] |= BIT(5);
>>>>>>> 3f0e8dda
	/* Read Supported Codecs [v2], Codec Capabilities, Controller Delay, Configure Data Path */
	rp->commands[45] |= BIT(2) | BIT(3) | BIT(4) | BIT(5);
#endif /* CONFIG_BT_CTLR_HCI_CODEC_AND_DELAY_INFO */
}

static void read_local_features(struct net_buf *buf, struct net_buf **evt)
{
	struct bt_hci_rp_read_local_features *rp;

	rp = hci_cmd_complete(evt, sizeof(*rp));

	rp->status = 0x00;
	(void)memset(&rp->features[0], 0x00, sizeof(rp->features));
	/* BR/EDR not supported and LE supported */
	rp->features[4] = (1 << 5) | (1 << 6);
}

static void read_bd_addr(struct net_buf *buf, struct net_buf **evt)
{
	struct bt_hci_rp_read_bd_addr *rp;

	rp = hci_cmd_complete(evt, sizeof(*rp));

	rp->status = 0x00;

	(void)ll_addr_read(0, &rp->bdaddr.val[0]);
}

#if defined(CONFIG_BT_CTLR_HCI_CODEC_AND_DELAY_INFO)
uint8_t __weak hci_vendor_read_std_codecs(
	const struct bt_hci_std_codec_info_v2 **codecs)
{
	ARG_UNUSED(codecs);

	/* return number of supported codecs */
	return 0;
}

uint8_t __weak hci_vendor_read_vs_codecs(
	const struct bt_hci_vs_codec_info_v2 **codecs)
{
	ARG_UNUSED(codecs);

	/* return number of supported codecs */
	return 0;
}

static void read_codecs_v2(struct net_buf *buf, struct net_buf **evt)
{
	struct bt_hci_rp_read_codecs_v2 *rp;
	const struct bt_hci_std_codec_info_v2 *std_codec_info;
	const struct bt_hci_vs_codec_info_v2 *vs_codec_info;
	struct bt_hci_std_codecs_v2 *std_codecs;
	struct bt_hci_vs_codecs_v2 *vs_codecs;
	size_t std_codecs_bytes;
	size_t vs_codecs_bytes;
	uint8_t num_std_codecs;
	uint8_t num_vs_codecs;
	uint8_t i;

	/* read standard codec information */
	num_std_codecs = hci_vendor_read_std_codecs(&std_codec_info);
	std_codecs_bytes = sizeof(struct bt_hci_std_codecs_v2) +
		num_std_codecs * sizeof(struct bt_hci_std_codec_info_v2);
	/* read vendor-specific codec information */
	num_vs_codecs = hci_vendor_read_vs_codecs(&vs_codec_info);
	vs_codecs_bytes = sizeof(struct bt_hci_vs_codecs_v2) +
		num_vs_codecs *	sizeof(struct bt_hci_vs_codec_info_v2);

	/* allocate response packet */
	rp = hci_cmd_complete(evt, sizeof(*rp) +
			      std_codecs_bytes +
			      vs_codecs_bytes);
	rp->status = 0x00;

	/* copy standard codec information */
	std_codecs = (struct bt_hci_std_codecs_v2 *)&rp->codecs[0];
	std_codecs->num_codecs = num_std_codecs;
	for (i = 0; i < num_std_codecs; i++) {
		struct bt_hci_std_codec_info_v2 *codec;

		codec = &std_codecs->codec_info[i];
		codec->codec_id = std_codec_info[i].codec_id;
		codec->transports = std_codec_info[i].transports;
	}

	/* copy vendor specific codec information  */
	vs_codecs = (struct bt_hci_vs_codecs_v2 *)&rp->codecs[std_codecs_bytes];
	vs_codecs->num_codecs = num_vs_codecs;
	for (i = 0; i < num_std_codecs; i++) {
		struct bt_hci_vs_codec_info_v2 *codec;

		codec = &vs_codecs->codec_info[i];
		codec->company_id =
			sys_cpu_to_le16(vs_codec_info[i].company_id);
		codec->codec_id = sys_cpu_to_le16(vs_codec_info[i].codec_id);
		codec->transports = vs_codec_info[i].transports;
	}
}

uint8_t __weak hci_vendor_read_codec_capabilities(uint8_t coding_format,
						  uint16_t company_id,
						  uint16_t vs_codec_id,
						  uint8_t transport,
						  uint8_t direction,
						  uint8_t *num_capabilities,
						  size_t *capabilities_bytes,
						  const uint8_t **capabilities)
{
	ARG_UNUSED(coding_format);
	ARG_UNUSED(company_id);
	ARG_UNUSED(vs_codec_id);
	ARG_UNUSED(transport);
	ARG_UNUSED(direction);
	ARG_UNUSED(capabilities);

	*num_capabilities = 0;
	*capabilities_bytes = 0;

	/* return status */
	return 0x00;
}

static void read_codec_capabilities(struct net_buf *buf, struct net_buf **evt)
{
	struct bt_hci_cp_read_codec_capabilities *cmd = (void *)buf->data;
	struct bt_hci_rp_read_codec_capabilities *rp;
	const uint8_t *capabilities;
	size_t capabilities_bytes;
	uint8_t num_capabilities;
	uint16_t vs_codec_id;
	uint16_t company_id;
	uint8_t status;

	company_id = sys_le16_to_cpu(cmd->codec_id.company_id);
	vs_codec_id = sys_le16_to_cpu(cmd->codec_id.vs_codec_id);

	/* read codec capabilities */
	status = hci_vendor_read_codec_capabilities(cmd->codec_id.coding_format,
						    company_id,
						    vs_codec_id,
						    cmd->transport,
						    cmd->direction,
						    &num_capabilities,
						    &capabilities_bytes,
						    &capabilities);

	/* allocate response packet */
	rp = hci_cmd_complete(evt, sizeof(*rp) + capabilities_bytes);
	rp->status = status;

	/* copy codec capabilities information */
	rp->num_capabilities = num_capabilities;
	memcpy(&rp->capabilities, capabilities, capabilities_bytes);
}

uint8_t __weak hci_vendor_read_ctlr_delay(uint8_t coding_format,
					  uint16_t company_id,
					  uint16_t vs_codec_id,
					  uint8_t transport,
					  uint8_t direction,
					  uint8_t codec_config_len,
					  const uint8_t *codec_config,
					  uint32_t *min_delay,
					  uint32_t *max_delay)
{
	ARG_UNUSED(coding_format);
	ARG_UNUSED(company_id);
	ARG_UNUSED(vs_codec_id);
	ARG_UNUSED(transport);
	ARG_UNUSED(direction);
	ARG_UNUSED(codec_config_len);
	ARG_UNUSED(codec_config);

	*min_delay = 0;
	*max_delay = 0x3D0900; /* 4 seconds, maximum value allowed by spec */

	/* return status */
	return 0x00;
}

static void read_ctlr_delay(struct net_buf *buf, struct net_buf **evt)
{
	struct bt_hci_cp_read_ctlr_delay *cmd = (void *)buf->data;
	struct bt_hci_rp_read_ctlr_delay *rp;
	uint16_t vs_codec_id;
	uint16_t company_id;
	uint32_t min_delay;
	uint32_t max_delay;
	uint8_t status;

	company_id = sys_le16_to_cpu(cmd->codec_id.company_id);
	vs_codec_id = sys_le16_to_cpu(cmd->codec_id.vs_codec_id);

	status = hci_vendor_read_ctlr_delay(cmd->codec_id.coding_format,
					    company_id,
					    vs_codec_id,
					    cmd->transport,
					    cmd->direction,
					    cmd->codec_config_len,
					    cmd->codec_config,
					    &min_delay,
					    &max_delay);

	rp = hci_cmd_complete(evt, sizeof(*rp));
	rp->status = status;
	sys_put_le24(min_delay, rp->min_ctlr_delay);
	sys_put_le24(max_delay, rp->max_ctlr_delay);
}
#endif /* CONFIG_BT_CTLR_HCI_CODEC_AND_DELAY_INFO */

static int info_cmd_handle(uint16_t  ocf, struct net_buf *cmd,
			   struct net_buf **evt)
{
	switch (ocf) {
	case BT_OCF(BT_HCI_OP_READ_LOCAL_VERSION_INFO):
		read_local_version_info(cmd, evt);
		break;

	case BT_OCF(BT_HCI_OP_READ_SUPPORTED_COMMANDS):
		read_supported_commands(cmd, evt);
		break;

	case BT_OCF(BT_HCI_OP_READ_LOCAL_FEATURES):
		read_local_features(cmd, evt);
		break;

	case BT_OCF(BT_HCI_OP_READ_BD_ADDR):
		read_bd_addr(cmd, evt);
		break;

#if defined(CONFIG_BT_CTLR_HCI_CODEC_AND_DELAY_INFO)
	case BT_OCF(BT_HCI_OP_READ_CODECS_V2):
		read_codecs_v2(cmd, evt);
		break;

	case BT_OCF(BT_HCI_OP_READ_CODEC_CAPABILITIES):
		read_codec_capabilities(cmd, evt);
		break;

	case BT_OCF(BT_HCI_OP_READ_CTLR_DELAY):
		read_ctlr_delay(cmd, evt);
		break;
#endif /* CONFIG_BT_CTLR_HCI_CODEC_AND_DELAY_INFO */

	default:
		return -EINVAL;
	}

	return 0;
}

#if defined(CONFIG_BT_CTLR_CONN_RSSI)
static void read_rssi(struct net_buf *buf, struct net_buf **evt)
{
	struct bt_hci_cp_read_rssi *cmd = (void *)buf->data;
	struct bt_hci_rp_read_rssi *rp;
	uint16_t handle;

	handle = sys_le16_to_cpu(cmd->handle);

	rp = hci_cmd_complete(evt, sizeof(*rp));

	rp->status = ll_rssi_get(handle, &rp->rssi);

	rp->handle = sys_cpu_to_le16(handle);
	/* The Link Layer currently returns RSSI as an absolute value */
	rp->rssi = (!rp->status) ? -rp->rssi : 127;
}
#endif /* CONFIG_BT_CTLR_CONN_RSSI */

static int status_cmd_handle(uint16_t  ocf, struct net_buf *cmd,
			     struct net_buf **evt)
{
	switch (ocf) {
#if defined(CONFIG_BT_CTLR_CONN_RSSI)
	case BT_OCF(BT_HCI_OP_READ_RSSI):
		read_rssi(cmd, evt);
		break;
#endif /* CONFIG_BT_CTLR_CONN_RSSI */

	default:
		return -EINVAL;
	}

	return 0;
}

static void le_set_event_mask(struct net_buf *buf, struct net_buf **evt)
{
	struct bt_hci_cp_set_event_mask *cmd = (void *)buf->data;

	le_event_mask = sys_get_le64(cmd->events);

	*evt = cmd_complete_status(0x00);
}

static void le_read_buffer_size(struct net_buf *buf, struct net_buf **evt)
{
	struct bt_hci_rp_le_read_buffer_size *rp;

	rp = hci_cmd_complete(evt, sizeof(*rp));

	rp->status = 0x00;

	rp->le_max_len = sys_cpu_to_le16(LL_LENGTH_OCTETS_TX_MAX);
	rp->le_max_num = CONFIG_BT_BUF_ACL_TX_COUNT;
}

#if defined(CONFIG_BT_CTLR_ADV_ISO) || defined(CONFIG_BT_CTLR_CONN_ISO)
static void le_read_buffer_size_v2(struct net_buf *buf, struct net_buf **evt)
{
	struct bt_hci_rp_le_read_buffer_size_v2 *rp;

	rp = hci_cmd_complete(evt, sizeof(*rp));

	rp->status = 0x00;

	rp->acl_max_len = sys_cpu_to_le16(LL_LENGTH_OCTETS_TX_MAX);
	rp->acl_max_num = CONFIG_BT_BUF_ACL_TX_COUNT;
	rp->iso_max_len = sys_cpu_to_le16(CONFIG_BT_CTLR_ISO_TX_BUFFER_SIZE);
	rp->iso_max_num = CONFIG_BT_CTLR_ISO_TX_BUFFERS;
}
#endif /* CONFIG_BT_CTLR_ADV_ISO || CONFIG_BT_CTLR_CONN_ISO */

static void le_read_local_features(struct net_buf *buf, struct net_buf **evt)
{
	struct bt_hci_rp_le_read_local_features *rp;

	rp = hci_cmd_complete(evt, sizeof(*rp));

	rp->status = 0x00;

	(void)memset(&rp->features[0], 0x00, sizeof(rp->features));
	sys_put_le64(ll_feat_get(), rp->features);
}

static void le_set_random_address(struct net_buf *buf, struct net_buf **evt)
{
	struct bt_hci_cp_le_set_random_address *cmd = (void *)buf->data;
	uint8_t status;

	status = ll_addr_set(1, &cmd->bdaddr.val[0]);

	*evt = cmd_complete_status(status);
}

#if defined(CONFIG_BT_CTLR_FILTER_ACCEPT_LIST)
static void le_read_fal_size(struct net_buf *buf, struct net_buf **evt)
{
	struct bt_hci_rp_le_read_fal_size *rp;

	rp = hci_cmd_complete(evt, sizeof(*rp));
	rp->status = 0x00;

	rp->fal_size = ll_fal_size_get();
}

static void le_clear_fal(struct net_buf *buf, struct net_buf **evt)
{
	uint8_t status;

	status = ll_fal_clear();

	*evt = cmd_complete_status(status);
}

static void le_add_dev_to_fal(struct net_buf *buf, struct net_buf **evt)
{
	struct bt_hci_cp_le_add_dev_to_fal *cmd = (void *)buf->data;
	uint8_t status;

	status = ll_fal_add(&cmd->addr);

	*evt = cmd_complete_status(status);
}

static void le_rem_dev_from_fal(struct net_buf *buf, struct net_buf **evt)
{
	struct bt_hci_cp_le_rem_dev_from_fal *cmd = (void *)buf->data;
	uint8_t status;

	status = ll_fal_remove(&cmd->addr);

	*evt = cmd_complete_status(status);
}
#endif /* CONFIG_BT_CTLR_FILTER_ACCEPT_LIST */

static void le_encrypt(struct net_buf *buf, struct net_buf **evt)
{
	struct bt_hci_cp_le_encrypt *cmd = (void *)buf->data;
	struct bt_hci_rp_le_encrypt *rp;
	uint8_t enc_data[16];

	ecb_encrypt(cmd->key, cmd->plaintext, enc_data, NULL);

	rp = hci_cmd_complete(evt, sizeof(*rp));

	rp->status = 0x00;
	memcpy(rp->enc_data, enc_data, 16);
}

static void le_rand(struct net_buf *buf, struct net_buf **evt)
{
	struct bt_hci_rp_le_rand *rp;
	uint8_t count = sizeof(rp->rand);

	rp = hci_cmd_complete(evt, sizeof(*rp));
	rp->status = 0x00;

	lll_csrand_get(rp->rand, count);
}

static void le_read_supp_states(struct net_buf *buf, struct net_buf **evt)
{
	struct bt_hci_rp_le_read_supp_states *rp;
	uint64_t states = 0U;

	rp = hci_cmd_complete(evt, sizeof(*rp));
	rp->status = 0x00;

#define ST_ADV (BIT64(0)  | BIT64(1)  | BIT64(8)  | BIT64(9)  | BIT64(12) | \
		BIT64(13) | BIT64(16) | BIT64(17) | BIT64(18) | BIT64(19) | \
		BIT64(20) | BIT64(21))

#define ST_SCA (BIT64(4)  | BIT64(5)  | BIT64(8)  | BIT64(9)  | BIT64(10) | \
		BIT64(11) | BIT64(12) | BIT64(13) | BIT64(14) | BIT64(15) | \
		BIT64(22) | BIT64(23) | BIT64(24) | BIT64(25) | BIT64(26) | \
		BIT64(27) | BIT64(30) | BIT64(31))

#define ST_PER (BIT64(2)  | BIT64(3)  | BIT64(7)  | BIT64(10) | BIT64(11) | \
		BIT64(14) | BIT64(15) | BIT64(20) | BIT64(21) | BIT64(26) | \
		BIT64(27) | BIT64(29) | BIT64(30) | BIT64(31) | BIT64(32) | \
		BIT64(33) | BIT64(34) | BIT64(35) | BIT64(36) | BIT64(37) | \
		BIT64(38) | BIT64(39) | BIT64(40) | BIT64(41))

#define ST_CEN (BIT64(6)  | BIT64(16) | BIT64(17) | BIT64(18) | BIT64(19) | \
		BIT64(22) | BIT64(23) | BIT64(24) | BIT64(25) | BIT64(28) | \
		BIT64(32) | BIT64(33) | BIT64(34) | BIT64(35) | BIT64(36) | \
		BIT64(37) | BIT64(41))

#if defined(CONFIG_BT_BROADCASTER)
	states |= ST_ADV;
#else
	states &= ~ST_ADV;
#endif
#if defined(CONFIG_BT_OBSERVER)
	states |= ST_SCA;
#else
	states &= ~ST_SCA;
#endif
#if defined(CONFIG_BT_PERIPHERAL)
	states |= ST_PER;
#else
	states &= ~ST_PER;
#endif
#if defined(CONFIG_BT_CENTRAL)
	states |= ST_CEN;
#else
	states &= ~ST_CEN;
#endif
	/* All states and combinations supported except:
	 * Initiating State + Passive Scanning
	 * Initiating State + Active Scanning
	 */
	states &= ~(BIT64(22) | BIT64(23));
	BT_DBG("states: 0x%08x%08x", (uint32_t)(states >> 32),
				     (uint32_t)(states & 0xffffffff));
	sys_put_le64(states, rp->le_states);
}

#if defined(CONFIG_BT_BROADCASTER)
static void le_set_adv_param(struct net_buf *buf, struct net_buf **evt)
{
	struct bt_hci_cp_le_set_adv_param *cmd = (void *)buf->data;
	uint16_t min_interval;
	uint8_t status;

	if (adv_cmds_legacy_check(evt)) {
		return;
	}

	min_interval = sys_le16_to_cpu(cmd->min_interval);

	if (IS_ENABLED(CONFIG_BT_CTLR_PARAM_CHECK) &&
	    (cmd->type != BT_HCI_ADV_DIRECT_IND)) {
		uint16_t max_interval = sys_le16_to_cpu(cmd->max_interval);

		if ((min_interval > max_interval) ||
		    (min_interval < 0x0020) ||
		    (max_interval > 0x4000)) {
			*evt = cmd_complete_status(BT_HCI_ERR_INVALID_PARAM);
			return;
		}
	}

#if defined(CONFIG_BT_CTLR_ADV_EXT)
	status = ll_adv_params_set(0, 0, min_interval, cmd->type,
				   cmd->own_addr_type, cmd->direct_addr.type,
				   &cmd->direct_addr.a.val[0], cmd->channel_map,
				   cmd->filter_policy, 0, 0, 0, 0, 0, 0);
#else /* !CONFIG_BT_CTLR_ADV_EXT */
	status = ll_adv_params_set(min_interval, cmd->type,
				   cmd->own_addr_type, cmd->direct_addr.type,
				   &cmd->direct_addr.a.val[0], cmd->channel_map,
				   cmd->filter_policy);
#endif /* !CONFIG_BT_CTLR_ADV_EXT */

	*evt = cmd_complete_status(status);
}

static void le_read_adv_chan_tx_power(struct net_buf *buf, struct net_buf **evt)
{
	struct bt_hci_rp_le_read_chan_tx_power *rp;

	if (adv_cmds_legacy_check(evt)) {
		return;
	}

	rp = hci_cmd_complete(evt, sizeof(*rp));

	rp->status = 0x00;

	rp->tx_power_level = 0;
}

static void le_set_adv_data(struct net_buf *buf, struct net_buf **evt)
{
	struct bt_hci_cp_le_set_adv_data *cmd = (void *)buf->data;
	uint8_t status;

	if (adv_cmds_legacy_check(evt)) {
		return;
	}

#if defined(CONFIG_BT_CTLR_ADV_EXT)
	status = ll_adv_data_set(0, cmd->len, &cmd->data[0]);
#else /* !CONFIG_BT_CTLR_ADV_EXT */
	status = ll_adv_data_set(cmd->len, &cmd->data[0]);
#endif /* !CONFIG_BT_CTLR_ADV_EXT */

	*evt = cmd_complete_status(status);
}

static void le_set_scan_rsp_data(struct net_buf *buf, struct net_buf **evt)
{
	struct bt_hci_cp_le_set_scan_rsp_data *cmd = (void *)buf->data;
	uint8_t status;

	if (adv_cmds_legacy_check(evt)) {
		return;
	}

#if defined(CONFIG_BT_CTLR_ADV_EXT)
	status = ll_adv_scan_rsp_set(0, cmd->len, &cmd->data[0]);
#else /* !CONFIG_BT_CTLR_ADV_EXT */
	status = ll_adv_scan_rsp_set(cmd->len, &cmd->data[0]);
#endif /* !CONFIG_BT_CTLR_ADV_EXT */

	*evt = cmd_complete_status(status);
}

static void le_set_adv_enable(struct net_buf *buf, struct net_buf **evt)
{
	struct bt_hci_cp_le_set_adv_enable *cmd = (void *)buf->data;
	uint8_t status;

	if (adv_cmds_legacy_check(evt)) {
		return;
	}

#if defined(CONFIG_BT_CTLR_ADV_EXT) || defined(CONFIG_BT_HCI_MESH_EXT)
#if defined(CONFIG_BT_HCI_MESH_EXT)
	status = ll_adv_enable(0, cmd->enable, 0, 0, 0, 0, 0);
#else /* !CONFIG_BT_HCI_MESH_EXT */
	status = ll_adv_enable(0, cmd->enable, 0, 0);
#endif /* !CONFIG_BT_HCI_MESH_EXT */
#else /* !CONFIG_BT_CTLR_ADV_EXT || !CONFIG_BT_HCI_MESH_EXT */
	status = ll_adv_enable(cmd->enable);
#endif /* !CONFIG_BT_CTLR_ADV_EXT || !CONFIG_BT_HCI_MESH_EXT */

	*evt = cmd_complete_status(status);
}

#if defined(CONFIG_BT_CTLR_ADV_ISO)
static void le_create_big(struct net_buf *buf, struct net_buf **evt)
{
	struct bt_hci_cp_le_create_big *cmd = (void *)buf->data;
	uint32_t sdu_interval;
	uint16_t max_latency;
	uint8_t big_handle;
	uint8_t adv_handle;
	uint16_t max_sdu;
	uint8_t status;

	status = ll_adv_iso_by_hci_handle_new(cmd->big_handle, &big_handle);
	if (status) {
		*evt = cmd_status(status);
		return;
	}

	status = ll_adv_set_by_hci_handle_get(cmd->adv_handle, &adv_handle);
	if (status) {
		*evt = cmd_status(status);
		return;
	}

	sdu_interval = sys_get_le24(cmd->sdu_interval);
	max_sdu = sys_le16_to_cpu(cmd->max_sdu);
	max_latency = sys_le16_to_cpu(cmd->max_latency);

	status = ll_big_create(big_handle, adv_handle, cmd->num_bis,
			       sdu_interval, max_sdu, max_latency, cmd->rtn,
			       cmd->phy, cmd->packing, cmd->framing,
			       cmd->encryption, cmd->bcode);

	*evt = cmd_status(status);
}

static void le_create_big_test(struct net_buf *buf, struct net_buf **evt)
{
	struct bt_hci_cp_le_create_big_test *cmd = (void *)buf->data;
	uint32_t sdu_interval;
	uint16_t iso_interval;
	uint16_t max_sdu;
	uint16_t max_pdu;
	uint8_t status;

	sdu_interval = sys_get_le24(cmd->sdu_interval);
	iso_interval = sys_le16_to_cpu(cmd->iso_interval);
	max_sdu = sys_le16_to_cpu(cmd->max_sdu);
	max_pdu = sys_le16_to_cpu(cmd->max_pdu);

	status = ll_big_test_create(cmd->big_handle, cmd->adv_handle,
				    cmd->num_bis, sdu_interval, iso_interval,
				    cmd->nse, max_sdu, max_pdu, cmd->phy,
				    cmd->packing, cmd->framing, cmd->bn,
				    cmd->irc, cmd->pto, cmd->encryption,
				    cmd->bcode);

	*evt = cmd_status(status);
}

static void le_terminate_big(struct net_buf *buf, struct net_buf **evt)
{
	struct bt_hci_cp_le_terminate_big *cmd = (void *)buf->data;
	uint8_t status;

	status = ll_big_terminate(cmd->big_handle, cmd->reason);

	*evt = cmd_status(status);
}
#endif /* CONFIG_BT_CTLR_ADV_ISO */
#endif /* CONFIG_BT_BROADCASTER */

#if defined(CONFIG_BT_OBSERVER)
static void le_set_scan_param(struct net_buf *buf, struct net_buf **evt)
{
	struct bt_hci_cp_le_set_scan_param *cmd = (void *)buf->data;
	uint16_t interval;
	uint16_t window;
	uint8_t status;

	if (adv_cmds_legacy_check(evt)) {
		return;
	}

	interval = sys_le16_to_cpu(cmd->interval);
	window = sys_le16_to_cpu(cmd->window);

	status = ll_scan_params_set(cmd->scan_type, interval, window,
				    cmd->addr_type, cmd->filter_policy);

	*evt = cmd_complete_status(status);
}

static void le_set_scan_enable(struct net_buf *buf, struct net_buf **evt)
{
	struct bt_hci_cp_le_set_scan_enable *cmd = (void *)buf->data;
	uint8_t status;

	if (adv_cmds_legacy_check(evt)) {
		return;
	}

#if CONFIG_BT_CTLR_DUP_FILTER_LEN > 0
	/* Initialize duplicate filtering */
	if (cmd->enable && cmd->filter_dup) {
		if (0) {

#if defined(CONFIG_BT_CTLR_SYNC_PERIODIC_ADI_SUPPORT)
		} else if (dup_count == DUP_FILTER_DISABLED) {
			dup_scan = true;

			/* All entries reset */
			dup_count = 0;
			dup_curr = 0U;
		} else if (!dup_scan) {
			dup_scan = true;
			dup_ext_adv_reset();
#endif /* CONFIG_BT_CTLR_SYNC_PERIODIC_ADI_SUPPORT */

		} else {
			/* All entries reset */
			dup_count = 0;
			dup_curr = 0U;
		}
	} else {
#if defined(CONFIG_BT_CTLR_SYNC_PERIODIC_ADI_SUPPORT)
		dup_scan = false;
#else /* !CONFIG_BT_CTLR_SYNC_PERIODIC_ADI_SUPPORT */
		dup_count = DUP_FILTER_DISABLED;
#endif /* !CONFIG_BT_CTLR_SYNC_PERIODIC_ADI_SUPPORT */
	}
#endif /* CONFIG_BT_CTLR_DUP_FILTER_LEN > 0 */

#if defined(CONFIG_BT_CTLR_ADV_EXT)
	status = ll_scan_enable(cmd->enable, 0, 0);
#else /* !CONFIG_BT_CTLR_ADV_EXT */
	status = ll_scan_enable(cmd->enable);
#endif /* !CONFIG_BT_CTLR_ADV_EXT */

	/* NOTE: As filter duplicates is implemented here in HCI source code,
	 *       enabling of already enabled scanning shall succeed after
	 *       updates to filter duplicates is handled in the above
	 *       statements. Refer to BT Spec v5.0 Vol 2 Part E Section 7.8.11.
	 */
	if (!IS_ENABLED(CONFIG_BT_CTLR_SCAN_ENABLE_STRICT) &&
	    (status == BT_HCI_ERR_CMD_DISALLOWED)) {
		status = BT_HCI_ERR_SUCCESS;
	}

	*evt = cmd_complete_status(status);
}

#if defined(CONFIG_BT_CTLR_SYNC_ISO)
static void le_big_create_sync(struct net_buf *buf, struct net_buf **evt)
{
	struct bt_hci_cp_le_big_create_sync *cmd = (void *)buf->data;
	uint8_t status;
	uint16_t sync_handle;
	uint16_t sync_timeout;

	sync_handle = sys_le16_to_cpu(cmd->sync_handle);
	sync_timeout = sys_le16_to_cpu(cmd->sync_timeout);

	status = ll_big_sync_create(cmd->big_handle, sync_handle,
				    cmd->encryption, cmd->bcode, cmd->mse,
				    sync_timeout, cmd->num_bis, cmd->bis);

	*evt = cmd_status(status);
}


static void le_big_terminate_sync(struct net_buf *buf, struct net_buf **evt,
				  void **node_rx)
{
	struct bt_hci_cp_le_big_terminate_sync *cmd = (void *)buf->data;
	struct bt_hci_rp_le_big_terminate_sync *rp;
	uint8_t big_handle;
	uint8_t status;

	big_handle = cmd->big_handle;
	status = ll_big_sync_terminate(big_handle, node_rx);

	rp = hci_cmd_complete(evt, sizeof(*rp));
	rp->status = status;
	rp->big_handle = big_handle;
}
#endif /* CONFIG_BT_CTLR_SYNC_ISO */
#endif /* CONFIG_BT_OBSERVER */

#if defined(CONFIG_BT_CENTRAL)
static uint8_t check_cconn_params(bool ext, uint16_t scan_interval,
				  uint16_t scan_window,
				  uint16_t conn_interval_max,
				  uint16_t conn_latency,
				  uint16_t supervision_timeout)
{
	if (scan_interval < 0x0004 || scan_window < 0x0004 ||
	    (!ext && (scan_interval > 0x4000 || scan_window > 0x4000))) {
		return BT_HCI_ERR_INVALID_PARAM;
	}

	if (conn_interval_max < 0x0006 || conn_interval_max > 0x0C80) {
		return BT_HCI_ERR_INVALID_PARAM;
	}

	if (conn_latency > 0x01F3) {
		return BT_HCI_ERR_INVALID_PARAM;
	}

	if (supervision_timeout < 0x000A || supervision_timeout > 0x0C80) {
		return BT_HCI_ERR_INVALID_PARAM;
	}

	/* sto * 10ms > (1 + lat) * ci * 1.25ms * 2
	 * sto * 10 > (1 + lat) * ci * 2.5
	 * sto * 2 > (1 + lat) * ci * 0.5
	 * sto * 4 > (1 + lat) * ci
	 */
	if ((supervision_timeout << 2) <= ((1 + conn_latency) *
					   conn_interval_max)) {
		return BT_HCI_ERR_INVALID_PARAM;
	}

	return 0;
}

static void le_create_connection(struct net_buf *buf, struct net_buf **evt)
{
	struct bt_hci_cp_le_create_conn *cmd = (void *)buf->data;
	uint16_t supervision_timeout;
	uint16_t conn_interval_max;
	uint16_t scan_interval;
	uint16_t conn_latency;
	uint16_t scan_window;
	uint8_t status;

	if (adv_cmds_legacy_check(NULL)) {
		*evt = cmd_status(BT_HCI_ERR_CMD_DISALLOWED);
		return;
	}

	scan_interval = sys_le16_to_cpu(cmd->scan_interval);
	scan_window = sys_le16_to_cpu(cmd->scan_window);
	conn_interval_max = sys_le16_to_cpu(cmd->conn_interval_max);
	conn_latency = sys_le16_to_cpu(cmd->conn_latency);
	supervision_timeout = sys_le16_to_cpu(cmd->supervision_timeout);

	if (IS_ENABLED(CONFIG_BT_CTLR_PARAM_CHECK)) {
		status = check_cconn_params(false, scan_interval,
					    scan_window,
					    conn_interval_max,
					    conn_latency,
					    supervision_timeout);
		if (status) {
			*evt = cmd_status(status);
			return;
		}
	}

#if defined(CONFIG_BT_CTLR_ADV_EXT)
	status = ll_create_connection(scan_interval, scan_window,
				      cmd->filter_policy,
				      cmd->peer_addr.type,
				      &cmd->peer_addr.a.val[0],
				      cmd->own_addr_type, conn_interval_max,
				      conn_latency, supervision_timeout,
				      PHY_LEGACY);
	if (status) {
		*evt = cmd_status(status);
		return;
	}

	status = ll_connect_enable(0U);

#else /* !CONFIG_BT_CTLR_ADV_EXT */
	status = ll_create_connection(scan_interval, scan_window,
				      cmd->filter_policy,
				      cmd->peer_addr.type,
				      &cmd->peer_addr.a.val[0],
				      cmd->own_addr_type, conn_interval_max,
				      conn_latency, supervision_timeout);
#endif /* !CONFIG_BT_CTLR_ADV_EXT */

	*evt = cmd_status(status);
}

static void le_create_conn_cancel(struct net_buf *buf, struct net_buf **evt,
				  void **node_rx)
{
	uint8_t status;

	status = ll_connect_disable(node_rx);

	*evt = cmd_complete_status(status);
}

static void le_set_host_chan_classif(struct net_buf *buf, struct net_buf **evt)
{
	struct bt_hci_cp_le_set_host_chan_classif *cmd = (void *)buf->data;
	uint8_t status;

	status = ll_chm_update(&cmd->ch_map[0]);

	*evt = cmd_complete_status(status);
}

#if defined(CONFIG_BT_CTLR_LE_ENC)
static void le_start_encryption(struct net_buf *buf, struct net_buf **evt)
{
	struct bt_hci_cp_le_start_encryption *cmd = (void *)buf->data;
	uint16_t handle;
	uint8_t status;

	handle = sys_le16_to_cpu(cmd->handle);
	status = ll_enc_req_send(handle,
				 (uint8_t *)&cmd->rand,
				 (uint8_t *)&cmd->ediv,
				 &cmd->ltk[0]);

	*evt = cmd_status(status);
}
#endif /* CONFIG_BT_CTLR_LE_ENC */

#if defined(CONFIG_BT_CTLR_CENTRAL_ISO)
static void le_set_cig_parameters(struct net_buf *buf, struct net_buf **evt)
{
	struct bt_hci_cp_le_set_cig_params *cmd = (void *)buf->data;
	struct bt_hci_rp_le_set_cig_params *rp;
	uint32_t c_interval;
	uint32_t p_interval;
	uint16_t c_latency;
	uint16_t p_latency;
	uint8_t status;
	uint8_t i;

	c_interval = sys_get_le24(cmd->c_interval);
	p_interval = sys_get_le24(cmd->p_interval);
	c_latency = sys_le16_to_cpu(cmd->c_latency);
	p_latency = sys_le16_to_cpu(cmd->p_latency);

	/* Create CIG or start modifying existing CIG */
	status = ll_cig_parameters_open(cmd->cig_id, c_interval, p_interval,
					cmd->sca, cmd->packing, cmd->framing,
					c_latency, p_latency, cmd->num_cis);

	rp = hci_cmd_complete(evt, sizeof(*rp) +
				   cmd->num_cis * sizeof(uint16_t));
	rp->cig_id = cmd->cig_id;
	rp->num_handles = cmd->num_cis;

	/* Configure individual CISes */
	for (i = 0; !status && i < cmd->num_cis; i++) {
		struct bt_hci_cis_params *params = cmd->cis;
		uint16_t handle;
		uint16_t c_sdu;
		uint16_t p_sdu;

		c_sdu = sys_le16_to_cpu(params->c_sdu);
		p_sdu = sys_le16_to_cpu(params->p_sdu);

		status = ll_cis_parameters_set(params->cis_id, c_sdu, p_sdu,
					       params->c_phy, params->p_phy,
					       params->c_rtn, params->p_rtn,
					       &handle);
		rp->handle[i] = sys_cpu_to_le16(handle);
	}

	/* Only apply parameters if all went well */
	if (!status) {
		status = ll_cig_parameters_commit(cmd->cig_id);
	}

	rp->status = status;
}

static void le_set_cig_params_test(struct net_buf *buf, struct net_buf **evt)
{
	struct bt_hci_cp_le_set_cig_params_test *cmd = (void *)buf->data;
	struct bt_hci_rp_le_set_cig_params_test *rp;

	uint32_t c_interval;
	uint32_t p_interval;
	uint16_t iso_interval;
	uint8_t status;
	uint8_t i;

	c_interval = sys_get_le24(cmd->c_interval);
	p_interval = sys_get_le24(cmd->p_interval);
	iso_interval = sys_le16_to_cpu(cmd->iso_interval);

	/* Create CIG or start modifying existing CIG */
	status = ll_cig_parameters_test_open(cmd->cig_id, c_interval,
					     p_interval, cmd->c_ft,
					     cmd->p_ft, iso_interval,
					     cmd->sca, cmd->packing,
					     cmd->framing,
					     cmd->num_cis);

	rp = hci_cmd_complete(evt, sizeof(*rp) +
				   cmd->num_cis * sizeof(uint16_t));
	rp->cig_id = cmd->cig_id;
	rp->num_handles = cmd->num_cis;

	/* Configure individual CISes */
	for (i = 0; !status && i < cmd->num_cis; i++) {
		struct bt_hci_cis_params_test *params = cmd->cis;
		uint16_t handle;
		uint16_t c_sdu;
		uint16_t p_sdu;
		uint16_t c_pdu;
		uint16_t p_pdu;

		c_sdu = sys_le16_to_cpu(params->c_sdu);
		p_sdu = sys_le16_to_cpu(params->p_sdu);
		c_pdu = sys_le16_to_cpu(params->c_pdu);
		p_pdu = sys_le16_to_cpu(params->p_pdu);

		status = ll_cis_parameters_test_set(params->cis_id,
						    c_sdu, p_sdu,
						    c_pdu, p_pdu,
						    params->c_phy,
						    params->p_phy,
						    params->c_bn,
						    params->p_bn,
						    &handle);
		rp->handle[i] = sys_cpu_to_le16(handle);
	}

	/* Only apply parameters if all went well */
	if (!status) {
		status = ll_cig_parameters_commit(cmd->cig_id);
	}

	rp->status = status;
}

static void le_create_cis(struct net_buf *buf, struct net_buf **evt)
{
	struct bt_hci_cp_le_create_cis *cmd = (void *)buf->data;
	uint8_t status;
	uint8_t i;

	/*
	 * Creating new CISes is disallowed until all previous CIS
	 * established events have been generated
	 */
	if (cis_pending_count) {
		*evt = cmd_status(BT_HCI_ERR_CMD_DISALLOWED);
		return;
	}

	/* Check all handles before actually starting to create CISes */
	status = 0x00;
	for (i = 0; !status && i < cmd->num_cis; i++) {
		uint16_t cis_handle;
		uint16_t acl_handle;

		cis_handle = sys_le16_to_cpu(cmd->cis[i].cis_handle);
		acl_handle = sys_le16_to_cpu(cmd->cis[i].acl_handle);
		status = ll_cis_create_check(cis_handle, acl_handle);
	}
	*evt = cmd_status(status);

	if (!status) {
		return;
	}

	/*
	 * Actually create CISes, any errors are to be reported
	 * through CIS established events
	 */
	cis_pending_count = cmd->num_cis;
	for (i = 0; i < cmd->num_cis; i++) {
		uint16_t cis_handle;
		uint16_t acl_handle;

		cis_handle = sys_le16_to_cpu(cmd->cis[i].cis_handle);
		acl_handle = sys_le16_to_cpu(cmd->cis[i].acl_handle);
		ll_cis_create(cis_handle, acl_handle);
	}
}

static void le_remove_cig(struct net_buf *buf, struct net_buf **evt)
{
	struct bt_hci_cp_le_remove_cig *cmd = (void *)buf->data;
	struct bt_hci_rp_le_remove_cig *rp;
	uint8_t status;

	status = ll_cig_remove(cmd->cig_id);

	rp = hci_cmd_complete(evt, sizeof(*rp));
	rp->status = status;
	rp->cig_id = cmd->cig_id;
}
#endif /* CONFIG_BT_CTLR_CENTRAL_ISO */

#endif /* CONFIG_BT_CENTRAL */

#if defined(CONFIG_BT_CTLR_ADV_ISO) || defined(CONFIG_BT_CTLR_CONN_ISO)
static void le_iso_transmit_test(struct net_buf *buf, struct net_buf **evt)
{
	struct bt_hci_cp_le_iso_transmit_test *cmd = (void *)buf->data;
	struct bt_hci_rp_le_iso_transmit_test *rp;
	uint16_t handle;
	uint8_t status;

	handle = sys_le16_to_cpu(cmd->handle);

	status = ll_iso_transmit_test(handle, cmd->payload_type);

	rp = hci_cmd_complete(evt, sizeof(*rp));
	rp->status = status;
	rp->handle = sys_cpu_to_le16(handle);
}

static void le_read_iso_tx_sync(struct net_buf *buf, struct net_buf **evt)
{
	struct bt_hci_cp_le_read_iso_tx_sync *cmd = (void *)buf->data;
	struct bt_hci_rp_le_read_iso_tx_sync *rp;
	uint16_t handle_le16;
	uint32_t timestamp;
	uint32_t offset;
	uint16_t handle;
	uint8_t status;
	uint16_t seq;

	handle_le16 = cmd->handle;
	handle = sys_le16_to_cpu(handle_le16);

	status = ll_read_iso_tx_sync(handle, &seq, &timestamp, &offset);

	rp = hci_cmd_complete(evt, sizeof(*rp));
	rp->status = status;
	rp->handle = handle_le16;
	rp->seq       = sys_cpu_to_le16(seq);
	rp->timestamp = sys_cpu_to_le32(timestamp);
	sys_put_le24(offset, rp->offset);
}
#endif /* CONFIG_BT_CTLR_ADV_ISO || CONFIG_BT_CTLR_CONN_ISO */

#if defined(CONFIG_BT_CTLR_SYNC_ISO) || defined(CONFIG_BT_CTLR_CONN_ISO)
static void le_iso_receive_test(struct net_buf *buf, struct net_buf **evt)
{
	struct bt_hci_cp_le_iso_receive_test *cmd = (void *)buf->data;
	struct bt_hci_rp_le_iso_receive_test *rp;
	uint16_t handle;
	uint8_t status;

	handle = sys_le16_to_cpu(cmd->handle);

	status = ll_iso_receive_test(handle, cmd->payload_type);

	rp = hci_cmd_complete(evt, sizeof(*rp));
	rp->status = status;
	rp->handle = sys_cpu_to_le16(handle);
}

static void le_iso_read_test_counters(struct net_buf *buf, struct net_buf **evt)
{
	struct bt_hci_cp_le_read_test_counters *cmd = (void *)buf->data;
	struct bt_hci_rp_le_read_test_counters *rp;
	uint32_t received_cnt;
	uint32_t missed_cnt;
	uint32_t failed_cnt;
	uint16_t handle;
	uint8_t status;

	handle = sys_le16_to_cpu(cmd->handle);
	status = ll_iso_read_test_counters(handle, &received_cnt,
					   &missed_cnt, &failed_cnt);

	rp = hci_cmd_complete(evt, sizeof(*rp));
	rp->status = status;
	rp->handle = sys_cpu_to_le16(handle);
	rp->received_cnt = sys_cpu_to_le32(received_cnt);
	rp->missed_cnt   = sys_cpu_to_le32(missed_cnt);
	rp->failed_cnt   = sys_cpu_to_le32(failed_cnt);
}

#if defined(CONFIG_BT_CTLR_READ_ISO_LINK_QUALITY)
static void le_read_iso_link_quality(struct net_buf *buf, struct net_buf **evt)
{
	struct bt_hci_cp_le_read_iso_link_quality *cmd = (void *)buf->data;
	struct bt_hci_rp_le_read_iso_link_quality *rp;
	uint32_t tx_last_subevent_packets;
	uint32_t retransmitted_packets;
	uint32_t rx_unreceived_packets;
	uint32_t tx_unacked_packets;
	uint32_t tx_flushed_packets;
	uint32_t crc_error_packets;
	uint32_t duplicate_packets;
	uint16_t handle_le16;
	uint16_t handle;
	uint8_t status;

	handle_le16 = cmd->handle;
	handle = sys_le16_to_cpu(handle_le16);
	status = ll_read_iso_link_quality(handle, &tx_unacked_packets,
					  &tx_flushed_packets,
					  &tx_last_subevent_packets,
					  &retransmitted_packets,
					  &crc_error_packets,
					  &rx_unreceived_packets,
					  &duplicate_packets);

	rp = hci_cmd_complete(evt, sizeof(*rp));
	rp->status = status;
	rp->handle = handle_le16;
	rp->tx_unacked_packets = sys_cpu_to_le32(tx_unacked_packets);
	rp->tx_flushed_packets = sys_cpu_to_le32(tx_flushed_packets);
	rp->tx_last_subevent_packets =
		sys_cpu_to_le32(tx_last_subevent_packets);
	rp->retransmitted_packets = sys_cpu_to_le32(retransmitted_packets);
	rp->crc_error_packets     = sys_cpu_to_le32(crc_error_packets);
	rp->rx_unreceived_packets = sys_cpu_to_le32(rx_unreceived_packets);
	rp->duplicate_packets     = sys_cpu_to_le32(duplicate_packets);
}
#endif /* CONFIG_BT_CTLR_READ_ISO_LINK_QUALITY */

#endif /* CONFIG_BT_CTLR_SYNC_ISO || CONFIG_BT_CTLR_CONN_ISO */

#if defined(CONFIG_BT_CTLR_ISO)
static void le_setup_iso_path(struct net_buf *buf, struct net_buf **evt)
{
	struct bt_hci_cp_le_setup_iso_path *cmd = (void *)buf->data;
	struct bt_hci_rp_le_setup_iso_path *rp;
	uint32_t controller_delay;
	uint8_t *codec_config;
	uint8_t coding_format;
	uint16_t vs_codec_id;
	uint16_t company_id;
	uint16_t handle;
	uint8_t status;

	handle = sys_le16_to_cpu(cmd->handle);
	coding_format = cmd->codec_id.coding_format;
	company_id = sys_le16_to_cpu(cmd->codec_id.company_id);
	vs_codec_id = sys_le16_to_cpu(cmd->codec_id.vs_codec_id);
	controller_delay = sys_get_le24(cmd->controller_delay);
	codec_config = &cmd->codec_config[0];

	status = ll_setup_iso_path(handle, cmd->path_dir, cmd->path_id,
				   coding_format, company_id, vs_codec_id,
				   controller_delay, cmd->codec_config_len,
				   codec_config);

	rp = hci_cmd_complete(evt, sizeof(*rp));
	rp->status = status;
	rp->handle = sys_cpu_to_le16(handle);
}

static void le_remove_iso_path(struct net_buf *buf, struct net_buf **evt)
{
	struct bt_hci_cp_le_remove_iso_path *cmd = (void *)buf->data;
	struct bt_hci_rp_le_remove_iso_path *rp;
	uint16_t handle;
	uint8_t status;

	handle = sys_le16_to_cpu(cmd->handle);

	status = ll_remove_iso_path(handle, cmd->path_dir);

	rp = hci_cmd_complete(evt, sizeof(*rp));
	rp->status = status;
	rp->handle = sys_cpu_to_le16(handle);
}

static void le_iso_test_end(struct net_buf *buf, struct net_buf **evt)
{
	struct bt_hci_cp_le_iso_test_end *cmd = (void *)buf->data;
	struct bt_hci_rp_le_iso_test_end *rp;
	uint32_t received_cnt;
	uint32_t missed_cnt;
	uint32_t failed_cnt;
	uint16_t handle;
	uint8_t status;

	handle = sys_le16_to_cpu(cmd->handle);
	status = ll_iso_test_end(handle, &received_cnt, &missed_cnt,
				 &failed_cnt);

	rp = hci_cmd_complete(evt, sizeof(*rp));
	rp->status = status;
	rp->handle = sys_cpu_to_le16(handle);
	rp->received_cnt = sys_cpu_to_le32(received_cnt);
	rp->missed_cnt   = sys_cpu_to_le32(missed_cnt);
	rp->failed_cnt   = sys_cpu_to_le32(failed_cnt);
}
#endif /* CONFIG_BT_CTLR_ISO */

#if defined(CONFIG_BT_CTLR_SET_HOST_FEATURE)
static void le_set_host_feature(struct net_buf *buf, struct net_buf **evt)
{
	struct bt_hci_cp_le_set_host_feature *cmd = (void *)buf->data;
	struct bt_hci_rp_le_set_host_feature *rp;
	uint8_t status;

	status = ll_set_host_feature(cmd->bit_number, cmd->bit_value);

	rp = hci_cmd_complete(evt, sizeof(*rp));
	rp->status = status;
}
#endif /* CONFIG_BT_CTLR_SET_HOST_FEATURE */

#if defined(CONFIG_BT_PERIPHERAL)
#if defined(CONFIG_BT_CTLR_LE_ENC)
static void le_ltk_req_reply(struct net_buf *buf, struct net_buf **evt)
{
	struct bt_hci_cp_le_ltk_req_reply *cmd = (void *)buf->data;
	struct bt_hci_rp_le_ltk_req_reply *rp;
	uint16_t handle;
	uint8_t status;

	handle = sys_le16_to_cpu(cmd->handle);
	status = ll_start_enc_req_send(handle, 0x00, &cmd->ltk[0]);

	rp = hci_cmd_complete(evt, sizeof(*rp));
	rp->status = status;
	rp->handle = sys_cpu_to_le16(handle);
}

static void le_ltk_req_neg_reply(struct net_buf *buf, struct net_buf **evt)
{
	struct bt_hci_cp_le_ltk_req_neg_reply *cmd = (void *)buf->data;
	struct bt_hci_rp_le_ltk_req_neg_reply *rp;
	uint16_t handle;
	uint8_t status;

	handle = sys_le16_to_cpu(cmd->handle);
	status = ll_start_enc_req_send(handle, BT_HCI_ERR_PIN_OR_KEY_MISSING,
				       NULL);

	rp = hci_cmd_complete(evt, sizeof(*rp));
	rp->status = status;
	rp->handle = sys_le16_to_cpu(handle);
}
#endif /* CONFIG_BT_CTLR_LE_ENC */

#if defined(CONFIG_BT_CTLR_PERIPHERAL_ISO)
static void le_accept_cis(struct net_buf *buf, struct net_buf **evt)
{
	struct bt_hci_cp_le_accept_cis *cmd = (void *)buf->data;
	uint16_t handle;
	uint8_t status;

	handle = sys_le16_to_cpu(cmd->handle);
	status = ll_cis_accept(handle);
	*evt = cmd_status(status);
}

static void le_reject_cis(struct net_buf *buf, struct net_buf **evt)
{
	struct bt_hci_cp_le_reject_cis *cmd = (void *)buf->data;
	struct bt_hci_rp_le_reject_cis *rp;
	uint16_t handle;
	uint8_t status;

	handle = sys_le16_to_cpu(cmd->handle);
	status = ll_cis_reject(handle, cmd->reason);

	rp = hci_cmd_complete(evt, sizeof(*rp));
	rp->status = status;
	rp->handle = sys_cpu_to_le16(handle);
}
#endif /* CONFIG_BT_CTLR_PERIPHERAL_ISO */

#endif /* CONFIG_BT_PERIPHERAL */

#if defined(CONFIG_BT_CONN)
#if defined(CONFIG_BT_CENTRAL) || defined(CONFIG_BT_CTLR_PER_INIT_FEAT_XCHG)
static void le_read_remote_features(struct net_buf *buf, struct net_buf **evt)
{
	struct bt_hci_cp_le_read_remote_features *cmd = (void *)buf->data;
	uint16_t handle;
	uint8_t status;

	handle = sys_le16_to_cpu(cmd->handle);
	status = ll_feature_req_send(handle);

	*evt = cmd_status(status);
}
#endif /* CONFIG_BT_CENTRAL || CONFIG_BT_CTLR_PER_INIT_FEAT_XCHG */

static void le_read_chan_map(struct net_buf *buf, struct net_buf **evt)
{
	struct bt_hci_cp_le_read_chan_map *cmd = (void *)buf->data;
	struct bt_hci_rp_le_read_chan_map *rp;
	uint16_t handle;
	uint8_t status;

	handle = sys_le16_to_cpu(cmd->handle);

	rp = hci_cmd_complete(evt, sizeof(*rp));

	status = ll_chm_get(handle, rp->ch_map);

	rp->status = status;
	rp->handle = sys_le16_to_cpu(handle);
}

static void le_conn_update(struct net_buf *buf, struct net_buf **evt)
{
	struct hci_cp_le_conn_update *cmd = (void *)buf->data;
	uint16_t supervision_timeout;
	uint16_t conn_interval_min;
	uint16_t conn_interval_max;
	uint16_t conn_latency;
	uint16_t handle;
	uint8_t status;

	handle = sys_le16_to_cpu(cmd->handle);
	conn_interval_min = sys_le16_to_cpu(cmd->conn_interval_min);
	conn_interval_max = sys_le16_to_cpu(cmd->conn_interval_max);
	conn_latency = sys_le16_to_cpu(cmd->conn_latency);
	supervision_timeout = sys_le16_to_cpu(cmd->supervision_timeout);

	status = ll_conn_update(handle, 0, 0, conn_interval_min,
				conn_interval_max, conn_latency,
				supervision_timeout, NULL);

	*evt = cmd_status(status);
}

#if defined(CONFIG_BT_CTLR_CONN_PARAM_REQ)
static void le_conn_param_req_reply(struct net_buf *buf, struct net_buf **evt)
{
	struct bt_hci_cp_le_conn_param_req_reply *cmd = (void *)buf->data;
	struct bt_hci_rp_le_conn_param_req_reply *rp;
	uint16_t interval_min;
	uint16_t interval_max;
	uint16_t latency;
	uint16_t timeout;
	uint16_t handle;
	uint8_t status;

	handle = sys_le16_to_cpu(cmd->handle);
	interval_min = sys_le16_to_cpu(cmd->interval_min);
	interval_max = sys_le16_to_cpu(cmd->interval_max);
	latency = sys_le16_to_cpu(cmd->latency);
	timeout = sys_le16_to_cpu(cmd->timeout);

	status = ll_conn_update(handle, 2, 0, interval_min, interval_max,
				latency, timeout, NULL);

	rp = hci_cmd_complete(evt, sizeof(*rp));
	rp->status = status;
	rp->handle = sys_cpu_to_le16(handle);
}

static void le_conn_param_req_neg_reply(struct net_buf *buf,
					struct net_buf **evt)
{
	struct bt_hci_cp_le_conn_param_req_neg_reply *cmd = (void *)buf->data;
	struct bt_hci_rp_le_conn_param_req_neg_reply *rp;
	uint16_t handle;
	uint8_t status;

	handle = sys_le16_to_cpu(cmd->handle);
	status = ll_conn_update(handle, 2, cmd->reason, 0, 0, 0, 0, NULL);

	rp = hci_cmd_complete(evt, sizeof(*rp));
	rp->status = status;
	rp->handle = sys_cpu_to_le16(handle);
}
#endif /* CONFIG_BT_CTLR_CONN_PARAM_REQ */

#if defined(CONFIG_BT_CTLR_DATA_LENGTH)
static void le_set_data_len(struct net_buf *buf, struct net_buf **evt)
{
	struct bt_hci_cp_le_set_data_len *cmd = (void *)buf->data;
	struct bt_hci_rp_le_set_data_len *rp;
	uint16_t tx_octets;
	uint16_t tx_time;
	uint16_t handle;
	uint8_t status;

	handle = sys_le16_to_cpu(cmd->handle);
	tx_octets = sys_le16_to_cpu(cmd->tx_octets);
	tx_time = sys_le16_to_cpu(cmd->tx_time);
	status = ll_length_req_send(handle, tx_octets, tx_time);

	rp = hci_cmd_complete(evt, sizeof(*rp));
	rp->status = status;
	rp->handle = sys_cpu_to_le16(handle);
}

static void le_read_default_data_len(struct net_buf *buf, struct net_buf **evt)
{
	struct bt_hci_rp_le_read_default_data_len *rp;
	uint16_t max_tx_octets;
	uint16_t max_tx_time;

	rp = hci_cmd_complete(evt, sizeof(*rp));

	ll_length_default_get(&max_tx_octets, &max_tx_time);

	rp->max_tx_octets = sys_cpu_to_le16(max_tx_octets);
	rp->max_tx_time = sys_cpu_to_le16(max_tx_time);
	rp->status = 0x00;
}

static void le_write_default_data_len(struct net_buf *buf,
				      struct net_buf **evt)
{
	struct bt_hci_cp_le_write_default_data_len *cmd = (void *)buf->data;
	uint16_t max_tx_octets;
	uint16_t max_tx_time;
	uint8_t status;

	max_tx_octets = sys_le16_to_cpu(cmd->max_tx_octets);
	max_tx_time = sys_le16_to_cpu(cmd->max_tx_time);
	status = ll_length_default_set(max_tx_octets, max_tx_time);

	*evt = cmd_complete_status(status);
}

static void le_read_max_data_len(struct net_buf *buf, struct net_buf **evt)
{
	struct bt_hci_rp_le_read_max_data_len *rp;
	uint16_t max_tx_octets;
	uint16_t max_tx_time;
	uint16_t max_rx_octets;
	uint16_t max_rx_time;

	rp = hci_cmd_complete(evt, sizeof(*rp));

	ll_length_max_get(&max_tx_octets, &max_tx_time,
			  &max_rx_octets, &max_rx_time);

	rp->max_tx_octets = sys_cpu_to_le16(max_tx_octets);
	rp->max_tx_time = sys_cpu_to_le16(max_tx_time);
	rp->max_rx_octets = sys_cpu_to_le16(max_rx_octets);
	rp->max_rx_time = sys_cpu_to_le16(max_rx_time);
	rp->status = 0x00;
}
#endif /* CONFIG_BT_CTLR_DATA_LENGTH */

#if defined(CONFIG_BT_CTLR_PHY)
static void le_read_phy(struct net_buf *buf, struct net_buf **evt)
{
	struct bt_hci_cp_le_read_phy *cmd = (void *)buf->data;
	struct bt_hci_rp_le_read_phy *rp;
	uint16_t handle;
	uint8_t status;

	handle = sys_le16_to_cpu(cmd->handle);

	rp = hci_cmd_complete(evt, sizeof(*rp));

	status = ll_phy_get(handle, &rp->tx_phy, &rp->rx_phy);

	rp->status = status;
	rp->handle = sys_cpu_to_le16(handle);
	rp->tx_phy = find_lsb_set(rp->tx_phy);
	rp->rx_phy = find_lsb_set(rp->rx_phy);
}

static void le_set_default_phy(struct net_buf *buf, struct net_buf **evt)
{
	struct bt_hci_cp_le_set_default_phy *cmd = (void *)buf->data;
	uint8_t status;

	if (cmd->all_phys & BT_HCI_LE_PHY_TX_ANY) {
		cmd->tx_phys = 0x07;
	}
	if (cmd->all_phys & BT_HCI_LE_PHY_RX_ANY) {
		cmd->rx_phys = 0x07;
	}

	status = ll_phy_default_set(cmd->tx_phys, cmd->rx_phys);

	*evt = cmd_complete_status(status);
}

static void le_set_phy(struct net_buf *buf, struct net_buf **evt)
{
	struct bt_hci_cp_le_set_phy *cmd = (void *)buf->data;
	uint16_t phy_opts;
	uint8_t mask_phys;
	uint16_t handle;
	uint8_t status;

	handle = sys_le16_to_cpu(cmd->handle);
	phy_opts = sys_le16_to_cpu(cmd->phy_opts);

	mask_phys = BT_HCI_LE_PHY_PREFER_1M;
	if (IS_ENABLED(CONFIG_BT_CTLR_PHY_2M)) {
		mask_phys |= BT_HCI_LE_PHY_PREFER_2M;
	}
	if (IS_ENABLED(CONFIG_BT_CTLR_PHY_CODED)) {
		mask_phys |= BT_HCI_LE_PHY_PREFER_CODED;
	}

	if (cmd->all_phys & BT_HCI_LE_PHY_TX_ANY) {
		cmd->tx_phys |= mask_phys;
	}
	if (cmd->all_phys & BT_HCI_LE_PHY_RX_ANY) {
		cmd->rx_phys |= mask_phys;
	}

	if ((cmd->tx_phys | cmd->rx_phys) & ~mask_phys) {
		*evt = cmd_status(BT_HCI_ERR_UNSUPP_FEATURE_PARAM_VAL);

		return;
	}

	if (!(cmd->tx_phys & 0x07) ||
	    !(cmd->rx_phys & 0x07)) {
		*evt = cmd_status(BT_HCI_ERR_INVALID_PARAM);

		return;
	}

	if (phy_opts & 0x03) {
		phy_opts -= 1U;
		phy_opts &= 1;
	} else {
		phy_opts = 0U;
	}

	status = ll_phy_req_send(handle, cmd->tx_phys, phy_opts,
				 cmd->rx_phys);

	*evt = cmd_status(status);
}
#endif /* CONFIG_BT_CTLR_PHY */
#endif /* CONFIG_BT_CONN */

#if defined(CONFIG_BT_CTLR_PRIVACY)
static void le_add_dev_to_rl(struct net_buf *buf, struct net_buf **evt)
{
	struct bt_hci_cp_le_add_dev_to_rl *cmd = (void *)buf->data;
	uint8_t status;

	status = ll_rl_add(&cmd->peer_id_addr, cmd->peer_irk, cmd->local_irk);

	*evt = cmd_complete_status(status);
}

static void le_rem_dev_from_rl(struct net_buf *buf, struct net_buf **evt)
{
	struct bt_hci_cp_le_rem_dev_from_rl *cmd = (void *)buf->data;
	uint8_t status;

	status = ll_rl_remove(&cmd->peer_id_addr);

	*evt = cmd_complete_status(status);
}

static void le_clear_rl(struct net_buf *buf, struct net_buf **evt)
{
	uint8_t status;

	status = ll_rl_clear();

	*evt = cmd_complete_status(status);
}

static void le_read_rl_size(struct net_buf *buf, struct net_buf **evt)
{
	struct bt_hci_rp_le_read_rl_size *rp;

	rp = hci_cmd_complete(evt, sizeof(*rp));

	rp->rl_size = ll_rl_size_get();
	rp->status = 0x00;
}

static void le_read_peer_rpa(struct net_buf *buf, struct net_buf **evt)
{
	struct bt_hci_cp_le_read_peer_rpa *cmd = (void *)buf->data;
	struct bt_hci_rp_le_read_peer_rpa *rp;
	bt_addr_le_t peer_id_addr;

	bt_addr_le_copy(&peer_id_addr, &cmd->peer_id_addr);
	rp = hci_cmd_complete(evt, sizeof(*rp));

	rp->status = ll_rl_crpa_get(&peer_id_addr, &rp->peer_rpa);
}

static void le_read_local_rpa(struct net_buf *buf, struct net_buf **evt)
{
	struct bt_hci_cp_le_read_local_rpa *cmd = (void *)buf->data;
	struct bt_hci_rp_le_read_local_rpa *rp;
	bt_addr_le_t peer_id_addr;

	bt_addr_le_copy(&peer_id_addr, &cmd->peer_id_addr);
	rp = hci_cmd_complete(evt, sizeof(*rp));

	rp->status = ll_rl_lrpa_get(&peer_id_addr, &rp->local_rpa);
}

static void le_set_addr_res_enable(struct net_buf *buf, struct net_buf **evt)
{
	struct bt_hci_cp_le_set_addr_res_enable *cmd = (void *)buf->data;
	uint8_t status;

	status = ll_rl_enable(cmd->enable);

	*evt = cmd_complete_status(status);
}

static void le_set_rpa_timeout(struct net_buf *buf, struct net_buf **evt)
{
	struct bt_hci_cp_le_set_rpa_timeout *cmd = (void *)buf->data;
	uint16_t timeout = sys_le16_to_cpu(cmd->rpa_timeout);

	ll_rl_timeout_set(timeout);

	*evt = cmd_complete_status(0x00);
}

static void le_set_privacy_mode(struct net_buf *buf, struct net_buf **evt)
{
	struct bt_hci_cp_le_set_privacy_mode *cmd = (void *)buf->data;
	uint8_t status;

	status = ll_priv_mode_set(&cmd->id_addr, cmd->mode);

	*evt = cmd_complete_status(status);
}
#endif /* CONFIG_BT_CTLR_PRIVACY */

static void le_read_tx_power(struct net_buf *buf, struct net_buf **evt)
{
	struct bt_hci_rp_le_read_tx_power *rp;

	rp = hci_cmd_complete(evt, sizeof(*rp));
	rp->status = 0x00;
	ll_tx_pwr_get(&rp->min_tx_power, &rp->max_tx_power);
}

#if defined(CONFIG_BT_CTLR_DF)
#if defined(CONFIG_BT_CTLR_DF_ADV_CTE_TX)
static void le_df_set_cl_cte_tx_params(struct net_buf *buf,
				       struct net_buf **evt)
{
	struct bt_hci_cp_le_set_cl_cte_tx_params *cmd = (void *)buf->data;
	uint8_t adv_handle;
	uint8_t status;

	if (adv_cmds_ext_check(evt)) {
		return;
	}

	status = ll_adv_set_by_hci_handle_get(cmd->handle, &adv_handle);
	if (status) {
		*evt = cmd_complete_status(status);
		return;
	}

	status = ll_df_set_cl_cte_tx_params(adv_handle, cmd->cte_len,
					    cmd->cte_type, cmd->cte_count,
					    cmd->switch_pattern_len,
					    cmd->ant_ids);

	*evt = cmd_complete_status(status);
}

static void le_df_set_cl_cte_enable(struct net_buf *buf, struct net_buf **evt)
{
	struct bt_hci_cp_le_set_cl_cte_tx_enable *cmd = (void *)buf->data;
	uint8_t status;
	uint8_t handle;

	if (adv_cmds_ext_check(evt)) {
		return;
	}

	status = ll_adv_set_by_hci_handle_get(cmd->handle, &handle);
	if (status) {
		*evt = cmd_complete_status(status);
		return;
	}

	status = ll_df_set_cl_cte_tx_enable(handle, cmd->cte_enable);

	*evt = cmd_complete_status(status);
}
#endif /* CONFIG_BT_CTLR_DF_ADV_CTE_TX */

#if defined(CONFIG_BT_CTLR_DF_SCAN_CTE_RX)
static void le_df_set_cl_iq_sampling_enable(struct net_buf *buf, struct net_buf **evt)
{
	struct bt_hci_cp_le_set_cl_cte_sampling_enable *cmd = (void *)buf->data;
	struct bt_hci_rp_le_set_cl_cte_sampling_enable *rp;
	uint16_t sync_handle;
	uint8_t status;

	sync_handle = sys_le16_to_cpu(cmd->sync_handle);

	status = ll_df_set_cl_iq_sampling_enable(sync_handle,
						 cmd->sampling_enable,
						 cmd->slot_durations,
						 cmd->max_sampled_cte,
						 cmd->switch_pattern_len,
						 cmd->ant_ids);

	rp = hci_cmd_complete(evt, sizeof(*rp));

	rp->status = status;
	rp->sync_handle = sys_cpu_to_le16(sync_handle);
}
#endif /* CONFIG_BT_CTLR_DF_SCAN_CTE_RX */

#if defined(CONFIG_BT_CTLR_DF_SCAN_CTE_RX) || defined(CONFIG_BT_CTLR_DTM_HCI_DF_IQ_REPORT)
static void le_df_connectionless_iq_report(struct pdu_data *pdu_rx,
					   struct node_rx_pdu *node_rx,
					   struct net_buf *buf)
{
	struct bt_hci_evt_le_connectionless_iq_report *sep;
	struct node_rx_iq_report *iq_report;
	struct lll_sync *lll;
	uint8_t samples_cnt;
	int16_t rssi;
	uint16_t sync_handle;
	uint16_t per_evt_counter;
#if defined(CONFIG_BT_CTLR_DF_SCAN_CTE_RX)
	struct ll_sync_set *sync = NULL;
#endif /* CONFIG_BT_CTLR_DF_SCAN_CTE_RX */

	iq_report =  (struct node_rx_iq_report *)node_rx;

	if (!(event_mask & BT_EVT_MASK_LE_META_EVENT) ||
	    !(le_event_mask & BT_EVT_MASK_LE_CONNECTIONLESS_IQ_REPORT)) {
		return;
	}

	lll = iq_report->hdr.rx_ftr.param;

	/* If there is not LLL context and CONFIG_BT_CTLR_DTM_HCI_DF_IQ_REPORT is enabled
	 * the controller is in the Direct Test Mode and may generate
	 * the Connectionless IQ Report.
	 */
	if (!lll && IS_ENABLED(CONFIG_BT_CTLR_DTM_HCI_DF_IQ_REPORT)) {
		/* Set sync_handle to 0x0FFF according to the BT Core 5.3 specification
		 * Vol 4 7.7.65.21
		 */
		sync_handle = 0x0FFF;
		/* Set periodic event counter to 0 since there is not periodic advertising train. */
		per_evt_counter = 0;
	}

#if defined(CONFIG_BT_CTLR_DF_SCAN_CTE_RX)
	else {
		sync = HDR_LLL2ULL(lll);

		/* TX LL thread has higher priority than RX thread. It may happen that
		 * host successfully disables CTE sampling in the meantime.
		 * It should be verified here, to avoid reporting IQ samples after
		 * the functionality was disabled or if sync was lost.
		 */
		if (ull_df_sync_cfg_is_not_enabled(&lll->df_cfg) ||
		    !sync->timeout_reload) {
			/* Drop further processing of the event. */
			return;
		}

		/* Get the sync handle corresponding to the LLL context passed in the
		 * node rx footer field.
		 */
		sync_handle = ull_sync_handle_get(sync);
		per_evt_counter = iq_report->event_counter;
	}
#endif /* CONFIG_BT_CTLR_DF_SCAN_CTE_RX */

	/* If there are no IQ samples due to insufficient resources
	 * HCI event should inform about it by storing single octet with
	 * special I_sample and Q_sample data.
	 */
	samples_cnt = (!iq_report->sample_count ? 1 : iq_report->sample_count);

	sep = meta_evt(buf, BT_HCI_EVT_LE_CONNECTIONLESS_IQ_REPORT,
		       (sizeof(*sep) +
			(samples_cnt * sizeof(struct bt_hci_le_iq_sample))));

	rssi = RSSI_DBM_TO_DECI_DBM(iq_report->hdr.rx_ftr.rssi);


	sep->sync_handle = sys_cpu_to_le16(sync_handle);
	sep->rssi = sys_cpu_to_le16(rssi);
	sep->rssi_ant_id = iq_report->rssi_ant_id;
	sep->cte_type = iq_report->cte_info.type;

	sep->chan_idx = iq_report->chan_idx;
	sep->per_evt_counter = sys_cpu_to_le16(per_evt_counter);

	if (sep->cte_type == BT_HCI_LE_AOA_CTE) {
		sep->slot_durations = iq_report->local_slot_durations;
	} else if (sep->cte_type == BT_HCI_LE_AOD_CTE_1US) {
		sep->slot_durations = BT_HCI_LE_ANTENNA_SWITCHING_SLOT_1US;
	} else {
		sep->slot_durations = BT_HCI_LE_ANTENNA_SWITCHING_SLOT_2US;
	}

	sep->packet_status = iq_report->packet_status;

	if (iq_report->packet_status == BT_HCI_LE_CTE_INSUFFICIENT_RESOURCES) {
		sep->sample[0].i = BT_HCI_LE_CTE_REPORT_NO_VALID_SAMPLE;
		sep->sample[0].q = BT_HCI_LE_CTE_REPORT_NO_VALID_SAMPLE;
		sep->sample_count = 0U;
	} else {
		for (uint8_t idx = 0U; idx < samples_cnt; ++idx) {
			sep->sample[idx].i = IQ_CONVERT_12_TO_8_BIT(iq_report->sample[idx].i);
			sep->sample[idx].q = IQ_CONVERT_12_TO_8_BIT(iq_report->sample[idx].q);
		}

		sep->sample_count = samples_cnt;
	}
}
#endif /* defined(CONFIG_BT_CTLR_DF_SCAN_CTE_RX) || defined(CONFIG_BT_CTLR_DTM_HCI_DF_IQ_REPORT) */

#if defined(CONFIG_BT_CTLR_DF_CONN_CTE_TX)
static void le_df_set_conn_cte_tx_params(struct net_buf *buf,
					 struct net_buf **evt)
{
	struct bt_hci_cp_le_set_conn_cte_tx_params *cmd = (void *)buf->data;
	struct bt_hci_rp_le_set_conn_cte_tx_params *rp;
	uint16_t handle, handle_le16;
	uint8_t status;

	handle_le16 = cmd->handle;
	handle = sys_le16_to_cpu(handle_le16);

	status = ll_df_set_conn_cte_tx_params(handle, cmd->cte_types,
					      cmd->switch_pattern_len,
					      cmd->ant_ids);

	rp = hci_cmd_complete(evt, sizeof(*rp));

	rp->status = status;
	rp->handle = handle_le16;
}
#endif /* CONFIG_BT_CTLR_DF_CONN_CTE_TX */

#if defined(CONFIG_BT_CTLR_DF_CONN_CTE_RX)
static void le_df_set_conn_cte_rx_params(struct net_buf *buf, struct net_buf **evt)
{
	struct bt_hci_cp_le_set_conn_cte_rx_params *cmd = (void *)buf->data;
	struct bt_hci_rp_le_set_conn_cte_rx_params *rp;
	uint16_t handle, handle_le16;
	uint8_t status;

	handle_le16 = cmd->handle;
	handle = sys_le16_to_cpu(handle_le16);

	status = ll_df_set_conn_cte_rx_params(handle, cmd->sampling_enable, cmd->slot_durations,
					      cmd->switch_pattern_len, cmd->ant_ids);

	rp = hci_cmd_complete(evt, sizeof(*rp));

	rp->status = status;
	rp->handle = handle_le16;
}

static void le_df_connection_iq_report(struct node_rx_pdu *node_rx, struct net_buf *buf)
{
	struct bt_hci_evt_le_connection_iq_report *sep;
	struct node_rx_iq_report *iq_report;
	struct lll_conn *lll;
	uint8_t samples_cnt;
	uint8_t phy_rx;
	int16_t rssi;

	iq_report = (struct node_rx_iq_report *)node_rx;

	if (!(event_mask & BT_EVT_MASK_LE_META_EVENT) ||
	    !(le_event_mask & BT_EVT_MASK_LE_CONNECTION_IQ_REPORT)) {
		return;
	}

	lll = iq_report->hdr.rx_ftr.param;

#if defined(CONFIG_BT_CTLR_PHY)
	phy_rx = lll->phy_rx;

	/* Make sure the report is generated for connection on PHY UNCODED */
	LL_ASSERT(phy_rx != PHY_CODED);
#else
	phy_rx = PHY_1M;
#endif /* CONFIG_BT_CTLR_PHY */

	/* TX LL thread has higher priority than RX thread. It may happen that host succefully
	 * disables CTE sampling in the meantime. It should be verified here, to avoid reporing
	 * IQ samples after the functionality was disabled.
	 */
	if (ull_df_conn_cfg_is_not_enabled(&lll->df_rx_cfg)) {
		/* Dropp further processing of the event. */
		return;
	}

	/* If there are no IQ samples due to insufficient resources HCI event should inform about
	 * it by store single octet with special I_sample and Q_sample data.
	 */
	samples_cnt = MAX(1, iq_report->sample_count);

	sep = meta_evt(buf, BT_HCI_EVT_LE_CONNECTION_IQ_REPORT,
		       (sizeof(*sep) + (samples_cnt * sizeof(struct bt_hci_le_iq_sample))));

	rssi = RSSI_DBM_TO_DECI_DBM(iq_report->hdr.rx_ftr.rssi);

	sep->conn_handle = sys_cpu_to_le16(iq_report->hdr.handle);
	sep->rx_phy = phy_rx;
	sep->rssi = sys_cpu_to_le16(rssi);
	sep->rssi_ant_id = iq_report->rssi_ant_id;
	sep->cte_type = iq_report->cte_info.type;

	sep->data_chan_idx = iq_report->chan_idx;
	sep->conn_evt_counter = sys_cpu_to_le16(iq_report->event_counter);

	if (sep->cte_type == BT_HCI_LE_AOA_CTE) {
		sep->slot_durations = iq_report->local_slot_durations;
	} else if (sep->cte_type == BT_HCI_LE_AOD_CTE_1US) {
		sep->slot_durations = BT_HCI_LE_ANTENNA_SWITCHING_SLOT_1US;
	} else {
		sep->slot_durations = BT_HCI_LE_ANTENNA_SWITCHING_SLOT_2US;
	}

	sep->packet_status = iq_report->packet_status;

	if (iq_report->packet_status == BT_HCI_LE_CTE_INSUFFICIENT_RESOURCES) {
		sep->sample[0].i = BT_HCI_LE_CTE_REPORT_NO_VALID_SAMPLE;
		sep->sample[0].q = BT_HCI_LE_CTE_REPORT_NO_VALID_SAMPLE;
		sep->sample_count = 0U;
	} else {
		for (uint8_t idx = 0U; idx < samples_cnt; ++idx) {
			sep->sample[idx].i = IQ_CONVERT_12_TO_8_BIT(iq_report->sample[idx].i);
			sep->sample[idx].q = IQ_CONVERT_12_TO_8_BIT(iq_report->sample[idx].q);
		}
		sep->sample_count = samples_cnt;
	}
}
#endif /* CONFIG_BT_CTLR_DF_CONN_CTE_RX */

#if defined(CONFIG_BT_CTLR_DF_CONN_CTE_REQ)
static void le_df_set_conn_cte_req_enable(struct net_buf *buf, struct net_buf **evt)
{
	struct bt_hci_cp_le_conn_cte_req_enable *cmd = (void *)buf->data;
	struct bt_hci_rp_le_conn_cte_req_enable *rp;
	uint16_t handle, handle_le16;
	uint8_t status;

	handle_le16 = cmd->handle;
	handle = sys_le16_to_cpu(handle_le16);

	status = ll_df_set_conn_cte_req_enable(handle, cmd->enable,
					       sys_le16_to_cpu(cmd->cte_request_interval),
					       cmd->requested_cte_length, cmd->requested_cte_type);
	rp = hci_cmd_complete(evt, sizeof(*rp));

	rp->status = status;
	rp->handle = handle_le16;
}

static void le_df_cte_req_failed(uint8_t error_code, uint16_t handle, struct net_buf *buf)
{
	struct bt_hci_evt_le_cte_req_failed *sep;

	if (!(event_mask & BT_EVT_MASK_LE_META_EVENT) ||
	    !(le_event_mask & BT_EVT_MASK_LE_CTE_REQUEST_FAILED)) {
		return;
	}

	sep = meta_evt(buf, BT_HCI_EVT_LE_CTE_REQUEST_FAILED, sizeof(*sep));

	sep->status = error_code;
	sep->conn_handle = sys_cpu_to_le16(handle);
}
#endif /* CONFIG_BT_CTLR_DF_CONN_CTE_REQ */

#if defined(CONFIG_BT_CTLR_DF_CONN_CTE_RSP)
static void le_df_set_conn_cte_rsp_enable(struct net_buf *buf, struct net_buf **evt)
{
	struct bt_hci_cp_le_conn_cte_rsp_enable *cmd = (void *)buf->data;
	struct bt_hci_rp_le_conn_cte_rsp_enable *rp;
	uint16_t handle, handle_le16;
	uint8_t status;

	handle_le16 = cmd->handle;
	handle = sys_le16_to_cpu(handle_le16);

	status = ll_df_set_conn_cte_rsp_enable(handle, cmd->enable);
	rp = hci_cmd_complete(evt, sizeof(*rp));

	rp->status = status;
	rp->handle = handle_le16;
}
#endif /* CONFIG_BT_CTLR_DF_CONN_CTE_RSP */

static void le_df_read_ant_inf(struct net_buf *buf, struct net_buf **evt)
{
	struct bt_hci_rp_le_read_ant_info *rp;
	uint8_t max_switch_pattern_len;
	uint8_t switch_sample_rates;
	uint8_t max_cte_len;
	uint8_t num_ant;

	ll_df_read_ant_inf(&switch_sample_rates, &num_ant,
			   &max_switch_pattern_len, &max_cte_len);

	rp = hci_cmd_complete(evt, sizeof(*rp));

	rp->max_switch_pattern_len = max_switch_pattern_len;
	rp->switch_sample_rates = switch_sample_rates;
	rp->max_cte_len = max_cte_len;
	rp->num_ant = num_ant;
	rp->status = 0x00;
}
#endif /* CONFIG_BT_CTLR_DF */

#if defined(CONFIG_BT_CTLR_DTM_HCI)
static void le_rx_test(struct net_buf *buf, struct net_buf **evt)
{
	struct bt_hci_cp_le_rx_test *cmd = (void *)buf->data;
	uint8_t status;

	status = ll_test_rx(cmd->rx_ch, BT_HCI_LE_RX_PHY_1M, BT_HCI_LE_MOD_INDEX_STANDARD,
			    BT_HCI_LE_TEST_CTE_DISABLED, BT_HCI_LE_TEST_CTE_TYPE_ANY,
			    BT_HCI_LE_TEST_SLOT_DURATION_ANY, BT_HCI_LE_TEST_SWITCH_PATTERN_LEN_ANY,
			    NULL);

	*evt = cmd_complete_status(status);
}

static void le_tx_test(struct net_buf *buf, struct net_buf **evt)
{
	struct bt_hci_cp_le_tx_test *cmd = (void *)buf->data;
	uint8_t status;

	status = ll_test_tx(cmd->tx_ch, cmd->test_data_len, cmd->pkt_payload,
			    BT_HCI_LE_TX_PHY_1M, BT_HCI_LE_TEST_CTE_DISABLED,
			    BT_HCI_LE_TEST_CTE_TYPE_ANY, BT_HCI_LE_TEST_SWITCH_PATTERN_LEN_ANY,
			    NULL, BT_HCI_TX_TEST_POWER_MAX_SET);

	*evt = cmd_complete_status(status);
}

static void le_test_end(struct net_buf *buf, struct net_buf **evt)
{
	struct bt_hci_rp_le_test_end *rp;
	uint16_t rx_pkt_count;
	uint8_t status;

	status = ll_test_end(&rx_pkt_count);

	rp = hci_cmd_complete(evt, sizeof(*rp));
	rp->status = status;
	rp->rx_pkt_count = sys_cpu_to_le16(rx_pkt_count);
}

static void le_enh_rx_test(struct net_buf *buf, struct net_buf **evt)
{
	struct bt_hci_cp_le_enh_rx_test *cmd = (void *)buf->data;
	uint8_t status;

	status = ll_test_rx(cmd->rx_ch, cmd->phy, cmd->mod_index, BT_HCI_LE_TEST_CTE_DISABLED,
			    BT_HCI_LE_TEST_CTE_TYPE_ANY, BT_HCI_LE_TEST_SLOT_DURATION_ANY,
			    BT_HCI_LE_TEST_SWITCH_PATTERN_LEN_ANY, NULL);

	*evt = cmd_complete_status(status);
}

#if defined(CONFIG_BT_CTLR_DTM_HCI_RX_V3)
static void le_rx_test_v3(struct net_buf *buf, struct net_buf **evt)
{
	struct bt_hci_cp_le_rx_test_v3 *cmd = (void *)buf->data;
	uint8_t status;

	status = ll_test_rx(cmd->rx_ch, cmd->phy, cmd->mod_index, cmd->expected_cte_len,
			    cmd->expected_cte_type, cmd->slot_durations, cmd->switch_pattern_len,
			    cmd->ant_ids);

	*evt = cmd_complete_status(status);
}
#endif /* CONFIG_BT_CTLR_DTM_HCI_RX_V3 */

static void le_enh_tx_test(struct net_buf *buf, struct net_buf **evt)
{
	struct bt_hci_cp_le_enh_tx_test *cmd = (void *)buf->data;
	uint8_t status;

	status = ll_test_tx(cmd->tx_ch, cmd->test_data_len, cmd->pkt_payload, cmd->phy,
			    BT_HCI_LE_TEST_CTE_DISABLED, BT_HCI_LE_TEST_CTE_TYPE_ANY,
			    BT_HCI_LE_TEST_SWITCH_PATTERN_LEN_ANY, NULL,
			    BT_HCI_TX_TEST_POWER_MAX_SET);

	*evt = cmd_complete_status(status);
}

#if defined(CONFIG_BT_CTLR_DTM_HCI_TX_V3)
static void le_tx_test_v3(struct net_buf *buf, struct net_buf **evt)
{
	struct bt_hci_cp_le_tx_test_v3 *cmd = (void *)buf->data;
	uint8_t status;

	status = ll_test_tx(cmd->tx_ch, cmd->test_data_len, cmd->pkt_payload, cmd->phy,
			    cmd->cte_len, cmd->cte_type, cmd->switch_pattern_len, cmd->ant_ids,
			    BT_HCI_TX_TEST_POWER_MAX_SET);

	*evt = cmd_complete_status(status);
}
#endif /* CONFIG_BT_CTLR_DTM_HCI_TX_V3 */

#if defined(CONFIG_BT_CTLR_DTM_HCI_TX_V4)
static void le_tx_test_v4(struct net_buf *buf, struct net_buf **evt)
{
	struct bt_hci_cp_le_tx_test_v4 *cmd = (void *)buf->data;
	struct bt_hci_cp_le_tx_test_v4_tx_power *tx_power = (void *)(buf->data +
			sizeof(struct bt_hci_cp_le_tx_test_v4) + cmd->switch_pattern_len);
	uint8_t status;

	status = ll_test_tx(cmd->tx_ch, cmd->test_data_len, cmd->pkt_payload, cmd->phy,
			    cmd->cte_len, cmd->cte_type, cmd->switch_pattern_len, cmd->ant_ids,
			    tx_power->tx_power);

	*evt = cmd_complete_status(status);
}
#endif /* CONFIG_BT_CTLR_DTM_HCI_TX_V4 */
#endif /* CONFIG_BT_CTLR_DTM_HCI */

#if defined(CONFIG_BT_CTLR_ADV_EXT)
#if defined(CONFIG_BT_BROADCASTER)

static void le_set_adv_set_random_addr(struct net_buf *buf,
				       struct net_buf **evt)
{
	struct bt_hci_cp_le_set_adv_set_random_addr *cmd = (void *)buf->data;
	uint8_t status;
	uint8_t handle;

	if (adv_cmds_ext_check(evt)) {
		return;
	}

	status = ll_adv_set_by_hci_handle_get(cmd->handle, &handle);
	if (status) {
		*evt = cmd_complete_status(status);
		return;
	}

	status = ll_adv_aux_random_addr_set(handle, &cmd->bdaddr.val[0]);

	*evt = cmd_complete_status(status);
}

static void le_set_ext_adv_param(struct net_buf *buf, struct net_buf **evt)
{
	struct bt_hci_cp_le_set_ext_adv_param *cmd = (void *)buf->data;
	struct bt_hci_rp_le_set_ext_adv_param *rp;
	uint32_t min_interval;
	uint16_t evt_prop;
	uint8_t tx_pwr;
	uint8_t status;
	uint8_t phy_p;
	uint8_t phy_s;
	uint8_t handle;

	if (adv_cmds_ext_check(evt)) {
		return;
	}

	if (cmd->handle > BT_HCI_LE_ADV_HANDLE_MAX) {
		*evt = cmd_complete_status(BT_HCI_ERR_INVALID_PARAM);
		return;
	}

	min_interval = sys_get_le24(cmd->prim_min_interval);

	if (IS_ENABLED(CONFIG_BT_CTLR_PARAM_CHECK)) {
		const uint32_t max_interval =
					sys_get_le24(cmd->prim_max_interval);

		/* Compare advertising interval maximum with implementation
		 * supported advertising interval maximum value defined in the
		 * Kconfig CONFIG_BT_CTLR_ADV_INTERVAL_MAX.
		 */
		if ((min_interval > max_interval) ||
		    (min_interval < BT_HCI_LE_PRIM_ADV_INTERVAL_MIN) ||
		    (max_interval > CONFIG_BT_CTLR_ADV_INTERVAL_MAX)) {
			*evt = cmd_complete_status(BT_HCI_ERR_UNSUPP_FEATURE_PARAM_VAL);
			return;
		}
	}

	status = ll_adv_set_by_hci_handle_get_or_new(cmd->handle, &handle);
	if (status) {
		*evt = cmd_complete_status(status);
		return;
	}

	evt_prop = sys_le16_to_cpu(cmd->props);
	tx_pwr = cmd->tx_power;
	phy_p = BIT(cmd->prim_adv_phy - 1);
	phy_s = BIT(cmd->sec_adv_phy - 1);

	status = ll_adv_params_set(handle, evt_prop, min_interval,
				   PDU_ADV_TYPE_EXT_IND, cmd->own_addr_type,
				   cmd->peer_addr.type, cmd->peer_addr.a.val,
				   cmd->prim_channel_map, cmd->filter_policy,
				   &tx_pwr, phy_p, cmd->sec_adv_max_skip, phy_s,
				   cmd->sid, cmd->scan_req_notify_enable);

	rp = hci_cmd_complete(evt, sizeof(*rp));
	rp->status = status;
	rp->tx_power = tx_pwr;
}

static void le_set_ext_adv_data(struct net_buf *buf, struct net_buf **evt)
{
	struct bt_hci_cp_le_set_ext_adv_data *cmd = (void *)buf->data;
	uint8_t status;
	uint8_t handle;

	if (adv_cmds_ext_check(evt)) {
		return;
	}

	status = ll_adv_set_by_hci_handle_get(cmd->handle, &handle);
	if (status) {
		*evt = cmd_complete_status(status);
		return;
	}

	status = ll_adv_aux_ad_data_set(handle, cmd->op, cmd->frag_pref,
					cmd->len, cmd->data);

	*evt = cmd_complete_status(status);
}

static void le_set_ext_scan_rsp_data(struct net_buf *buf, struct net_buf **evt)
{
	struct bt_hci_cp_le_set_ext_scan_rsp_data *cmd = (void *)buf->data;
	uint8_t status;
	uint8_t handle;

	if (adv_cmds_ext_check(evt)) {
		return;
	}

	status = ll_adv_set_by_hci_handle_get(cmd->handle, &handle);
	if (status) {
		*evt = cmd_complete_status(status);
		return;
	}

	status = ll_adv_aux_sr_data_set(handle, cmd->op, cmd->frag_pref,
					cmd->len, cmd->data);

	*evt = cmd_complete_status(status);
}

static void le_set_ext_adv_enable(struct net_buf *buf, struct net_buf **evt)
{
	struct bt_hci_cp_le_set_ext_adv_enable *cmd = (void *)buf->data;
	struct bt_hci_ext_adv_set *s;
	uint8_t set_num;
	uint8_t enable;
	uint8_t status;
	uint8_t handle;

	if (adv_cmds_ext_check(evt)) {
		return;
	}

	set_num = cmd->set_num;
	if (!set_num) {
		if (cmd->enable) {
			*evt = cmd_complete_status(BT_HCI_ERR_INVALID_PARAM);
			return;
		}

		/* FIXME: Implement disable of all advertising sets */
		*evt = cmd_complete_status(BT_HCI_ERR_UNSUPP_FEATURE_PARAM_VAL);

		return;
	}

	s = (void *) cmd->s;
	enable = cmd->enable;
	do {
		status = ll_adv_set_by_hci_handle_get(s->handle, &handle);
		if (status) {
			break;
		}

		/* TODO: duration and events parameter use. */
#if defined(CONFIG_BT_HCI_MESH_EXT)
		status = ll_adv_enable(handle, cmd->enable, 0, 0, 0, 0, 0);
#else /* !CONFIG_BT_HCI_MESH_EXT */
		status = ll_adv_enable(handle, cmd->enable,
				       s->duration, s->max_ext_adv_evts);
#endif /* !CONFIG_BT_HCI_MESH_EXT */
		if (status) {
			/* TODO: how to handle succeeded ones before this
			 * error.
			 */
			break;
		}

		s++;
	} while (--set_num);

	*evt = cmd_complete_status(status);
}

static void le_read_max_adv_data_len(struct net_buf *buf, struct net_buf **evt)
{
	struct bt_hci_rp_le_read_max_adv_data_len *rp;
	uint16_t max_adv_data_len;

	if (adv_cmds_ext_check(evt)) {
		return;
	}

	rp = hci_cmd_complete(evt, sizeof(*rp));

	max_adv_data_len = ll_adv_aux_max_data_length_get();

	rp->max_adv_data_len = sys_cpu_to_le16(max_adv_data_len);
	rp->status = 0x00;
}

static void le_read_num_adv_sets(struct net_buf *buf, struct net_buf **evt)
{
	struct bt_hci_rp_le_read_num_adv_sets *rp;

	if (adv_cmds_ext_check(evt)) {
		return;
	}

	rp = hci_cmd_complete(evt, sizeof(*rp));

	rp->num_sets = ll_adv_aux_set_count_get();
	rp->status = 0x00;
}

static void le_remove_adv_set(struct net_buf *buf, struct net_buf **evt)
{
	struct bt_hci_cp_le_remove_adv_set *cmd = (void *)buf->data;
	uint8_t status;
	uint8_t handle;

	if (adv_cmds_ext_check(evt)) {
		return;
	}

	status = ll_adv_set_by_hci_handle_get(cmd->handle, &handle);
	if (status) {
		*evt = cmd_complete_status(status);
		return;
	}

	status = ll_adv_aux_set_remove(handle);

	*evt = cmd_complete_status(status);
}

static void le_clear_adv_sets(struct net_buf *buf, struct net_buf **evt)
{
	uint8_t status;

	if (adv_cmds_ext_check(evt)) {
		return;
	}

	status = ll_adv_aux_set_clear();

	*evt = cmd_complete_status(status);
}

#if defined(CONFIG_BT_CTLR_ADV_PERIODIC)
static void le_set_per_adv_param(struct net_buf *buf, struct net_buf **evt)
{
	struct bt_hci_cp_le_set_per_adv_param *cmd = (void *)buf->data;
	uint16_t max_interval;
	uint16_t flags;
	uint8_t status;
	uint8_t handle;

	if (adv_cmds_ext_check(evt)) {
		return;
	}

	max_interval = sys_le16_to_cpu(cmd->max_interval);

	if (IS_ENABLED(CONFIG_BT_CTLR_PARAM_CHECK)) {
		const uint32_t min_interval =
					sys_le16_to_cpu(cmd->min_interval);

		/* Compare periodic advertising interval maximum with
		 * implementation supported periodic advertising interval
		 * maximum value defined in the Kconfig
		 * CONFIG_BT_CTLR_ADV_PERIODIC_INTERVAL_MAX.
		 */
		if ((min_interval > max_interval) ||
		    (min_interval < BT_HCI_LE_PER_ADV_INTERVAL_MIN) ||
		    (max_interval > CONFIG_BT_CTLR_ADV_PERIODIC_INTERVAL_MAX)) {
			*evt = cmd_complete_status(BT_HCI_ERR_UNSUPP_FEATURE_PARAM_VAL);
			return;
		}
	}

	status = ll_adv_set_by_hci_handle_get(cmd->handle, &handle);
	if (status) {
		*evt = cmd_complete_status(status);
		return;
	}

	flags = sys_le16_to_cpu(cmd->props);

	status = ll_adv_sync_param_set(handle, max_interval, flags);

	*evt = cmd_complete_status(status);
}

static void le_set_per_adv_data(struct net_buf *buf, struct net_buf **evt)
{
	struct bt_hci_cp_le_set_per_adv_data *cmd = (void *)buf->data;
	uint8_t status;
	uint8_t handle;

	if (adv_cmds_ext_check(evt)) {
		return;
	}

	status = ll_adv_set_by_hci_handle_get(cmd->handle, &handle);
	if (status) {
		*evt = cmd_complete_status(status);
		return;
	}

	status = ll_adv_sync_ad_data_set(handle, cmd->op, cmd->len,
					 cmd->data);

	*evt = cmd_complete_status(status);
}

static void le_set_per_adv_enable(struct net_buf *buf, struct net_buf **evt)
{
	struct bt_hci_cp_le_set_per_adv_enable *cmd = (void *)buf->data;
	uint8_t status;
	uint8_t handle;

	if (adv_cmds_ext_check(evt)) {
		return;
	}

	status = ll_adv_set_by_hci_handle_get(cmd->handle, &handle);
	if (status) {
		*evt = cmd_complete_status(status);
		return;
	}

	status = ll_adv_sync_enable(handle, cmd->enable);

	*evt = cmd_complete_status(status);
}
#endif /* CONFIG_BT_CTLR_ADV_PERIODIC */
#endif /* CONFIG_BT_BROADCASTER */

#if defined(CONFIG_BT_OBSERVER)
static void le_set_ext_scan_param(struct net_buf *buf, struct net_buf **evt)
{
	struct bt_hci_cp_le_set_ext_scan_param *cmd = (void *)buf->data;
	struct bt_hci_ext_scan_phy *p;
	uint8_t own_addr_type;
	uint8_t filter_policy;
	uint8_t phys_bitmask;
	uint8_t status;
	uint8_t phys;

	if (adv_cmds_ext_check(evt)) {
		return;
	}

	/* Number of bits set indicate scan sets to be configured by calling
	 * ll_scan_params_set function.
	 */
	phys_bitmask = BT_HCI_LE_EXT_SCAN_PHY_1M;
	if (IS_ENABLED(CONFIG_BT_CTLR_PHY_CODED)) {
		phys_bitmask |= BT_HCI_LE_EXT_SCAN_PHY_CODED;
	}

	phys = cmd->phys;
	if (IS_ENABLED(CONFIG_BT_CTLR_PARAM_CHECK) &&
	    (((phys & phys_bitmask) == 0) || (phys & ~phys_bitmask))) {
		*evt = cmd_complete_status(BT_HCI_ERR_UNSUPP_FEATURE_PARAM_VAL);

		return;
	}

	own_addr_type = cmd->own_addr_type;
	filter_policy = cmd->filter_policy;
	p = cmd->p;

	/* Irrespective of enabled PHYs to scan for, ll_scan_params_set needs
	 * to be called to initialise the scan sets.
	 * Passing interval and window as 0, disable the particular scan set
	 * from being enabled.
	 */
	do {
		uint16_t interval;
		uint16_t window;
		uint8_t type;
		uint8_t phy;

		/* Get single PHY bit from the loop bitmask */
		phy = BIT(find_lsb_set(phys_bitmask) - 1);

		/* Pass the PHY (1M or Coded) of scan set in MSbits of type
		 * parameter
		 */
		type = (phy << 1);

		/* If current PHY is one of the PHY in the Scanning_PHYs,
		 * pick the supplied scan type, interval and window.
		 */
		if (phys & phy) {
			type |= (p->type & 0x01);
			interval = sys_le16_to_cpu(p->interval);
			window = sys_le16_to_cpu(p->window);
			p++;
		} else {
			interval = 0U;
			window = 0U;
		}

		status = ll_scan_params_set(type, interval, window,
					    own_addr_type, filter_policy);
		if (status) {
			break;
		}

		phys_bitmask &= (phys_bitmask - 1);
	} while (phys_bitmask);

	*evt = cmd_complete_status(status);
}

static void le_set_ext_scan_enable(struct net_buf *buf, struct net_buf **evt)
{
	struct bt_hci_cp_le_set_ext_scan_enable *cmd = (void *)buf->data;
	uint8_t status;

	if (adv_cmds_ext_check(evt)) {
		return;
	}

#if CONFIG_BT_CTLR_DUP_FILTER_LEN > 0
	/* Initialize duplicate filtering */
	if (cmd->enable && cmd->filter_dup) {
		if (0) {

#if defined(CONFIG_BT_CTLR_SYNC_PERIODIC_ADI_SUPPORT)
		} else if (dup_count == DUP_FILTER_DISABLED) {
			dup_scan = true;

			/* All entries reset */
			dup_count = 0;
			dup_curr = 0U;
		} else if (!dup_scan) {
			dup_scan = true;
			dup_ext_adv_reset();
#endif /* CONFIG_BT_CTLR_SYNC_PERIODIC_ADI_SUPPORT */

		} else {
			/* All entries reset */
			dup_count = 0;
			dup_curr = 0U;
		}
	} else {
#if defined(CONFIG_BT_CTLR_SYNC_PERIODIC_ADI_SUPPORT)
		dup_scan = false;
#else /* !CONFIG_BT_CTLR_SYNC_PERIODIC_ADI_SUPPORT */
		dup_count = DUP_FILTER_DISABLED;
#endif /* !CONFIG_BT_CTLR_SYNC_PERIODIC_ADI_SUPPORT */
	}
#endif /* CONFIG_BT_CTLR_DUP_FILTER_LEN > 0 */

	status = ll_scan_enable(cmd->enable, cmd->duration, cmd->period);

	/* NOTE: As filter duplicates is implemented here in HCI source code,
	 *       enabling of already enabled scanning shall succeed after
	 *       updates to filter duplicates is handled in the above
	 *       statements. Refer to BT Spec v5.0 Vol 2 Part E Section 7.8.11.
	 */
	if (!IS_ENABLED(CONFIG_BT_CTLR_SCAN_ENABLE_STRICT) &&
	    (status == BT_HCI_ERR_CMD_DISALLOWED)) {
		status = BT_HCI_ERR_SUCCESS;
	}

	*evt = cmd_complete_status(status);
}

#if defined(CONFIG_BT_CTLR_SYNC_PERIODIC)
static void le_per_adv_create_sync(struct net_buf *buf, struct net_buf **evt)
{
	struct bt_hci_cp_le_per_adv_create_sync *cmd = (void *)buf->data;
	uint16_t sync_timeout;
	uint8_t status;
	uint16_t skip;

	if (adv_cmds_ext_check(NULL)) {
		*evt = cmd_status(BT_HCI_ERR_CMD_DISALLOWED);
		return;
	}

	if (!IS_ENABLED(CONFIG_BT_CTLR_SYNC_PERIODIC_ADV_LIST) &&
	    (cmd->options & BT_HCI_LE_PER_ADV_CREATE_SYNC_FP_USE_LIST)) {
		*evt = cmd_status(BT_HCI_ERR_UNSUPP_FEATURE_PARAM_VAL);
		return;
	}

	if (!IS_ENABLED(CONFIG_BT_CTLR_SYNC_PERIODIC_ADI_SUPPORT) &&
	    (cmd->options &
	     (BT_HCI_LE_PER_ADV_CREATE_SYNC_FP_REPORTS_DISABLED |
	      BT_HCI_LE_PER_ADV_CREATE_SYNC_FP_FILTER_DUPLICATE)) ==
	    BT_HCI_LE_PER_ADV_CREATE_SYNC_FP_FILTER_DUPLICATE) {
		*evt = cmd_status(BT_HCI_ERR_UNSUPP_FEATURE_PARAM_VAL);
		return;
	}

	/* FIXME: Check for HCI LE Set Periodic Advertising Receive Enable
	 * command support and if reporting is initially disabled then
	 * return error code Connection Failed to be Established /
	 * Synchronization Timeout (0x3E).
	 */

#if CONFIG_BT_CTLR_DUP_FILTER_LEN > 0
	/* Initialize duplicate filtering */
	if (cmd->options & BT_HCI_LE_PER_ADV_CREATE_SYNC_FP_FILTER_DUPLICATE) {
		if (!dup_scan || (dup_count == DUP_FILTER_DISABLED)) {
			dup_count = 0;
			dup_curr = 0U;
		} else {
			/* NOTE: Invalidate dup_ext_adv_mode array entries is
			 *       done when sync is established.
			 */
		}
	} else if (!dup_scan) {
		dup_count = DUP_FILTER_DISABLED;
	}
#endif

	skip = sys_le16_to_cpu(cmd->skip);
	sync_timeout = sys_le16_to_cpu(cmd->sync_timeout);

#if defined(CONFIG_BT_CTLR_SYNC_PERIODIC_CTE_TYPE_FILTERING)
	if ((cmd->cte_type & BT_HCI_LE_PER_ADV_CREATE_SYNC_CTE_TYPE_INVALID_VALUE) != 0) {
		status = BT_HCI_ERR_CMD_DISALLOWED;
#else
	if (cmd->cte_type != BT_HCI_LE_PER_ADV_CREATE_SYNC_CTE_TYPE_NO_FILTERING) {
		status = BT_HCI_ERR_INVALID_PARAM;
#endif /* CONFIG_BT_CTLR_SYNC_PERIODIC_CTE_TYPE_FILTERING */
	} else {
		status = ll_sync_create(cmd->options, cmd->sid, cmd->addr.type, cmd->addr.a.val,
					skip, sync_timeout, cmd->cte_type);
	}
	*evt = cmd_status(status);
}

static void le_per_adv_create_sync_cancel(struct net_buf *buf,
					  struct net_buf **evt, void **node_rx)
{
	struct bt_hci_evt_cc_status *ccst;
	uint8_t status;

	if (adv_cmds_ext_check(evt)) {
		return;
	}

	status = ll_sync_create_cancel(node_rx);

	ccst = hci_cmd_complete(evt, sizeof(*ccst));
	ccst->status = status;
}

static void le_per_adv_terminate_sync(struct net_buf *buf, struct net_buf **evt)
{
	struct bt_hci_cp_le_per_adv_terminate_sync *cmd = (void *)buf->data;
	struct bt_hci_evt_cc_status *ccst;
	uint16_t handle;
	uint8_t status;

	if (adv_cmds_ext_check(evt)) {
		return;
	}

	handle = sys_le16_to_cpu(cmd->handle);

	status = ll_sync_terminate(handle);

	ccst = hci_cmd_complete(evt, sizeof(*ccst));
	ccst->status = status;
}

static void le_per_adv_recv_enable(struct net_buf *buf, struct net_buf **evt)
{
	struct bt_hci_cp_le_set_per_adv_recv_enable *cmd = (void *)buf->data;
	struct bt_hci_evt_cc_status *ccst;
	uint16_t handle;
	uint8_t status;

	if (adv_cmds_ext_check(evt)) {
		return;
	}

	handle = sys_le16_to_cpu(cmd->handle);

	status = ll_sync_recv_enable(handle, cmd->enable);

#if CONFIG_BT_CTLR_DUP_FILTER_LEN > 0
	if (!status) {
		if (cmd->enable &
		    BT_HCI_LE_SET_PER_ADV_RECV_ENABLE_FILTER_DUPLICATE) {
			if (!dup_scan || (dup_count == DUP_FILTER_DISABLED)) {
				dup_count = 0;
				dup_curr = 0U;
			} else {
				/* NOTE: Invalidate dup_ext_adv_mode array
				 *       entries is done when sync is
				 *       established.
				 */
			}
		} else if (!dup_scan) {
			dup_count = DUP_FILTER_DISABLED;
		}
	}
#endif

	ccst = hci_cmd_complete(evt, sizeof(*ccst));
	ccst->status = status;
}

#if defined(CONFIG_BT_CTLR_SYNC_PERIODIC_ADV_LIST)
static void le_add_dev_to_pal(struct net_buf *buf, struct net_buf **evt)
{
	struct bt_hci_cp_le_add_dev_to_per_adv_list *cmd = (void *)buf->data;
	uint8_t status;

	if (adv_cmds_ext_check(evt)) {
		return;
	}

	status = ll_pal_add(&cmd->addr, cmd->sid);

	*evt = cmd_complete_status(status);
}

static void le_rem_dev_from_pal(struct net_buf *buf, struct net_buf **evt)
{
	struct bt_hci_cp_le_rem_dev_from_per_adv_list *cmd = (void *)buf->data;
	uint8_t status;

	if (adv_cmds_ext_check(evt)) {
		return;
	}

	status = ll_pal_remove(&cmd->addr, cmd->sid);

	*evt = cmd_complete_status(status);
}

static void le_clear_pal(struct net_buf *buf, struct net_buf **evt)
{
	uint8_t status;

	if (adv_cmds_ext_check(evt)) {
		return;
	}

	status = ll_pal_clear();

	*evt = cmd_complete_status(status);
}

static void le_read_pal_size(struct net_buf *buf, struct net_buf **evt)
{
	struct bt_hci_rp_le_read_per_adv_list_size *rp;

	if (adv_cmds_ext_check(evt)) {
		return;
	}

	rp = hci_cmd_complete(evt, sizeof(*rp));
	rp->status = 0x00;

	rp->list_size = ll_pal_size_get();
}
#endif /* CONFIG_BT_CTLR_SYNC_PERIODIC_ADV_LIST */
#endif /* CONFIG_BT_CTLR_SYNC_PERIODIC */
#endif /* CONFIG_BT_OBSERVER */

#if defined(CONFIG_BT_CENTRAL)
static void le_ext_create_connection(struct net_buf *buf, struct net_buf **evt)
{
	struct bt_hci_cp_le_ext_create_conn *cmd = (void *)buf->data;
	struct bt_hci_ext_conn_phy *p;
	uint8_t peer_addr_type;
	uint8_t own_addr_type;
	uint8_t filter_policy;
	uint8_t phys_bitmask;
	uint8_t *peer_addr;
	uint8_t status;
	uint8_t phys;

	if (adv_cmds_ext_check(NULL)) {
		*evt = cmd_status(BT_HCI_ERR_CMD_DISALLOWED);
		return;
	}

	/* Number of bits set indicate scan sets to be configured by calling
	 * ll_create_connection function.
	 */
	phys_bitmask = BT_HCI_LE_EXT_SCAN_PHY_1M;
	if (IS_ENABLED(CONFIG_BT_CTLR_PHY_CODED)) {
		phys_bitmask |= BT_HCI_LE_EXT_SCAN_PHY_CODED;
	}

	phys = cmd->phys;
	if (IS_ENABLED(CONFIG_BT_CTLR_PARAM_CHECK) &&
	    (((phys & phys_bitmask) == 0) || (phys & ~phys_bitmask))) {
		*evt = cmd_status(BT_HCI_ERR_UNSUPP_FEATURE_PARAM_VAL);

		return;
	}

	filter_policy = cmd->filter_policy;
	own_addr_type = cmd->own_addr_type;
	peer_addr_type = cmd->peer_addr.type;
	peer_addr = cmd->peer_addr.a.val;
	p = cmd->p;

	do {
		uint16_t supervision_timeout;
		uint16_t conn_interval_max;
		uint16_t scan_interval;
		uint16_t conn_latency;
		uint16_t scan_window;
		uint8_t phy;

		phy = BIT(find_lsb_set(phys_bitmask) - 1);

		if (phys & phy) {
			scan_interval = sys_le16_to_cpu(p->scan_interval);
			scan_window = sys_le16_to_cpu(p->scan_window);
			conn_interval_max =
				sys_le16_to_cpu(p->conn_interval_max);
			conn_latency = sys_le16_to_cpu(p->conn_latency);
			supervision_timeout =
				sys_le16_to_cpu(p->supervision_timeout);

			if (IS_ENABLED(CONFIG_BT_CTLR_PARAM_CHECK)) {
				status = check_cconn_params(true, scan_interval,
							    scan_window,
							    conn_interval_max,
							    conn_latency,
							    supervision_timeout);
				if (status) {
					*evt = cmd_status(status);
					return;
				}
			}

			status = ll_create_connection(scan_interval,
						      scan_window,
						      filter_policy,
						      peer_addr_type,
						      peer_addr,
						      own_addr_type,
						      conn_interval_max,
						      conn_latency,
						      supervision_timeout,
						      phy);
			p++;
		} else {
			uint8_t type;

			type = (phy << 1);
			/* NOTE: Pass invalid interval value to not start
			 *       scanning using this scan instance.
			 */
			status = ll_scan_params_set(type, 0, 0, 0, 0);
		}

		if (status) {
			*evt = cmd_status(status);
			return;
		}

		phys_bitmask &= (phys_bitmask - 1);
	} while (phys_bitmask);

	status = ll_connect_enable(phys & BT_HCI_LE_EXT_SCAN_PHY_CODED);

	*evt = cmd_status(status);
}
#endif /* CONFIG_BT_CENTRAL */
#endif /* CONFIG_BT_CTLR_ADV_EXT */

#if defined(CONFIG_BT_CTLR_PERIPHERAL_ISO)
static void le_cis_request(struct pdu_data *pdu_data,
			   struct node_rx_pdu *node_rx,
			   struct net_buf *buf)
{
	struct bt_hci_evt_le_cis_req *sep;
	struct node_rx_conn_iso_req *req;
	void *node;

	if (!(event_mask & BT_EVT_MASK_LE_META_EVENT) ||
	    !(le_event_mask & BT_EVT_MASK_LE_CIS_REQ)) {
		return;
	}

	sep = meta_evt(buf, BT_HCI_EVT_LE_CIS_REQ, sizeof(*sep));
	sep->acl_handle = sys_cpu_to_le16(node_rx->hdr.handle);

	/* Check for pdu field being aligned before accessing CIS established
	 * event.
	 */
	node = pdu_data;
	LL_ASSERT(IS_PTR_ALIGNED(node, struct node_rx_conn_iso_estab));

	req = node;
	sep->cis_handle = sys_cpu_to_le16(req->cis_handle);
	sep->cig_id = req->cig_id;
	sep->cis_id = req->cis_id;
}
#endif /* CONFIG_BT_CTLR_PERIPHERAL_ISO */

#if defined(CONFIG_BT_CTLR_CONN_ISO)
static void le_cis_established(struct pdu_data *pdu_data,
			       struct node_rx_pdu *node_rx,
			       struct net_buf *buf)
{
	struct lll_conn_iso_stream_rxtx *lll_cis_c;
	struct lll_conn_iso_stream_rxtx *lll_cis_p;
	struct bt_hci_evt_le_cis_established *sep;
	struct lll_conn_iso_stream *lll_cis;
	struct node_rx_conn_iso_estab *est;
	struct ll_conn_iso_stream *cis;
	struct ll_conn_iso_group *cig;
	bool is_central;
	void *node;

	if (!(event_mask & BT_EVT_MASK_LE_META_EVENT) ||
	    !(le_event_mask & BT_EVT_MASK_LE_CIS_ESTABLISHED)) {
		return;
	}

	cis = node_rx->hdr.rx_ftr.param;
	cig = cis->group;
	lll_cis = &cis->lll;
	is_central = cig->lll.role == BT_CONN_ROLE_CENTRAL;
	lll_cis_c = is_central ? &lll_cis->tx : &lll_cis->rx;
	lll_cis_p = is_central ? &lll_cis->rx : &lll_cis->tx;

	sep = meta_evt(buf, BT_HCI_EVT_LE_CIS_ESTABLISHED, sizeof(*sep));

	/* Check for pdu field being aligned before accessing CIS established
	 * event.
	 */
	node = pdu_data;
	LL_ASSERT(IS_PTR_ALIGNED(node, struct node_rx_conn_iso_estab));

	est = node;
	sep->status = est->status;
	sep->conn_handle = sys_cpu_to_le16(est->cis_handle);
	sys_put_le24(cig->sync_delay, sep->cig_sync_delay);
	sys_put_le24(cis->sync_delay, sep->cis_sync_delay);
	sys_put_le24(cig->c_latency, sep->c_latency);
	sys_put_le24(cig->p_latency, sep->p_latency);
	sep->c_phy = lll_cis_c->phy;
	sep->p_phy = lll_cis_p->phy;
	sep->nse = lll_cis->num_subevents;
	sep->c_bn = lll_cis_c->burst_number;
	sep->p_bn = lll_cis_p->burst_number;
	sep->c_ft = lll_cis_c->flush_timeout;
	sep->p_ft = lll_cis_p->flush_timeout;
	sep->c_max_pdu = sys_cpu_to_le16(lll_cis_c->max_octets);
	sep->p_max_pdu = sys_cpu_to_le16(lll_cis_p->max_octets);
	sep->interval = sys_cpu_to_le16(cig->iso_interval);

#if defined(CONFIG_BT_CTLR_CENTRAL_ISO)
	if (is_central) {
		cis_pending_count--;
	}
#endif /* CONFIG_BT_CTLR_CENTRAL_ISO */
}
#endif /* CONFIG_BT_CTLR_CONN_ISO */

static int controller_cmd_handle(uint16_t  ocf, struct net_buf *cmd,
				 struct net_buf **evt, void **node_rx)
{
	switch (ocf) {
	case BT_OCF(BT_HCI_OP_LE_SET_EVENT_MASK):
		le_set_event_mask(cmd, evt);
		break;

	case BT_OCF(BT_HCI_OP_LE_READ_BUFFER_SIZE):
		le_read_buffer_size(cmd, evt);
		break;

#if defined(CONFIG_BT_CTLR_ADV_ISO) || defined(CONFIG_BT_CTLR_CONN_ISO)
	case BT_OCF(BT_HCI_OP_LE_READ_BUFFER_SIZE_V2):
		le_read_buffer_size_v2(cmd, evt);
		break;
#endif /* CONFIG_BT_CTLR_ADV_ISO || CONFIG_BT_CTLR_CONN_ISO */

	case BT_OCF(BT_HCI_OP_LE_READ_LOCAL_FEATURES):
		le_read_local_features(cmd, evt);
		break;

	case BT_OCF(BT_HCI_OP_LE_SET_RANDOM_ADDRESS):
		le_set_random_address(cmd, evt);
		break;

#if defined(CONFIG_BT_CTLR_FILTER_ACCEPT_LIST)
	case BT_OCF(BT_HCI_OP_LE_READ_FAL_SIZE):
		le_read_fal_size(cmd, evt);
		break;

	case BT_OCF(BT_HCI_OP_LE_CLEAR_FAL):
		le_clear_fal(cmd, evt);
		break;

	case BT_OCF(BT_HCI_OP_LE_ADD_DEV_TO_FAL):
		le_add_dev_to_fal(cmd, evt);
		break;

	case BT_OCF(BT_HCI_OP_LE_REM_DEV_FROM_FAL):
		le_rem_dev_from_fal(cmd, evt);
		break;
#endif /* CONFIG_BT_CTLR_FILTER_ACCEPT_LIST */

	case BT_OCF(BT_HCI_OP_LE_ENCRYPT):
		le_encrypt(cmd, evt);
		break;

	case BT_OCF(BT_HCI_OP_LE_RAND):
		le_rand(cmd, evt);
		break;

	case BT_OCF(BT_HCI_OP_LE_READ_SUPP_STATES):
		le_read_supp_states(cmd, evt);
		break;

#if defined(CONFIG_BT_BROADCASTER)
	case BT_OCF(BT_HCI_OP_LE_SET_ADV_PARAM):
		le_set_adv_param(cmd, evt);
		break;

	case BT_OCF(BT_HCI_OP_LE_READ_ADV_CHAN_TX_POWER):
		le_read_adv_chan_tx_power(cmd, evt);
		break;

	case BT_OCF(BT_HCI_OP_LE_SET_ADV_DATA):
		le_set_adv_data(cmd, evt);
		break;

	case BT_OCF(BT_HCI_OP_LE_SET_SCAN_RSP_DATA):
		le_set_scan_rsp_data(cmd, evt);
		break;

	case BT_OCF(BT_HCI_OP_LE_SET_ADV_ENABLE):
		le_set_adv_enable(cmd, evt);
		break;

#if defined(CONFIG_BT_CTLR_ADV_ISO)
	case BT_OCF(BT_HCI_OP_LE_CREATE_BIG):
		le_create_big(cmd, evt);
		break;

	case BT_OCF(BT_HCI_OP_LE_CREATE_BIG_TEST):
		le_create_big_test(cmd, evt);
		break;

	case BT_OCF(BT_HCI_OP_LE_TERMINATE_BIG):
		le_terminate_big(cmd, evt);
		break;
#endif /* CONFIG_BT_CTLR_ADV_ISO */
#endif /* CONFIG_BT_BROADCASTER */

#if defined(CONFIG_BT_OBSERVER)
	case BT_OCF(BT_HCI_OP_LE_SET_SCAN_PARAM):
		le_set_scan_param(cmd, evt);
		break;

	case BT_OCF(BT_HCI_OP_LE_SET_SCAN_ENABLE):
		le_set_scan_enable(cmd, evt);
		break;

#if defined(CONFIG_BT_CTLR_SYNC_ISO)
	case BT_OCF(BT_HCI_OP_LE_BIG_CREATE_SYNC):
		le_big_create_sync(cmd, evt);
		break;

	case BT_OCF(BT_HCI_OP_LE_BIG_TERMINATE_SYNC):
		le_big_terminate_sync(cmd, evt, node_rx);
		break;
#endif /* CONFIG_BT_CTLR_SYNC_ISO */
#endif /* CONFIG_BT_OBSERVER */

#if defined(CONFIG_BT_CENTRAL)
	case BT_OCF(BT_HCI_OP_LE_CREATE_CONN):
		le_create_connection(cmd, evt);
		break;

	case BT_OCF(BT_HCI_OP_LE_CREATE_CONN_CANCEL):
		le_create_conn_cancel(cmd, evt, node_rx);
		break;

	case BT_OCF(BT_HCI_OP_LE_SET_HOST_CHAN_CLASSIF):
		le_set_host_chan_classif(cmd, evt);
		break;

#if defined(CONFIG_BT_CTLR_LE_ENC)
	case BT_OCF(BT_HCI_OP_LE_START_ENCRYPTION):
		le_start_encryption(cmd, evt);
		break;
#endif /* CONFIG_BT_CTLR_LE_ENC */

#if defined(CONFIG_BT_CTLR_CENTRAL_ISO)
	case BT_OCF(BT_HCI_OP_LE_SET_CIG_PARAMS):
		le_set_cig_parameters(cmd, evt);
		break;
	case BT_OCF(BT_HCI_OP_LE_SET_CIG_PARAMS_TEST):
		le_set_cig_params_test(cmd, evt);
		break;
	case BT_OCF(BT_HCI_OP_LE_CREATE_CIS):
		le_create_cis(cmd, evt);
		break;
	case BT_OCF(BT_HCI_OP_LE_REMOVE_CIG):
		le_remove_cig(cmd, evt);
		break;
#endif /* CONFIG_BT_CTLR_CENTRAL_ISO */
#endif /* CONFIG_BT_CENTRAL */

#if defined(CONFIG_BT_PERIPHERAL)
#if defined(CONFIG_BT_CTLR_LE_ENC)
	case BT_OCF(BT_HCI_OP_LE_LTK_REQ_REPLY):
		le_ltk_req_reply(cmd, evt);
		break;

	case BT_OCF(BT_HCI_OP_LE_LTK_REQ_NEG_REPLY):
		le_ltk_req_neg_reply(cmd, evt);
		break;
#endif /* CONFIG_BT_CTLR_LE_ENC */

#if defined(CONFIG_BT_CTLR_PERIPHERAL_ISO)
	case BT_OCF(BT_HCI_OP_LE_ACCEPT_CIS):
		le_accept_cis(cmd, evt);
		break;
	case BT_OCF(BT_HCI_OP_LE_REJECT_CIS):
		le_reject_cis(cmd, evt);
		break;
#endif /* CONFIG_BT_CTLR_PERIPHERAL_ISO */
#endif /* CONFIG_BT_PERIPHERAL */

#if defined(CONFIG_BT_CTLR_ISO)
	case BT_OCF(BT_HCI_OP_LE_SETUP_ISO_PATH):
		le_setup_iso_path(cmd, evt);
		break;
	case BT_OCF(BT_HCI_OP_LE_REMOVE_ISO_PATH):
		le_remove_iso_path(cmd, evt);
		break;
	case BT_OCF(BT_HCI_OP_LE_ISO_TEST_END):
		le_iso_test_end(cmd, evt);
		break;
#endif /* CONFIG_BT_CTLR_ISO */

#if defined(CONFIG_BT_CTLR_ADV_ISO) || defined(CONFIG_BT_CTLR_CONN_ISO)
	case BT_OCF(BT_HCI_OP_LE_ISO_TRANSMIT_TEST):
		le_iso_transmit_test(cmd, evt);
		break;
	case BT_OCF(BT_HCI_OP_LE_READ_ISO_TX_SYNC):
		le_read_iso_tx_sync(cmd, evt);
		break;
#endif /* CONFIG_BT_CTLR_ADV_ISO || CONFIG_BT_CTLR_CONN_ISO */

#if defined(CONFIG_BT_CTLR_SYNC_ISO) || defined(CONFIG_BT_CTLR_CONN_ISO)
	case BT_OCF(BT_HCI_OP_LE_ISO_RECEIVE_TEST):
		le_iso_receive_test(cmd, evt);
		break;
	case BT_OCF(BT_HCI_OP_LE_ISO_READ_TEST_COUNTERS):
		le_iso_read_test_counters(cmd, evt);
		break;
#if defined(CONFIG_BT_CTLR_READ_ISO_LINK_QUALITY)
	case BT_OCF(BT_HCI_OP_LE_READ_ISO_LINK_QUALITY):
		le_read_iso_link_quality(cmd, evt);
		break;
#endif /* CONFIG_BT_CTLR_READ_ISO_LINK_QUALITY */
#endif /* CONFIG_BT_CTLR_SYNC_ISO || CONFIG_BT_CTLR_CONN_ISO */

#if defined(CONFIG_BT_CTLR_SET_HOST_FEATURE)
	case BT_OCF(BT_HCI_OP_LE_SET_HOST_FEATURE):
		le_set_host_feature(cmd, evt);
		break;
#endif /* CONFIG_BT_CTLR_SET_HOST_FEATURE */

#if defined(CONFIG_BT_CONN)
	case BT_OCF(BT_HCI_OP_LE_READ_CHAN_MAP):
		le_read_chan_map(cmd, evt);
		break;

#if defined(CONFIG_BT_CENTRAL) || defined(CONFIG_BT_CTLR_PER_INIT_FEAT_XCHG)
	case BT_OCF(BT_HCI_OP_LE_READ_REMOTE_FEATURES):
		le_read_remote_features(cmd, evt);
		break;
#endif /* CONFIG_BT_CENTRAL || CONFIG_BT_CTLR_PER_INIT_FEAT_XCHG */

	case BT_OCF(BT_HCI_OP_LE_CONN_UPDATE):
		le_conn_update(cmd, evt);
		break;

#if defined(CONFIG_BT_CTLR_CONN_PARAM_REQ)
	case BT_OCF(BT_HCI_OP_LE_CONN_PARAM_REQ_REPLY):
		le_conn_param_req_reply(cmd, evt);
		break;

	case BT_OCF(BT_HCI_OP_LE_CONN_PARAM_REQ_NEG_REPLY):
		le_conn_param_req_neg_reply(cmd, evt);
		break;
#endif /* CONFIG_BT_CTLR_CONN_PARAM_REQ */

#if defined(CONFIG_BT_CTLR_DATA_LENGTH)
	case BT_OCF(BT_HCI_OP_LE_SET_DATA_LEN):
		le_set_data_len(cmd, evt);
		break;

	case BT_OCF(BT_HCI_OP_LE_READ_DEFAULT_DATA_LEN):
		le_read_default_data_len(cmd, evt);
		break;

	case BT_OCF(BT_HCI_OP_LE_WRITE_DEFAULT_DATA_LEN):
		le_write_default_data_len(cmd, evt);
		break;

	case BT_OCF(BT_HCI_OP_LE_READ_MAX_DATA_LEN):
		le_read_max_data_len(cmd, evt);
		break;
#endif /* CONFIG_BT_CTLR_DATA_LENGTH */

#if defined(CONFIG_BT_CTLR_PHY)
	case BT_OCF(BT_HCI_OP_LE_READ_PHY):
		le_read_phy(cmd, evt);
		break;

	case BT_OCF(BT_HCI_OP_LE_SET_DEFAULT_PHY):
		le_set_default_phy(cmd, evt);
		break;

	case BT_OCF(BT_HCI_OP_LE_SET_PHY):
		le_set_phy(cmd, evt);
		break;
#endif /* CONFIG_BT_CTLR_PHY */
#endif /* CONFIG_BT_CONN */

#if defined(CONFIG_BT_CTLR_ADV_EXT)
#if defined(CONFIG_BT_BROADCASTER)
	case BT_OCF(BT_HCI_OP_LE_SET_ADV_SET_RANDOM_ADDR):
		le_set_adv_set_random_addr(cmd, evt);
		break;

	case BT_OCF(BT_HCI_OP_LE_SET_EXT_ADV_PARAM):
		le_set_ext_adv_param(cmd, evt);
		break;

	case BT_OCF(BT_HCI_OP_LE_SET_EXT_ADV_DATA):
		le_set_ext_adv_data(cmd, evt);
		break;

	case BT_OCF(BT_HCI_OP_LE_SET_EXT_SCAN_RSP_DATA):
		le_set_ext_scan_rsp_data(cmd, evt);
		break;

	case BT_OCF(BT_HCI_OP_LE_SET_EXT_ADV_ENABLE):
		le_set_ext_adv_enable(cmd, evt);
		break;

	case BT_OCF(BT_HCI_OP_LE_READ_MAX_ADV_DATA_LEN):
		le_read_max_adv_data_len(cmd, evt);
		break;

	case BT_OCF(BT_HCI_OP_LE_READ_NUM_ADV_SETS):
		le_read_num_adv_sets(cmd, evt);
		break;

	case BT_OCF(BT_HCI_OP_LE_REMOVE_ADV_SET):
		le_remove_adv_set(cmd, evt);
		break;

	case BT_OCF(BT_HCI_OP_CLEAR_ADV_SETS):
		le_clear_adv_sets(cmd, evt);
		break;

#if defined(CONFIG_BT_CTLR_ADV_PERIODIC)
	case BT_OCF(BT_HCI_OP_LE_SET_PER_ADV_PARAM):
		le_set_per_adv_param(cmd, evt);
		break;

	case BT_OCF(BT_HCI_OP_LE_SET_PER_ADV_DATA):
		le_set_per_adv_data(cmd, evt);
		break;

	case BT_OCF(BT_HCI_OP_LE_SET_PER_ADV_ENABLE):
		le_set_per_adv_enable(cmd, evt);
		break;
#endif /* CONFIG_BT_CTLR_ADV_PERIODIC */
#endif /* CONFIG_BT_BROADCASTER */

#if defined(CONFIG_BT_OBSERVER)
	case BT_OCF(BT_HCI_OP_LE_SET_EXT_SCAN_PARAM):
		le_set_ext_scan_param(cmd, evt);
		break;

	case BT_OCF(BT_HCI_OP_LE_SET_EXT_SCAN_ENABLE):
		le_set_ext_scan_enable(cmd, evt);
		break;

#if defined(CONFIG_BT_CTLR_SYNC_PERIODIC)
	case BT_OCF(BT_HCI_OP_LE_PER_ADV_CREATE_SYNC):
		le_per_adv_create_sync(cmd, evt);
		break;

	case BT_OCF(BT_HCI_OP_LE_PER_ADV_CREATE_SYNC_CANCEL):
		le_per_adv_create_sync_cancel(cmd, evt, node_rx);
		break;

	case BT_OCF(BT_HCI_OP_LE_PER_ADV_TERMINATE_SYNC):
		le_per_adv_terminate_sync(cmd, evt);
		break;

	case BT_OCF(BT_HCI_OP_LE_SET_PER_ADV_RECV_ENABLE):
		le_per_adv_recv_enable(cmd, evt);
		break;

#if defined(CONFIG_BT_CTLR_SYNC_PERIODIC_ADV_LIST)
	case BT_OCF(BT_HCI_OP_LE_ADD_DEV_TO_PER_ADV_LIST):
		le_add_dev_to_pal(cmd, evt);
		break;

	case BT_OCF(BT_HCI_OP_LE_REM_DEV_FROM_PER_ADV_LIST):
		le_rem_dev_from_pal(cmd, evt);
		break;

	case BT_OCF(BT_HCI_OP_LE_CLEAR_PER_ADV_LIST):
		le_clear_pal(cmd, evt);
		break;

	case BT_OCF(BT_HCI_OP_LE_READ_PER_ADV_LIST_SIZE):
		le_read_pal_size(cmd, evt);
		break;
#endif /* CONFIG_BT_CTLR_SYNC_PERIODIC_ADV_LIST */
#endif /* CONFIG_BT_CTLR_SYNC_PERIODIC */
#endif /* CONFIG_BT_OBSERVER */

#if defined(CONFIG_BT_CONN)
#if defined(CONFIG_BT_CENTRAL)
	case BT_OCF(BT_HCI_OP_LE_EXT_CREATE_CONN):
		le_ext_create_connection(cmd, evt);
		break;
#endif /* CONFIG_BT_CENTRAL */
#endif /* CONFIG_BT_CONN */
#endif /* CONFIG_BT_CTLR_ADV_EXT */

#if defined(CONFIG_BT_CTLR_PRIVACY)
	case BT_OCF(BT_HCI_OP_LE_ADD_DEV_TO_RL):
		le_add_dev_to_rl(cmd, evt);
		break;
	case BT_OCF(BT_HCI_OP_LE_REM_DEV_FROM_RL):
		le_rem_dev_from_rl(cmd, evt);
		break;
	case BT_OCF(BT_HCI_OP_LE_CLEAR_RL):
		le_clear_rl(cmd, evt);
		break;
	case BT_OCF(BT_HCI_OP_LE_READ_RL_SIZE):
		le_read_rl_size(cmd, evt);
		break;
	case BT_OCF(BT_HCI_OP_LE_READ_PEER_RPA):
		le_read_peer_rpa(cmd, evt);
		break;
	case BT_OCF(BT_HCI_OP_LE_READ_LOCAL_RPA):
		le_read_local_rpa(cmd, evt);
		break;
	case BT_OCF(BT_HCI_OP_LE_SET_ADDR_RES_ENABLE):
		le_set_addr_res_enable(cmd, evt);
		break;
	case BT_OCF(BT_HCI_OP_LE_SET_RPA_TIMEOUT):
		le_set_rpa_timeout(cmd, evt);
		break;
	case BT_OCF(BT_HCI_OP_LE_SET_PRIVACY_MODE):
		le_set_privacy_mode(cmd, evt);
		break;
#endif /* CONFIG_BT_CTLR_PRIVACY */

	case BT_OCF(BT_HCI_OP_LE_READ_TX_POWER):
		le_read_tx_power(cmd, evt);
		break;

#if defined(CONFIG_BT_CTLR_DF)
#if defined(CONFIG_BT_CTLR_DF_ADV_CTE_TX)
	case BT_OCF(BT_HCI_OP_LE_SET_CL_CTE_TX_PARAMS):
		le_df_set_cl_cte_tx_params(cmd, evt);
		break;
	case BT_OCF(BT_HCI_OP_LE_SET_CL_CTE_TX_ENABLE):
		le_df_set_cl_cte_enable(cmd, evt);
		break;
#endif /* CONFIG_BT_CTLR_DF_ADV_CTE_TX */
#if defined(CONFIG_BT_CTLR_DF_SCAN_CTE_RX)
	case BT_OCF(BT_HCI_OP_LE_SET_CL_CTE_SAMPLING_ENABLE):
		le_df_set_cl_iq_sampling_enable(cmd, evt);
		break;
#endif /* CONFIG_BT_CTLR_DF_SCAN_CTE_RX */
	case BT_OCF(BT_HCI_OP_LE_READ_ANT_INFO):
		le_df_read_ant_inf(cmd, evt);
		break;
#if defined(CONFIG_BT_CTLR_DF_CONN_CTE_TX)
	case BT_OCF(BT_HCI_OP_LE_SET_CONN_CTE_TX_PARAMS):
		le_df_set_conn_cte_tx_params(cmd, evt);
		break;
#endif /* CONFIG_BT_CTLR_DF_CONN_CTE_TX */
#if defined(CONFIG_BT_CTLR_DF_CONN_CTE_RX)
	case BT_OCF(BT_HCI_OP_LE_SET_CONN_CTE_RX_PARAMS):
		le_df_set_conn_cte_rx_params(cmd, evt);
		break;
#endif /* CONFIG_BT_CTLR_DF_CONN_CTE_RX */
#if defined(CONFIG_BT_CTLR_DF_CONN_CTE_REQ)
	case BT_OCF(BT_HCI_OP_LE_CONN_CTE_REQ_ENABLE):
		le_df_set_conn_cte_req_enable(cmd, evt);
		break;
#endif /* CONFIG_BT_CTLR_DF_CONN_CTE_REQ */
#if defined(CONFIG_BT_CTLR_DF_CONN_CTE_RSP)
	case BT_OCF(BT_HCI_OP_LE_CONN_CTE_RSP_ENABLE):
		le_df_set_conn_cte_rsp_enable(cmd, evt);
		break;
#endif /* CONFIG_BT_CTLR_DF_CONN_CTE_RSP */
#endif /* CONFIG_BT_CTLR_DF */

#if defined(CONFIG_BT_CTLR_DTM_HCI)
	case BT_OCF(BT_HCI_OP_LE_RX_TEST):
		le_rx_test(cmd, evt);
		break;
	case BT_OCF(BT_HCI_OP_LE_TX_TEST):
		le_tx_test(cmd, evt);
		break;
	case BT_OCF(BT_HCI_OP_LE_TEST_END):
		le_test_end(cmd, evt);
		break;
	case BT_OCF(BT_HCI_OP_LE_ENH_RX_TEST):
		le_enh_rx_test(cmd, evt);
		break;
#if defined(CONFIG_BT_CTLR_DTM_HCI_RX_V3)
	case BT_OCF(BT_HCI_OP_LE_RX_TEST_V3):
		le_rx_test_v3(cmd, evt);
		break;
#endif /* CONFIG_BT_CTLR_DTM_HCI_RX_V3 */
	case BT_OCF(BT_HCI_OP_LE_ENH_TX_TEST):
		le_enh_tx_test(cmd, evt);
		break;
#if defined(CONFIG_BT_CTLR_DTM_HCI_TX_V3)
	case BT_OCF(BT_HCI_OP_LE_TX_TEST_V3):
		le_tx_test_v3(cmd, evt);
		break;
#endif /* CONFIG_BT_CTLR_DTM_HCI_TX_V3 */
#if defined(CONFIG_BT_CTLR_DTM_HCI_TX_V4)
	case BT_OCF(BT_HCI_OP_LE_TX_TEST_V4):
		le_tx_test_v4(cmd, evt);
		break;
#endif /* CONFIG_BT_CTLR_DTM_HCI_TX_V4 */
#endif /* CONFIG_BT_CTLR_DTM_HCI */

	default:
		return -EINVAL;
	}

	return 0;
}

#if defined(CONFIG_BT_HCI_VS)
static void vs_read_version_info(struct net_buf *buf, struct net_buf **evt)
{
	struct bt_hci_rp_vs_read_version_info *rp;

	rp = hci_cmd_complete(evt, sizeof(*rp));

	rp->status = 0x00;
	rp->hw_platform = sys_cpu_to_le16(BT_HCI_VS_HW_PLAT);
	rp->hw_variant = sys_cpu_to_le16(BT_HCI_VS_HW_VAR);

	rp->fw_variant = 0U;
	rp->fw_version = (KERNEL_VERSION_MAJOR & 0xff);
	rp->fw_revision = sys_cpu_to_le16(KERNEL_VERSION_MINOR);
	rp->fw_build = sys_cpu_to_le32(KERNEL_PATCHLEVEL & 0xffff);
}

static void vs_read_supported_commands(struct net_buf *buf,
				       struct net_buf **evt)
{
	struct bt_hci_rp_vs_read_supported_commands *rp;

	rp = hci_cmd_complete(evt, sizeof(*rp));

	rp->status = 0x00;
	(void)memset(&rp->commands[0], 0, sizeof(rp->commands));

	/* Set Version Information, Supported Commands, Supported Features. */
	rp->commands[0] |= BIT(0) | BIT(1) | BIT(2);
#if defined(CONFIG_BT_HCI_VS_EXT)
	/* Write BD_ADDR, Read Build Info */
	rp->commands[0] |= BIT(5) | BIT(7);
	/* Read Static Addresses, Read Key Hierarchy Roots */
	rp->commands[1] |= BIT(0) | BIT(1);
#if defined(CONFIG_BT_CTLR_TX_PWR_DYNAMIC_CONTROL)
	/* Write Tx Power, Read Tx Power */
	rp->commands[1] |= BIT(5) | BIT(6);
#endif /* CONFIG_BT_CTLR_TX_PWR_DYNAMIC_CONTROL */
#if defined(CONFIG_USB_DEVICE_BLUETOOTH_VS_H4)
	/* Read Supported USB Transport Modes */
	rp->commands[1] |= BIT(7);
	/* Set USB Transport Mode */
	rp->commands[2] |= BIT(0);
#endif /* USB_DEVICE_BLUETOOTH_VS_H4 */
#endif /* CONFIG_BT_HCI_VS_EXT */
}

static void vs_read_supported_features(struct net_buf *buf,
				       struct net_buf **evt)
{
	struct bt_hci_rp_vs_read_supported_features *rp;

	rp = hci_cmd_complete(evt, sizeof(*rp));

	rp->status = 0x00;
	(void)memset(&rp->features[0], 0x00, sizeof(rp->features));
}

uint8_t __weak hci_vendor_read_static_addr(struct bt_hci_vs_static_addr addrs[],
					uint8_t size)
{
	ARG_UNUSED(addrs);
	ARG_UNUSED(size);

	return 0;
}

/* If Zephyr VS HCI commands are not enabled provide this functionality directly
 */
#if !defined(CONFIG_BT_HCI_VS_EXT)
uint8_t bt_read_static_addr(struct bt_hci_vs_static_addr addrs[], uint8_t size)
{
	return hci_vendor_read_static_addr(addrs, size);
}
#endif /* !defined(CONFIG_BT_HCI_VS_EXT) */

#if defined(CONFIG_BT_HCI_VS_EXT)
static void vs_write_bd_addr(struct net_buf *buf, struct net_buf **evt)
{
	struct bt_hci_cp_vs_write_bd_addr *cmd = (void *)buf->data;

	ll_addr_set(0, &cmd->bdaddr.val[0]);

	*evt = cmd_complete_status(0x00);
}

static void vs_read_build_info(struct net_buf *buf, struct net_buf **evt)
{
	struct bt_hci_rp_vs_read_build_info *rp;

#define HCI_VS_BUILD_INFO "Zephyr OS v" \
	KERNEL_VERSION_STRING CONFIG_BT_CTLR_HCI_VS_BUILD_INFO

	const char build_info[] = HCI_VS_BUILD_INFO;

#define BUILD_INFO_EVT_LEN (sizeof(struct bt_hci_evt_hdr) + \
			    sizeof(struct bt_hci_evt_cmd_complete) + \
			    sizeof(struct bt_hci_rp_vs_read_build_info) + \
			    sizeof(build_info))

	BUILD_ASSERT(CONFIG_BT_BUF_EVT_RX_SIZE >= BUILD_INFO_EVT_LEN);

	rp = hci_cmd_complete(evt, sizeof(*rp) + sizeof(build_info));
	rp->status = 0x00;
	memcpy(rp->info, build_info, sizeof(build_info));
}

void __weak hci_vendor_read_key_hierarchy_roots(uint8_t ir[16], uint8_t er[16])
{
	/* Mark IR as invalid */
	(void)memset(ir, 0x00, 16);

	/* Mark ER as invalid */
	(void)memset(er, 0x00, 16);
}

static void vs_read_static_addrs(struct net_buf *buf, struct net_buf **evt)
{
	struct bt_hci_rp_vs_read_static_addrs *rp;

	rp = hci_cmd_complete(evt, sizeof(*rp) +
				   sizeof(struct bt_hci_vs_static_addr));
	rp->status = 0x00;
	rp->num_addrs = hci_vendor_read_static_addr(rp->a, 1);
}

static void vs_read_key_hierarchy_roots(struct net_buf *buf,
					struct net_buf **evt)
{
	struct bt_hci_rp_vs_read_key_hierarchy_roots *rp;

	rp = hci_cmd_complete(evt, sizeof(*rp));
	rp->status = 0x00;
	hci_vendor_read_key_hierarchy_roots(rp->ir, rp->er);
}
#if !defined(CONFIG_BT_LL_SW_LLCP_LEGACY)
#if defined(CONFIG_BT_CTLR_MIN_USED_CHAN) && defined(CONFIG_BT_PERIPHERAL)
static void vs_set_min_used_chans(struct net_buf *buf, struct net_buf **evt)
{
	struct bt_hci_cp_vs_set_min_num_used_chans *cmd = (void *)buf->data;
	uint16_t handle = sys_le16_to_cpu(cmd->handle);
	uint8_t status;

	status = ll_set_min_used_chans(handle, cmd->phys, cmd->min_used_chans);

	*evt = cmd_complete_status(status);
}
#endif /* CONFIG_BT_CTLR_MIN_USED_CHAN && CONFIG_BT_PERIPHERAL */
#endif /* !CONFIG_BT_LL_SW_LLCP_LEGACY */
#if defined(CONFIG_BT_CTLR_TX_PWR_DYNAMIC_CONTROL)
static void vs_write_tx_power_level(struct net_buf *buf, struct net_buf **evt)
{
	struct bt_hci_cp_vs_write_tx_power_level *cmd = (void *)buf->data;
	struct bt_hci_rp_vs_write_tx_power_level *rp;
	uint8_t handle_type;
	uint16_t handle;
	uint8_t status;

	handle_type = cmd->handle_type;
	handle = sys_le16_to_cpu(cmd->handle);

	rp = hci_cmd_complete(evt, sizeof(*rp));
	rp->selected_tx_power = cmd->tx_power_level;

	status = ll_tx_pwr_lvl_set(handle_type, handle, &rp->selected_tx_power);

	rp->status = status;
	rp->handle_type = handle_type;
	rp->handle = sys_cpu_to_le16(handle);
}

static void vs_read_tx_power_level(struct net_buf *buf, struct net_buf **evt)
{
	struct bt_hci_cp_vs_read_tx_power_level *cmd = (void *)buf->data;
	struct bt_hci_rp_vs_read_tx_power_level *rp;
	uint8_t handle_type;
	uint16_t handle;
	uint8_t status;

	handle_type = cmd->handle_type;
	handle = sys_le16_to_cpu(cmd->handle);

	rp = hci_cmd_complete(evt, sizeof(*rp));

	status = ll_tx_pwr_lvl_get(handle_type, handle, 0, &rp->tx_power_level);

	rp->status = status;
	rp->handle_type = handle_type;
	rp->handle = sys_cpu_to_le16(handle);
}
#endif /* CONFIG_BT_CTLR_TX_PWR_DYNAMIC_CONTROL */
#endif /* CONFIG_BT_HCI_VS_EXT */

#if defined(CONFIG_BT_HCI_MESH_EXT)
static void mesh_get_opts(struct net_buf *buf, struct net_buf **evt)
{
	struct bt_hci_rp_mesh_get_opts *rp;

	rp = hci_cmd_complete(evt, sizeof(*rp));

	rp->status = 0x00;
	rp->opcode = BT_HCI_OC_MESH_GET_OPTS;

	rp->revision = BT_HCI_MESH_REVISION;
	rp->ch_map = 0x7;
	/*@todo: nRF51 only */
	rp->min_tx_power = -30;
	/*@todo: nRF51 only */
	rp->max_tx_power = 4;
	rp->max_scan_filter = CONFIG_BT_CTLR_MESH_SCAN_FILTERS;
	rp->max_filter_pattern = CONFIG_BT_CTLR_MESH_SF_PATTERNS;
	rp->max_adv_slot = 1U;
	rp->evt_prefix_len = 0x01;
	rp->evt_prefix = BT_HCI_MESH_EVT_PREFIX;
}

static void mesh_set_scan_filter(struct net_buf *buf, struct net_buf **evt)
{
	struct bt_hci_cp_mesh_set_scan_filter *cmd = (void *)buf->data;
	struct bt_hci_rp_mesh_set_scan_filter *rp;
	uint8_t filter = cmd->scan_filter - 1;
	struct scan_filter *f;
	uint8_t status = 0x00;
	uint8_t i;

	if (filter > ARRAY_SIZE(scan_filters) ||
	    cmd->num_patterns > CONFIG_BT_CTLR_MESH_SF_PATTERNS) {
		status = BT_HCI_ERR_INVALID_PARAM;
		goto exit;
	}

	if (filter == sf_curr) {
		status = BT_HCI_ERR_CMD_DISALLOWED;
		goto exit;
	}

	/* duplicate filtering not supported yet */
	if (cmd->filter_dup) {
		status = BT_HCI_ERR_INVALID_PARAM;
		goto exit;
	}

	f = &scan_filters[filter];
	for (i = 0U; i < cmd->num_patterns; i++) {
		if (!cmd->patterns[i].pattern_len ||
		    cmd->patterns[i].pattern_len >
		    BT_HCI_MESH_PATTERN_LEN_MAX) {
			status = BT_HCI_ERR_INVALID_PARAM;
			goto exit;
		}
		f->lengths[i] = cmd->patterns[i].pattern_len;
		memcpy(f->patterns[i], cmd->patterns[i].pattern, f->lengths[i]);
	}

	f->count = cmd->num_patterns;

exit:
	rp = hci_cmd_complete(evt, sizeof(*rp));
	rp->status = status;
	rp->opcode = BT_HCI_OC_MESH_SET_SCAN_FILTER;
	rp->scan_filter = filter + 1;
}

static void mesh_advertise(struct net_buf *buf, struct net_buf **evt)
{
	struct bt_hci_cp_mesh_advertise *cmd = (void *)buf->data;
	struct bt_hci_rp_mesh_advertise *rp;
	uint8_t adv_slot = cmd->adv_slot;
	uint8_t status;

	status = ll_mesh_advertise(adv_slot,
				   cmd->own_addr_type, cmd->random_addr.val,
				   cmd->ch_map, cmd->tx_power,
				   cmd->min_tx_delay, cmd->max_tx_delay,
				   cmd->retx_count, cmd->retx_interval,
				   cmd->scan_duration, cmd->scan_delay,
				   cmd->scan_filter, cmd->data_len, cmd->data);
	if (!status) {
		/* Yields 0xFF if no scan filter selected */
		sf_curr = cmd->scan_filter - 1;
	}

	rp = hci_cmd_complete(evt, sizeof(*rp));
	rp->status = status;
	rp->opcode = BT_HCI_OC_MESH_ADVERTISE;
	rp->adv_slot = adv_slot;
}

static void mesh_advertise_cancel(struct net_buf *buf, struct net_buf **evt)
{
	struct bt_hci_cp_mesh_advertise_cancel *cmd = (void *)buf->data;
	struct bt_hci_rp_mesh_advertise_cancel *rp;
	uint8_t adv_slot = cmd->adv_slot;
	uint8_t status;

	status = ll_mesh_advertise_cancel(adv_slot);
	if (!status) {
		/* Yields 0xFF if no scan filter selected */
		sf_curr = 0xFF;
	}

	rp = hci_cmd_complete(evt, sizeof(*rp));
	rp->status = status;
	rp->opcode = BT_HCI_OC_MESH_ADVERTISE_CANCEL;
	rp->adv_slot = adv_slot;
}

static int mesh_cmd_handle(struct net_buf *cmd, struct net_buf **evt)
{
	struct bt_hci_cp_mesh *cp_mesh;
	uint8_t mesh_op;

	if (cmd->len < sizeof(*cp_mesh)) {
		BT_ERR("No HCI VSD Command header");
		return -EINVAL;
	}

	cp_mesh = net_buf_pull_mem(cmd, sizeof(*cp_mesh));
	mesh_op = cp_mesh->opcode;

	switch (mesh_op) {
	case BT_HCI_OC_MESH_GET_OPTS:
		mesh_get_opts(cmd, evt);
		break;

	case BT_HCI_OC_MESH_SET_SCAN_FILTER:
		mesh_set_scan_filter(cmd, evt);
		break;

	case BT_HCI_OC_MESH_ADVERTISE:
		mesh_advertise(cmd, evt);
		break;

	case BT_HCI_OC_MESH_ADVERTISE_CANCEL:
		mesh_advertise_cancel(cmd, evt);
		break;

	default:
		return -EINVAL;
	}

	return 0;
}
#endif /* CONFIG_BT_HCI_MESH_EXT */

int hci_vendor_cmd_handle_common(uint16_t ocf, struct net_buf *cmd,
				 struct net_buf **evt)
{
	switch (ocf) {
	case BT_OCF(BT_HCI_OP_VS_READ_VERSION_INFO):
		vs_read_version_info(cmd, evt);
		break;

	case BT_OCF(BT_HCI_OP_VS_READ_SUPPORTED_COMMANDS):
		vs_read_supported_commands(cmd, evt);
		break;

	case BT_OCF(BT_HCI_OP_VS_READ_SUPPORTED_FEATURES):
		vs_read_supported_features(cmd, evt);
		break;

#if defined(CONFIG_USB_DEVICE_BLUETOOTH_VS_H4)
	case BT_OCF(BT_HCI_OP_VS_READ_USB_TRANSPORT_MODE):
		break;
	case BT_OCF(BT_HCI_OP_VS_SET_USB_TRANSPORT_MODE):
		reset(cmd, evt);
		break;
#endif /* CONFIG_USB_DEVICE_BLUETOOTH_VS_H4 */

#if defined(CONFIG_BT_HCI_VS_EXT)
	case BT_OCF(BT_HCI_OP_VS_READ_BUILD_INFO):
		vs_read_build_info(cmd, evt);
		break;

	case BT_OCF(BT_HCI_OP_VS_WRITE_BD_ADDR):
		vs_write_bd_addr(cmd, evt);
		break;

	case BT_OCF(BT_HCI_OP_VS_READ_STATIC_ADDRS):
		vs_read_static_addrs(cmd, evt);
		break;

	case BT_OCF(BT_HCI_OP_VS_READ_KEY_HIERARCHY_ROOTS):
		vs_read_key_hierarchy_roots(cmd, evt);
		break;

#if defined(CONFIG_BT_CTLR_TX_PWR_DYNAMIC_CONTROL)
	case BT_OCF(BT_HCI_OP_VS_WRITE_TX_POWER_LEVEL):
		vs_write_tx_power_level(cmd, evt);
		break;

	case BT_OCF(BT_HCI_OP_VS_READ_TX_POWER_LEVEL):
		vs_read_tx_power_level(cmd, evt);
		break;
#endif /* CONFIG_BT_CTLR_TX_PWR_DYNAMIC_CONTROL */
#endif /* CONFIG_BT_HCI_VS_EXT */

#if defined(CONFIG_BT_HCI_MESH_EXT)
	case BT_OCF(BT_HCI_OP_VS_MESH):
		mesh_cmd_handle(cmd, evt);
		break;
#endif /* CONFIG_BT_HCI_MESH_EXT */

#if !defined(CONFIG_BT_LL_SW_LLCP_LEGACY)
#if defined(CONFIG_BT_CTLR_MIN_USED_CHAN) && defined(CONFIG_BT_PERIPHERAL)
	case BT_OCF(BT_HCI_OP_VS_SET_MIN_NUM_USED_CHANS):
		vs_set_min_used_chans(cmd, evt);
		break;
#endif /* CONFIG_BT_CTLR_MIN_USED_CHAN && CONFIG_BT_PERIPHERAL */
#endif /* !CONFIG_BT_LL_SW_LLCP_LEGACY */

	default:
		return -EINVAL;
	}

	return 0;
}
#endif

struct net_buf *hci_cmd_handle(struct net_buf *cmd, void **node_rx)
{
	struct bt_hci_cmd_hdr *chdr;
	struct net_buf *evt = NULL;
	uint16_t ocf;
	int err;

	if (cmd->len < sizeof(*chdr)) {
		BT_ERR("No HCI Command header");
		return NULL;
	}

	chdr = net_buf_pull_mem(cmd, sizeof(*chdr));
	if (cmd->len < chdr->param_len) {
		BT_ERR("Invalid HCI CMD packet length");
		return NULL;
	}

	/* store in a global for later CC/CS event creation */
	_opcode = sys_le16_to_cpu(chdr->opcode);

	ocf = BT_OCF(_opcode);

	switch (BT_OGF(_opcode)) {
	case BT_OGF_LINK_CTRL:
		err = link_control_cmd_handle(ocf, cmd, &evt);
		break;
	case BT_OGF_BASEBAND:
		err = ctrl_bb_cmd_handle(ocf, cmd, &evt);
		break;
	case BT_OGF_INFO:
		err = info_cmd_handle(ocf, cmd, &evt);
		break;
	case BT_OGF_STATUS:
		err = status_cmd_handle(ocf, cmd, &evt);
		break;
	case BT_OGF_LE:
		err = controller_cmd_handle(ocf, cmd, &evt, node_rx);
		break;
#if defined(CONFIG_BT_HCI_VS)
	case BT_OGF_VS:
		err = hci_vendor_cmd_handle(ocf, cmd, &evt);
		break;
#endif
	default:
		err = -EINVAL;
		break;
	}

	if (err == -EINVAL) {
		evt = cmd_status(BT_HCI_ERR_UNKNOWN_CMD);
	}

	return evt;
}

#if defined(CONFIG_BT_CONN) || defined(CONFIG_BT_CTLR_ADV_ISO) || \
	defined(CONFIG_BT_CTLR_CONN_ISO)
static void data_buf_overflow(struct net_buf **buf, uint8_t link_type)
{
	struct bt_hci_evt_data_buf_overflow *ep;

	if (!(event_mask & BT_EVT_MASK_DATA_BUFFER_OVERFLOW)) {
		return;
	}

	*buf = bt_buf_get_rx(BT_BUF_EVT, K_FOREVER);
	hci_evt_create(*buf, BT_HCI_EVT_DATA_BUF_OVERFLOW, sizeof(*ep));
	ep = net_buf_add(*buf, sizeof(*ep));

	ep->link_type = link_type;
}
#endif /* CONFIG_BT_CONN || CONFIG_BT_CTLR_SYNC_ISO ||
	* CONFIG_BT_CTLR_CONN_ISO
	*/

#if defined(CONFIG_BT_CONN)
int hci_acl_handle(struct net_buf *buf, struct net_buf **evt)
{
	struct node_tx *node_tx;
	struct bt_hci_acl_hdr *acl;
	struct pdu_data *pdu_data;
	uint16_t handle;
	uint8_t flags;
	uint16_t len;

	*evt = NULL;

	if (buf->len < sizeof(*acl)) {
		BT_ERR("No HCI ACL header");
		return -EINVAL;
	}

	acl = net_buf_pull_mem(buf, sizeof(*acl));
	len = sys_le16_to_cpu(acl->len);
	handle = sys_le16_to_cpu(acl->handle);

	if (buf->len < len) {
		BT_ERR("Invalid HCI ACL packet length");
		return -EINVAL;
	}

	if (len > LL_LENGTH_OCTETS_TX_MAX) {
		BT_ERR("Invalid HCI ACL Data length");
		return -EINVAL;
	}

	/* assigning flags first because handle will be overwritten */
	flags = bt_acl_flags(handle);
	handle = bt_acl_handle(handle);

	node_tx = ll_tx_mem_acquire();
	if (!node_tx) {
		BT_ERR("Tx Buffer Overflow");
		data_buf_overflow(evt, BT_OVERFLOW_LINK_ACL);
		return -ENOBUFS;
	}

	pdu_data = (void *)node_tx->pdu;

	if (bt_acl_flags_bc(flags) != BT_ACL_POINT_TO_POINT) {
		return -EINVAL;
	}

	switch (bt_acl_flags_pb(flags)) {
	case BT_ACL_START_NO_FLUSH:
		pdu_data->ll_id = PDU_DATA_LLID_DATA_START;
		break;
	case BT_ACL_CONT:
		pdu_data->ll_id = PDU_DATA_LLID_DATA_CONTINUE;
		break;
	default:
		/* BT_ACL_START and BT_ACL_COMPLETE not allowed on LE-U
		 * from Host to Controller
		 */
		return -EINVAL;
	}

	pdu_data->len = len;
	memcpy(&pdu_data->lldata[0], buf->data, len);

	if (ll_tx_mem_enqueue(handle, node_tx)) {
		BT_ERR("Invalid Tx Enqueue");
		ll_tx_mem_release(node_tx);
		return -EINVAL;
	}

	return 0;
}
#endif /* CONFIG_BT_CONN */

#if defined(CONFIG_BT_CTLR_ADV_ISO) || defined(CONFIG_BT_CTLR_CONN_ISO)
int hci_iso_handle(struct net_buf *buf, struct net_buf **evt)
{
	struct bt_hci_iso_data_hdr *iso_data_hdr;
	struct isoal_sdu_tx sdu_frag_tx;
	struct bt_hci_iso_hdr *iso_hdr;
	struct ll_iso_datapath *dp_in;
	struct ll_iso_stream_hdr *hdr;
	uint32_t *time_stamp;
	uint16_t handle;
	uint8_t pb_flag;
	uint8_t ts_flag;
	uint8_t flags;
	uint16_t len;

	iso_data_hdr = NULL;
	*evt  = NULL;
	hdr   = NULL;
	dp_in = NULL;

	if (buf->len < sizeof(*iso_hdr)) {
		BT_ERR("No HCI ISO header");
		return -EINVAL;
	}

	iso_hdr = net_buf_pull_mem(buf, sizeof(*iso_hdr));
	handle = sys_le16_to_cpu(iso_hdr->handle);
	len = sys_le16_to_cpu(iso_hdr->len);

	if (buf->len < len) {
		BT_ERR("Invalid HCI ISO packet length");
		return -EINVAL;
	}

	/* Assigning flags first because handle will be overwritten */
	flags = bt_iso_flags(handle);
	pb_flag = bt_iso_flags_pb(flags);
	ts_flag = bt_iso_flags_ts(flags);
	handle = bt_iso_handle(handle);

	/* Extract time stamp */
	/* Set default to current time
	 * BT Core V5.3 : Vol 6 Low Energy Controller : Part G IS0-AL:
	 * 3.1 Time_Offset in framed PDUs :
	 * The Controller transmitting a SDU may use any of the following
	 * methods to determine the value of the SDU reference time:
	 * -- A captured time stamp of the SDU
	 * -- A time stamp provided by the higher layer
	 * -- A computed time stamp based on a sequence counter provided by the
	 *    higher layer (Not implemented)
	 * -- Any other method of determining Time_Offset (Not implemented)
	 */
	sdu_frag_tx.time_stamp = HAL_TICKER_TICKS_TO_US(ticker_ticks_now_get());
	if (ts_flag) {
		/* Overwrite time stamp with HCI provided time stamp */
		time_stamp = net_buf_pull_mem(buf, sizeof(*time_stamp));
		len -= sizeof(*time_stamp);
		sdu_frag_tx.time_stamp = *time_stamp;
	}

	/* Extract ISO data header if included (PB_Flag 0b00 or 0b10) */
	sdu_frag_tx.packet_sn = 0;
	sdu_frag_tx.iso_sdu_length = 0;
	if ((pb_flag & 0x01) == 0) {
		iso_data_hdr = net_buf_pull_mem(buf, sizeof(*iso_data_hdr));
		len -= sizeof(*iso_data_hdr);
		sdu_frag_tx.packet_sn = iso_data_hdr->sn;
		sdu_frag_tx.iso_sdu_length = iso_data_hdr->slen;
	}

	/* Packet boudary flags should be bitwise identical to the SDU state
	 * 0b00 BT_ISO_START
	 * 0b01 BT_ISO_CONT
	 * 0b10 BT_ISO_SINGLE
	 * 0b11 BT_ISO_END
	 */
	sdu_frag_tx.sdu_state = pb_flag;
	/* Fill in SDU buffer fields */
	sdu_frag_tx.dbuf = buf->data;
	sdu_frag_tx.size = len;

#if defined(CONFIG_BT_CTLR_CONN_ISO)
	/* Extract source handle from CIS or BIS handle by way of header and
	 * data path
	 */
	if (IS_CIS_HANDLE(handle)) {
		struct ll_conn_iso_stream *cis =
			ll_iso_stream_connected_get(handle);
		if (!cis) {
			return -EINVAL;
		}

		struct ll_conn_iso_group *cig = cis->group;

		hdr = &(cis->hdr);

		/* Set target event as the current event. This might cause some
		 * misalignment between SDU interval and ISO interval in the
		 * case of a burst from the application or late release. However
		 * according to the specifications:
		 * BT Core V5.3 : Vol 6 Low Energy Controller : Part B LL Spec:
		 * 4.5.13.3 Connected Isochronous Data:
		 * This burst is associated with the corresponding CIS event but
		 * the payloads may be transmitted in later events as well.
		 * If flush timeout is greater than one, use the current event,
		 * otherwise postpone to the next.
		 *
		 * TODO: Calculate the best possible target event based on CIS
		 * reference, FT and event_count.
		 */
		sdu_frag_tx.target_event = cis->lll.event_count +
			(cis->lll.tx.flush_timeout > 1 ? 0 : 1);

		sdu_frag_tx.cig_ref_point = cig->cig_ref_point;

		/* Get controller's input data path for CIS */
		dp_in = hdr->datapath_in;
		if (!dp_in || dp_in->path_id != BT_HCI_DATAPATH_ID_HCI) {
			BT_ERR("Input data path not set for HCI");
			return -EINVAL;
		}

		/* Get input data path's source handle */
		isoal_source_handle_t source = dp_in->source_hdl;

		/* Start Fragmentation */
		if (isoal_tx_sdu_fragment(source, &sdu_frag_tx)){
			return -EINVAL;
		}

		/* TODO: Assign *evt if an immediate response is required.*/
		return 0;
	}
#endif /* CONFIG_BT_CTLR_CONN_ISO */

#if defined(CONFIG_BT_CTLR_ADV_ISO)
		/* FIXME: Use ISOAL */
		struct node_tx_iso *tx;
		uint16_t stream_handle;
		uint16_t slen;

		/* FIXME: Code only expects header present */
		slen = iso_data_hdr ? iso_data_hdr->slen : 0;

		/* Check invalid BIS PDU length */
		if (slen > LL_BIS_OCTETS_TX_MAX) {
			BT_ERR("Invalid HCI ISO Data length");
			return -EINVAL;
		}

		/* Get BIS stream handle and stream context */
		handle = bt_iso_handle(handle);
		if (handle < BT_CTLR_ADV_ISO_STREAM_HANDLE_BASE) {
			return -EINVAL;
		}
		stream_handle = handle - BT_CTLR_ADV_ISO_STREAM_HANDLE_BASE;

		struct lll_adv_iso_stream *stream;

		stream = ull_adv_iso_stream_get(stream_handle);
		if (!stream) {
			BT_ERR("Invalid BIS stream");
			return -EINVAL;
		}

		struct ll_adv_iso_set *adv_iso;

		adv_iso = ull_adv_iso_by_stream_get(stream_handle);
		if (!adv_iso) {
			BT_ERR("No BIG associated with stream handle");
			return -EINVAL;
		}

		/* Get free node tx */
		tx = ll_iso_tx_mem_acquire();
		if (!tx) {
			BT_ERR("ISO Tx Buffer Overflow");
			data_buf_overflow(evt, BT_OVERFLOW_LINK_ISO);
			return -ENOBUFS;
		}

		struct pdu_bis *pdu = (void *)tx->pdu;

		/* FIXME: Update to use correct LLID for BIS and CIS */
		switch (bt_iso_flags_pb(flags)) {
		case BT_ISO_SINGLE:
			pdu->ll_id = PDU_BIS_LLID_COMPLETE_END;
			break;
		default:
			ll_iso_tx_mem_release(tx);
			return -EINVAL;
		}

		pdu->len = slen;
		memcpy(pdu->payload, buf->data, slen);

		struct lll_adv_iso *lll_iso;

		lll_iso = &adv_iso->lll;

		uint64_t pkt_seq_num;

		pkt_seq_num = lll_iso->payload_count / lll_iso->bn;
		if (((pkt_seq_num - stream->pkt_seq_num) & BIT64_MASK(39)) <=
		BIT64_MASK(38)) {
			stream->pkt_seq_num = pkt_seq_num;
		} else {
			pkt_seq_num = stream->pkt_seq_num;
		}

		tx->payload_count = pkt_seq_num * lll_iso->bn;

		stream->pkt_seq_num++;

		if (ll_iso_tx_mem_enqueue(stream_handle, tx, NULL)) {
			BT_ERR("Invalid ISO Tx Enqueue");
			ll_iso_tx_mem_release(tx);
			return -EINVAL;
		}

		return 0;
	}
#endif /* CONFIG_BT_CTLR_ADV_ISO */

	return -EINVAL;
}
#endif /* CONFIG_BT_CTLR_ADV_ISO || CONFIG_BT_CTLR_ISO */

#if CONFIG_BT_CTLR_DUP_FILTER_LEN > 0
#if defined(CONFIG_BT_CTLR_ADV_EXT)
static void dup_ext_adv_adi_store(struct dup_ext_adv_mode *dup_mode,
				  const struct pdu_adv_adi *adi,
				  uint8_t data_status)
{
	struct dup_ext_adv_set *adv_set;

	adv_set = &dup_mode->set[dup_mode->set_curr];

	adv_set->data_cmplt = (data_status ==
			       BT_HCI_LE_ADV_EVT_TYPE_DATA_STATUS_COMPLETE) ?
			      1U : 0U;

	if (adi) {
		(void)memcpy(&adv_set->adi, adi, sizeof(*adi));
	} else {
		(void)memset(&adv_set->adi, 0U, sizeof(*adi));
	}

	if (dup_mode->set_count < CONFIG_BT_CTLR_DUP_FILTER_ADV_SET_MAX) {
		dup_mode->set_count++;
		dup_mode->set_curr = dup_mode->set_count;
	} else {
		dup_mode->set_curr++;
	}

	if (dup_mode->set_curr == CONFIG_BT_CTLR_DUP_FILTER_ADV_SET_MAX) {
		dup_mode->set_curr = 0U;
	}
}

static void dup_ext_adv_mode_reset(struct dup_ext_adv_mode *dup_adv_mode)
{
	uint8_t adv_mode;

	for (adv_mode = 0U; adv_mode < DUP_EXT_ADV_MODE_COUNT;
	     adv_mode++) {
		struct dup_ext_adv_mode *dup_mode;

		dup_mode = &dup_adv_mode[adv_mode];
		dup_mode->set_count = 0U;
		dup_mode->set_curr = 0U;
	}
}

#if defined(CONFIG_BT_CTLR_SYNC_PERIODIC_ADI_SUPPORT)
static void dup_ext_adv_reset(void)
{
	for (int32_t i = 0; i < dup_count; i++) {
		struct dup_entry *dup;

		dup = &dup_filter[i];
		dup->mask = 0U;
		dup_ext_adv_mode_reset(dup->adv_mode);
	}
}

static void dup_periodic_adv_reset(uint8_t addr_type, const uint8_t *addr,
				   uint8_t sid)
{
	for (int32_t addr_idx = 0; addr_idx < dup_count; addr_idx++) {
		struct dup_ext_adv_mode *dup_mode;
		struct dup_entry *dup;

		dup = &dup_filter[addr_idx];
		if (memcmp(addr, dup->addr.a.val, sizeof(bt_addr_t)) ||
		    (addr_type != dup->addr.type)) {
			continue;
		}

		dup_mode = &dup->adv_mode[DUP_EXT_ADV_MODE_PERIODIC];
		for (uint16_t set_idx = 0; set_idx < dup_mode->set_count;
		     set_idx++) {
			struct dup_ext_adv_set *adv_set;

			adv_set = &dup_mode->set[set_idx];
			if (adv_set->adi.sid != sid) {
				continue;
			}

			/* reset data complete state */
			adv_set->data_cmplt = 0U;

			return;
		}

		return;
	}
}
#endif /* CONFIG_BT_CTLR_SYNC_PERIODIC_ADI_SUPPORT */
#endif /* CONFIG_BT_CTLR_ADV_EXT */

static inline bool is_dup_or_update(struct dup_entry *dup, uint8_t adv_type,
				    uint8_t adv_mode,
				    const struct pdu_adv_adi *adi,
				    uint8_t data_status)
{
	if (!(dup->mask & BIT(adv_type))) {
		/* report different adv types */
		dup->mask |= BIT(adv_type);

#if defined(CONFIG_BT_CTLR_ADV_EXT)
		dup_ext_adv_adi_store(&dup->adv_mode[adv_mode], adi,
				      data_status);

		return false;
	} else if (adv_type != PDU_ADV_TYPE_EXT_IND) {
		/* drop duplicate legacy advertising */
		return true;
	} else if (dup->adv_mode[adv_mode].set_count == 0U) {
		/* report different extended adv mode */
		dup_ext_adv_adi_store(&dup->adv_mode[adv_mode], adi,
				      data_status);
		return false;
	} else if (adi) {
		struct dup_ext_adv_mode *dup_mode;
		uint8_t j;

		dup_mode = &dup->adv_mode[adv_mode];
		for (j = 0; j < dup_mode->set_count; j++) {
			struct dup_ext_adv_set *adv_set;

			adv_set = &dup_mode->set[j];
			if (adv_set->adi.sid != adi->sid) {
				continue;
			}

			if (adv_set->adi.did != adi->did) {
				/* report different DID */
				adv_set->adi.did = adi->did;
				/* set new data status */
				if (data_status == BT_HCI_LE_ADV_EVT_TYPE_DATA_STATUS_COMPLETE) {
					adv_set->data_cmplt = 1U;
				} else {
					adv_set->data_cmplt = 0U;
				}

				return false;
			} else if (!adv_set->data_cmplt &&
				   (data_status ==
				    BT_HCI_LE_ADV_EVT_TYPE_DATA_STATUS_COMPLETE)) {
				/* report data complete */
				adv_set->data_cmplt = 1U;
				return false;
			} else if (!adv_set->data_cmplt) {
				/* report partial and incomplete data */
				return false;
			}

			return true;
		}

		dup_ext_adv_adi_store(&dup->adv_mode[adv_mode], adi,
				      data_status);
#endif /* CONFIG_BT_CTLR_ADV_EXT */

		return false;
	}

	return true;
}

static bool dup_found(uint8_t adv_type, uint8_t addr_type, const uint8_t *addr,
		      uint8_t adv_mode, const struct pdu_adv_adi *adi,
		      uint8_t data_status)
{
	/* check for duplicate filtering */
	if (dup_count >= 0) {
		struct dup_entry *dup;

#if defined(CONFIG_BT_CTLR_ADV_EXT)
		__ASSERT((adv_mode < ARRAY_SIZE(dup_filter[0].adv_mode)),
			 "adv_mode index out-of-bound");
#endif /* CONFIG_BT_CTLR_ADV_EXT */

		/* find for existing entry and update if changed */
		for (int32_t i = 0; i < dup_count; i++) {
			dup = &dup_filter[i];
			if (memcmp(addr, &dup->addr.a.val[0],
				   sizeof(bt_addr_t)) ||
			    (addr_type != dup->addr.type)) {
				continue;
			}

			/* still duplicate or update entry with change */
			return is_dup_or_update(dup, adv_type, adv_mode, adi,
						data_status);
		}

		/* insert into the duplicate filter */
		dup = &dup_filter[dup_curr];
		(void)memcpy(&dup->addr.a.val[0], addr, sizeof(bt_addr_t));
		dup->addr.type = addr_type;
		dup->mask = BIT(adv_type);

#if defined(CONFIG_BT_CTLR_ADV_EXT)
		dup_ext_adv_mode_reset(dup->adv_mode);
		dup_ext_adv_adi_store(&dup->adv_mode[adv_mode], adi,
				      data_status);
#endif /* CONFIG_BT_CTLR_ADV_EXT */

		if (dup_count < CONFIG_BT_CTLR_DUP_FILTER_LEN) {
			dup_count++;
			dup_curr = dup_count;
		} else {
			dup_curr++;
		}

		if (dup_curr == CONFIG_BT_CTLR_DUP_FILTER_LEN) {
			dup_curr = 0U;
		}
	}

	return false;
}
#endif /* CONFIG_BT_CTLR_DUP_FILTER_LEN > 0 */

#if defined(CONFIG_BT_CTLR_EXT_SCAN_FP)
static inline void le_dir_adv_report(struct pdu_adv *adv, struct net_buf *buf,
				     int8_t rssi, uint8_t rl_idx)
{
	struct bt_hci_evt_le_direct_adv_report *drp;
	struct bt_hci_evt_le_direct_adv_info *dir_info;

	if (!(event_mask & BT_EVT_MASK_LE_META_EVENT) ||
	    !(le_event_mask & BT_EVT_MASK_LE_DIRECT_ADV_REPORT)) {
		return;
	}

	LL_ASSERT(adv->type == PDU_ADV_TYPE_DIRECT_IND);

#if CONFIG_BT_CTLR_DUP_FILTER_LEN > 0
	if (dup_scan &&
	    dup_found(adv->type, adv->tx_addr, adv->adv_ind.addr, 0, NULL, 0)) {
		return;
	}
#endif /* CONFIG_BT_CTLR_DUP_FILTER_LEN > 0 */

	drp = meta_evt(buf, BT_HCI_EVT_LE_DIRECT_ADV_REPORT,
		       sizeof(*drp) + sizeof(*dir_info));

	drp->num_reports = 1U;
	dir_info = (void *)(((uint8_t *)drp) + sizeof(*drp));

	/* Directed Advertising */
	dir_info->evt_type = BT_HCI_ADV_DIRECT_IND;

#if defined(CONFIG_BT_CTLR_PRIVACY)
	if (rl_idx < ll_rl_size_get()) {
		/* Store identity address */
		ll_rl_id_addr_get(rl_idx, &dir_info->addr.type,
				  &dir_info->addr.a.val[0]);
		/* Mark it as identity address from RPA (0x02, 0x03) */
		dir_info->addr.type += 2U;
	} else {
#else
	if (1) {
#endif /* CONFIG_BT_CTLR_PRIVACY */
		dir_info->addr.type = adv->tx_addr;
		memcpy(&dir_info->addr.a.val[0], &adv->direct_ind.adv_addr[0],
		       sizeof(bt_addr_t));
	}

	dir_info->dir_addr.type = adv->rx_addr;
	memcpy(&dir_info->dir_addr.a.val[0],
	       &adv->direct_ind.tgt_addr[0], sizeof(bt_addr_t));

	dir_info->rssi = rssi;
}
#endif /* CONFIG_BT_CTLR_EXT_SCAN_FP */

#if defined(CONFIG_BT_OBSERVER)
#if defined(CONFIG_BT_HCI_MESH_EXT)
static inline bool scan_filter_apply(uint8_t filter, uint8_t *data, uint8_t len)
{
	struct scan_filter *f = &scan_filters[filter];

	/* No patterns means filter out all advertising packets */
	for (uint8_t i = 0; i < f->count; i++) {
		/* Require at least the length of the pattern */
		if (len >= f->lengths[i] &&
		    !memcmp(data, f->patterns[i], f->lengths[i])) {
			return true;
		}
	}

	return false;
}

static inline void le_mesh_scan_report(struct pdu_adv *adv,
				       struct node_rx_pdu *node_rx,
				       struct net_buf *buf, int8_t rssi)
{
	uint8_t data_len = (adv->len - BDADDR_SIZE);
	struct bt_hci_evt_mesh_scanning_report *mep;
	struct bt_hci_evt_mesh_scan_report *sr;
	uint32_t instant;
	uint8_t chan;

	LL_ASSERT(adv->type == PDU_ADV_TYPE_NONCONN_IND);

	/* Filter based on currently active Scan Filter */
	if (sf_curr < ARRAY_SIZE(scan_filters) &&
	    !scan_filter_apply(sf_curr, &adv->adv_ind.data[0], data_len)) {
		/* Drop the report */
		return;
	}

	chan = node_rx->hdr.rx_ftr.chan;
	instant = node_rx->hdr.rx_ftr.anchor_ticks;

	mep = mesh_evt(buf, BT_HCI_EVT_MESH_SCANNING_REPORT,
			    sizeof(*mep) + sizeof(*sr));

	mep->num_reports = 1U;
	sr = (void *)(((uint8_t *)mep) + sizeof(*mep));
	sr->addr.type = adv->tx_addr;
	memcpy(&sr->addr.a.val[0], &adv->adv_ind.addr[0], sizeof(bt_addr_t));
	sr->chan = chan;
	sr->rssi = rssi;
	sys_put_le32(instant, (uint8_t *)&sr->instant);

	sr->data_len = data_len;
	memcpy(&sr->data[0], &adv->adv_ind.data[0], data_len);
}
#endif /* CONFIG_BT_HCI_MESH_EXT */

static void le_advertising_report(struct pdu_data *pdu_data,
				  struct node_rx_pdu *node_rx,
				  struct net_buf *buf)
{
	const uint8_t c_adv_type[] = { 0x00, 0x01, 0x03, 0xff, 0x04,
				    0xff, 0x02 };
	struct bt_hci_evt_le_advertising_report *sep;
	struct pdu_adv *adv = (void *)pdu_data;
	struct bt_hci_evt_le_advertising_info *adv_info;
	uint8_t data_len;
	uint8_t info_len;
	int8_t rssi;
#if defined(CONFIG_BT_CTLR_PRIVACY)
	uint8_t rl_idx;
#endif /* CONFIG_BT_CTLR_PRIVACY */
#if defined(CONFIG_BT_CTLR_EXT_SCAN_FP)
	uint8_t direct_report;
#endif /* CONFIG_BT_CTLR_EXT_SCAN_FP */
	int8_t *prssi;

	rssi = -(node_rx->hdr.rx_ftr.rssi);
#if defined(CONFIG_BT_CTLR_PRIVACY)
	rl_idx = node_rx->hdr.rx_ftr.rl_idx;
#endif /* CONFIG_BT_CTLR_PRIVACY */
#if defined(CONFIG_BT_CTLR_EXT_SCAN_FP)
	direct_report = node_rx->hdr.rx_ftr.direct;
#endif /* CONFIG_BT_CTLR_EXT_SCAN_FP */

#if defined(CONFIG_BT_CTLR_PRIVACY)
	if (adv->tx_addr) {
		/* Update current RPA */
		ll_rl_crpa_set(0x00, NULL, rl_idx, &adv->adv_ind.addr[0]);
	}
#endif /* CONFIG_BT_CTLR_PRIVACY */

#if defined(CONFIG_BT_CTLR_EXT_SCAN_FP)
	if (direct_report) {
#if defined(CONFIG_BT_CTLR_PRIVACY)
		le_dir_adv_report(adv, buf, rssi, rl_idx);
#else
		le_dir_adv_report(adv, buf, rssi, 0xFF);
#endif /* CONFIG_BT_CTLR_PRIVACY */
		return;
	}
#endif /* CONFIG_BT_CTLR_EXT_SCAN_FP */

#if defined(CONFIG_BT_HCI_MESH_EXT)
	if (node_rx->hdr.type == NODE_RX_TYPE_MESH_REPORT) {
		le_mesh_scan_report(adv, node_rx, buf, rssi);
		return;
	}
#endif /* CONFIG_BT_HCI_MESH_EXT */

	if (!(event_mask & BT_EVT_MASK_LE_META_EVENT) ||
	    !(le_event_mask & BT_EVT_MASK_LE_ADVERTISING_REPORT)) {
		return;
	}

#if CONFIG_BT_CTLR_DUP_FILTER_LEN > 0
	if (dup_scan &&
	    dup_found(adv->type, adv->tx_addr, adv->adv_ind.addr, 0, NULL, 0)) {
		return;
	}
#endif /* CONFIG_BT_CTLR_DUP_FILTER_LEN > 0 */

	if (adv->type != PDU_ADV_TYPE_DIRECT_IND) {
		data_len = (adv->len - BDADDR_SIZE);
	} else {
		data_len = 0U;
	}
	info_len = sizeof(struct bt_hci_evt_le_advertising_info) + data_len +
		   sizeof(*prssi);
	sep = meta_evt(buf, BT_HCI_EVT_LE_ADVERTISING_REPORT,
		       sizeof(*sep) + info_len);

	sep->num_reports = 1U;
	adv_info = (void *)(((uint8_t *)sep) + sizeof(*sep));

	adv_info->evt_type = c_adv_type[adv->type];

#if defined(CONFIG_BT_CTLR_PRIVACY)
	if (rl_idx < ll_rl_size_get()) {
		/* Store identity address */
		ll_rl_id_addr_get(rl_idx, &adv_info->addr.type,
				  &adv_info->addr.a.val[0]);
		/* Mark it as identity address from RPA (0x02, 0x03) */
		adv_info->addr.type += 2U;
	} else {
#else
	if (1) {
#endif /* CONFIG_BT_CTLR_PRIVACY */

		adv_info->addr.type = adv->tx_addr;
		memcpy(&adv_info->addr.a.val[0], &adv->adv_ind.addr[0],
		       sizeof(bt_addr_t));
	}

	adv_info->length = data_len;
	memcpy(&adv_info->data[0], &adv->adv_ind.data[0], data_len);
	/* RSSI */
	prssi = &adv_info->data[0] + data_len;
	*prssi = rssi;
}

#if defined(CONFIG_BT_CTLR_ADV_EXT)
static void le_ext_adv_legacy_report(struct pdu_data *pdu_data,
				     struct node_rx_pdu *node_rx,
				     struct net_buf *buf)
{
	/* Lookup event type based on pdu_adv_type set by LLL */
	const uint8_t evt_type_lookup[] = {
		(BT_HCI_LE_ADV_EVT_TYPE_LEGACY | BT_HCI_LE_ADV_EVT_TYPE_SCAN |
		 BT_HCI_LE_ADV_EVT_TYPE_CONN),   /* ADV_IND */
		(BT_HCI_LE_ADV_EVT_TYPE_LEGACY | BT_HCI_LE_ADV_EVT_TYPE_DIRECT |
		 BT_HCI_LE_ADV_EVT_TYPE_CONN),   /* DIRECT_IND */
		(BT_HCI_LE_ADV_EVT_TYPE_LEGACY), /* NONCONN_IND */
		0xff,                            /* Invalid index lookup */
		(BT_HCI_LE_ADV_EVT_TYPE_LEGACY |
		 BT_HCI_LE_ADV_EVT_TYPE_SCAN_RSP |
		 BT_HCI_LE_ADV_EVT_TYPE_SCAN),   /* SCAN_RSP to an ADV_SCAN_IND
						  */
		(BT_HCI_LE_ADV_EVT_TYPE_LEGACY |
		 BT_HCI_LE_ADV_EVT_TYPE_SCAN_RSP |
		 BT_HCI_LE_ADV_EVT_TYPE_SCAN |
		 BT_HCI_LE_ADV_EVT_TYPE_CONN), /* SCAN_RSP to an ADV_IND,
						* NOTE: LLL explicitly sets
						* adv_type to
						* PDU_ADV_TYPE_ADV_IND_SCAN_RSP
						*/
		(BT_HCI_LE_ADV_EVT_TYPE_LEGACY |
		 BT_HCI_LE_ADV_EVT_TYPE_SCAN)    /* SCAN_IND */
	};
	struct bt_hci_evt_le_ext_advertising_info *adv_info;
	struct bt_hci_evt_le_ext_advertising_report *sep;
	struct pdu_adv *adv = (void *)pdu_data;
	uint8_t data_len;
	uint8_t info_len;
	int8_t rssi;

#if defined(CONFIG_BT_CTLR_PRIVACY)
	uint8_t rl_idx;
#endif /* CONFIG_BT_CTLR_PRIVACY */

	if (!(event_mask & BT_EVT_MASK_LE_META_EVENT) ||
	    !(le_event_mask & BT_EVT_MASK_LE_EXT_ADVERTISING_REPORT)) {
		return;
	}

	/* The Link Layer currently returns RSSI as an absolute value */
	rssi = -(node_rx->hdr.rx_ftr.rssi);

#if defined(CONFIG_BT_CTLR_PRIVACY)
	rl_idx = node_rx->hdr.rx_ftr.rl_idx;
#endif /* CONFIG_BT_CTLR_PRIVACY */

#if defined(CONFIG_BT_CTLR_PRIVACY)
	if (adv->tx_addr) {
		/* Update current RPA */
		ll_rl_crpa_set(0x00, NULL, rl_idx, &adv->adv_ind.addr[0]);
	}
#endif /* CONFIG_BT_CTLR_PRIVACY */

#if CONFIG_BT_CTLR_DUP_FILTER_LEN > 0
	if (dup_scan &&
	    dup_found(adv->type, adv->tx_addr, adv->adv_ind.addr, 0, NULL, 0)) {
		return;
	}
#endif /* CONFIG_BT_CTLR_DUP_FILTER_LEN > 0 */

	if (adv->type != PDU_ADV_TYPE_DIRECT_IND) {
		data_len = (adv->len - BDADDR_SIZE);
	} else {
		data_len = 0U;
	}

	info_len = sizeof(struct bt_hci_evt_le_ext_advertising_info) +
		   data_len;
	sep = meta_evt(buf, BT_HCI_EVT_LE_EXT_ADVERTISING_REPORT,
		       sizeof(*sep) + info_len);

	sep->num_reports = 1U;
	adv_info = (void *)(((uint8_t *)sep) + sizeof(*sep));

	adv_info->evt_type = evt_type_lookup[adv->type];

#if defined(CONFIG_BT_CTLR_PRIVACY)
	if (rl_idx < ll_rl_size_get()) {
		/* Store identity address */
		ll_rl_id_addr_get(rl_idx, &adv_info->addr.type,
				  &adv_info->addr.a.val[0]);
		/* Mark it as identity address from RPA (0x02, 0x03) */
		adv_info->addr.type += 2U;
	} else
#endif /* CONFIG_BT_CTLR_PRIVACY */
	{
		adv_info->addr.type = adv->tx_addr;
		memcpy(&adv_info->addr.a.val[0], &adv->adv_ind.addr[0],
		       sizeof(bt_addr_t));
	}

	adv_info->prim_phy = BT_HCI_LE_EXT_SCAN_PHY_1M;
	adv_info->sec_phy = 0U;
	adv_info->sid = 0xff;
	adv_info->tx_power = BT_HCI_LE_ADV_TX_POWER_NO_PREF;
	adv_info->rssi = rssi;
	adv_info->interval = 0U;

	if (adv->type == PDU_ADV_TYPE_DIRECT_IND) {
		adv_info->direct_addr.type = adv->rx_addr;
		bt_addr_copy(&adv_info->direct_addr.a,
			     (void *)adv->direct_ind.tgt_addr);
	} else {
		adv_info->direct_addr.type = 0U;
		(void)memset(adv_info->direct_addr.a.val, 0U,
			     sizeof(adv_info->direct_addr.a.val));
	}

	adv_info->length = data_len;
	memcpy(&adv_info->data[0], &adv->adv_ind.data[0], data_len);
}

static uint8_t ext_adv_direct_addr_type(struct lll_scan *lll,
					bool peer_resolved, bool direct_report,
					uint8_t rx_addr_type,
					const uint8_t *const rx_addr)
{
	/* The directed address is resolvable private address, but Controller
	 * could not resolve it.
	 */
	if (direct_report) {
		return BT_ADDR_LE_UNRESOLVED;
	}

	if (0) {
#if defined(CONFIG_BT_CTLR_PRIVACY)
	/* Peer directed advertiser's address was resolved */
	} else if (peer_resolved) {
		struct ll_scan_set *scan;

		scan = HDR_LLL2ULL(lll);
		if ((rx_addr_type == lll->init_addr_type) &&
		    !memcmp(lll->init_addr, rx_addr, BDADDR_SIZE)) {
			/* Peer directed advertiser used local scanner's
			 * initiator address.
			 */
			return scan->own_addr_type;
		}

		/* Peer directed advertiser used directed resolvable
		 * private address generated from the local scanner's
		 * Identity Resolution Key.
		 */
		return scan->own_addr_type | BIT(1);
#endif /* CONFIG_BT_CTLR_PRIVACY */
	} else {
		struct ll_scan_set *scan;

		scan = HDR_LLL2ULL(lll);

		/* Peer directed advertiser used local scanner's
		 * initiator address.
		 */
		return scan->own_addr_type;
	}
}

static uint8_t ext_adv_data_get(const struct node_rx_pdu *node_rx_data,
				uint8_t *const sec_phy, int8_t *const tx_pwr,
				const uint8_t **const data)
{
	const struct pdu_adv *adv = (void *)node_rx_data->pdu;
	const struct pdu_adv_com_ext_adv *p;
	const struct pdu_adv_ext_hdr *h;
	uint8_t hdr_buf_len;
	const uint8_t *ptr;
	uint8_t hdr_len;

	*tx_pwr = BT_HCI_LE_ADV_TX_POWER_NO_PREF;

	p = (void *)&adv->adv_ext_ind;
	h = (void *)p->ext_hdr_adv_data;
	ptr = (void *)h;

	if (!p->ext_hdr_len) {
		hdr_len = PDU_AC_EXT_HEADER_SIZE_MIN;

		goto no_ext_hdr;
	}

	ptr = h->data;

	if (h->adv_addr) {
		ptr += BDADDR_SIZE;
	}

	if (h->tgt_addr) {
		ptr += BDADDR_SIZE;
	}

	if (h->adi) {
		ptr += sizeof(struct pdu_adv_adi);
	}

	if (h->aux_ptr) {
		struct pdu_adv_aux_ptr *aux_ptr;

		aux_ptr = (void *)ptr;
		ptr += sizeof(*aux_ptr);

		*sec_phy = HCI_AUX_PHY_TO_HCI_PHY(aux_ptr->phy);
	}

	if (h->sync_info) {
		ptr += sizeof(struct pdu_adv_sync_info);
	}

	if (h->tx_pwr) {
		*tx_pwr = *(int8_t *)ptr;
		ptr++;
	}

	hdr_len = ptr - (uint8_t *)p;
	hdr_buf_len = PDU_AC_EXT_HEADER_SIZE_MIN + p->ext_hdr_len;
	if (hdr_len < hdr_buf_len) {
		uint8_t acad_len = hdr_buf_len - hdr_len;

		ptr += acad_len;
		hdr_len += acad_len;
	}

no_ext_hdr:
	if (hdr_len < adv->len) {
		*data = ptr;

		return adv->len - hdr_len;
	}

	return 0;
}

static void node_rx_extra_list_release(struct node_rx_pdu *node_rx_extra)
{
	while (node_rx_extra) {
		struct node_rx_pdu *node_rx_curr;

		node_rx_curr = node_rx_extra;
		node_rx_extra = node_rx_curr->hdr.rx_ftr.extra;

		node_rx_curr->hdr.next = NULL;
		ll_rx_mem_release((void **)&node_rx_curr);
	}
}

static void ext_adv_info_fill(uint8_t evt_type, uint8_t phy, uint8_t sec_phy,
			      uint8_t adv_addr_type, const uint8_t *adv_addr,
			      uint8_t direct_addr_type,
			      const uint8_t *direct_addr, uint8_t rl_idx,
			      int8_t tx_pwr, int8_t rssi,
			      uint16_t interval_le16,
			      const struct pdu_adv_adi *adi, uint8_t data_len,
			      const uint8_t *data, struct net_buf *buf)
{
	struct bt_hci_evt_le_ext_advertising_info *adv_info;
	struct bt_hci_evt_le_ext_advertising_report *sep;
	uint8_t info_len;

	info_len = sizeof(struct bt_hci_evt_le_ext_advertising_info) +
		   data_len;
	sep = meta_evt(buf, BT_HCI_EVT_LE_EXT_ADVERTISING_REPORT,
		       sizeof(*sep) + info_len);

	sep->num_reports = 1U;
	adv_info = (void *)(((uint8_t *)sep) + sizeof(*sep));

	adv_info->evt_type = evt_type;

	if (0) {
#if defined(CONFIG_BT_CTLR_PRIVACY)
	} else if (rl_idx < ll_rl_size_get()) {
		/* Store identity address */
		ll_rl_id_addr_get(rl_idx, &adv_info->addr.type,
				  adv_info->addr.a.val);
		/* Mark it as identity address from RPA (0x02, 0x03) */
		adv_info->addr.type += 2U;
#else /* !CONFIG_BT_CTLR_PRIVACY */
		ARG_UNUSED(rl_idx);
#endif /* !CONFIG_BT_CTLR_PRIVACY */
	} else if (adv_addr) {
		adv_info->addr.type = adv_addr_type;
		(void)memcpy(adv_info->addr.a.val, adv_addr, sizeof(bt_addr_t));
	} else {
		adv_info->addr.type = 0U;
		(void)memset(adv_info->addr.a.val, 0, sizeof(bt_addr_t));
	}

	adv_info->prim_phy = find_lsb_set(phy);
	adv_info->sec_phy = sec_phy;
	adv_info->sid = (adi) ? adi->sid : BT_HCI_LE_EXT_ADV_SID_INVALID;
	adv_info->tx_power = tx_pwr;
	adv_info->rssi = rssi;
	adv_info->interval = interval_le16;

	if (evt_type & BT_HCI_LE_ADV_EVT_TYPE_DIRECT) {
		adv_info->direct_addr.type = direct_addr_type;
		(void)memcpy(adv_info->direct_addr.a.val, direct_addr,
			     sizeof(bt_addr_t));
	} else {
		adv_info->direct_addr.type = 0U;
		(void)memset(adv_info->direct_addr.a.val, 0, sizeof(bt_addr_t));
	}

	adv_info->length = data_len;
	(void)memcpy(adv_info->data, data, data_len);
}

static void ext_adv_pdu_frag(uint8_t evt_type, uint8_t phy, uint8_t sec_phy,
			     uint8_t adv_addr_type, const uint8_t *adv_addr,
			     uint8_t direct_addr_type,
			     const uint8_t *direct_addr, uint8_t rl_idx,
			     int8_t tx_pwr, int8_t rssi, uint16_t interval_le16,
			     const struct pdu_adv_adi *adi,
			     uint8_t data_len_max,
			     uint16_t *const data_len_total,
			     uint8_t *const data_len,
			     const uint8_t **const data, struct net_buf *buf,
			     struct net_buf **const evt_buf)
{
	const uint8_t data_len_frag = MIN(*data_len, data_len_max);

	do {
		/* Prepare a fragment of PDU data in a HCI event */
		ext_adv_info_fill(evt_type, phy, sec_phy, adv_addr_type,
				  adv_addr, direct_addr_type, direct_addr,
				  rl_idx, tx_pwr, rssi, interval_le16, adi,
				  data_len_frag, *data, *evt_buf);

		*data += data_len_frag;
		*data_len -= data_len_frag;
		*data_len_total -= data_len_frag;

		*evt_buf = bt_buf_get_rx(BT_BUF_EVT, BUF_GET_TIMEOUT);
		LL_ASSERT(*evt_buf);

		net_buf_frag_add(buf, *evt_buf);

		/* Continue to fragment until last partial PDU data fragment,
		 * remainder PDU data's HCI event will be prepare by caller.
		 */
	} while (*data_len > data_len_max);
}

static void ext_adv_data_frag(const struct node_rx_pdu *node_rx_data,
			      uint8_t evt_type, uint8_t phy,
			      uint8_t *const sec_phy, uint8_t adv_addr_type,
			      const uint8_t *adv_addr, uint8_t direct_addr_type,
			      const uint8_t *direct_addr, uint8_t rl_idx,
			      int8_t *const tx_pwr, int8_t rssi,
			      uint16_t interval_le16,
			      const struct pdu_adv_adi *adi,
			      uint8_t data_len_max, uint16_t data_len_total,
			      uint8_t *const data_len,
			      const uint8_t **const data, struct net_buf *buf,
			      struct net_buf **const evt_buf)
{
	evt_type |= (BT_HCI_LE_ADV_EVT_TYPE_DATA_STATUS_PARTIAL << 5);

	do {
		/* Fragment the PDU data */
		ext_adv_pdu_frag(evt_type, phy, *sec_phy, adv_addr_type,
				 adv_addr, direct_addr_type, direct_addr,
				 rl_idx, *tx_pwr, rssi, interval_le16, adi,
				 data_len_max, &data_len_total, data_len,
				 data, buf, evt_buf);

		/* Check if more PDUs in the list */
		node_rx_data = node_rx_data->hdr.rx_ftr.extra;
		if (node_rx_data) {
			if (*data_len >= data_len_total) {
				/* Last fragment restricted to maximum scan
				 * data length, caller will prepare the last
				 * HCI fragment event.
				 */
				break;
			} else if (*data_len) {
				/* Last fragment of current PDU data */
				ext_adv_pdu_frag(evt_type, phy, *sec_phy,
						 adv_addr_type, adv_addr,
						 direct_addr_type, direct_addr,
						 rl_idx, *tx_pwr, rssi,
						 interval_le16, adi,
						 data_len_max, &data_len_total,
						 data_len, data, buf, evt_buf);
			}

			/* Get next PDU data in list */
			*data_len = ext_adv_data_get(node_rx_data, sec_phy,
						     tx_pwr, data);

			/* Restrict PDU data to maximum scan data length */
			if (*data_len > data_len_total) {
				*data_len = data_len_total;
			}
		}

		/* Continue to fragment if current PDU data length less than
		 * total data length or current PDU data length greater than
		 * HCI event max length.
		 */
	} while ((*data_len < data_len_total) || (*data_len > data_len_max));
}

static void le_ext_adv_report(struct pdu_data *pdu_data,
			      struct node_rx_pdu *node_rx,
			      struct net_buf *buf, uint8_t phy)
{
	int8_t scan_rsp_tx_pwr = BT_HCI_LE_ADV_TX_POWER_NO_PREF;
	int8_t tx_pwr = BT_HCI_LE_ADV_TX_POWER_NO_PREF;
	struct node_rx_pdu *node_rx_scan_data = NULL;
	struct node_rx_pdu *node_rx_data = NULL;
	const struct pdu_adv_adi *adi = NULL;
	uint16_t scan_data_len_total = 0U;
	struct node_rx_pdu *node_rx_curr;
	struct node_rx_pdu *node_rx_next;
	const uint8_t *scan_data = NULL;
	uint8_t scan_data_status = 0U;
	uint8_t direct_addr_type = 0U;
	uint16_t data_len_total = 0U;
	uint8_t *direct_addr = NULL;
	uint16_t interval_le16 = 0U;
	const uint8_t *data = NULL;
	uint8_t scan_data_len = 0U;
	uint8_t adv_addr_type = 0U;
	uint8_t sec_phy_scan = 0U;
	uint8_t *adv_addr = NULL;
	uint8_t data_status = 0U;
	struct net_buf *evt_buf;
	bool devmatch = false;
	uint8_t data_len = 0U;
	uint8_t evt_type = 0U;
	uint8_t sec_phy = 0U;
	uint8_t data_len_max;
	uint8_t rl_idx = 0U;
	struct pdu_adv *adv;
	int8_t rssi;

	/* NOTE: This function uses a lot of initializers before the check and
	 * return below, as an exception to initializing close to their locality
	 * of reference. This is acceptable as the return is unlikely in typical
	 * Controller use.
	 */
	if (!(event_mask & BT_EVT_MASK_LE_META_EVENT) ||
	    !(le_event_mask & BT_EVT_MASK_LE_EXT_ADVERTISING_REPORT)) {
		node_rx_extra_list_release(node_rx->hdr.rx_ftr.extra);
		return;
	}

#if defined(CONFIG_BT_CTLR_PRIVACY)
	rl_idx = ll_rl_size_get();
#endif /* CONFIG_BT_CTLR_PRIVACY */

	adv = (void *)pdu_data;
	node_rx_curr = node_rx;
	node_rx_next = node_rx_curr->hdr.rx_ftr.extra;
	do {
		int8_t tx_pwr_curr = BT_HCI_LE_ADV_TX_POWER_NO_PREF;
		struct pdu_adv_adi *adi_curr = NULL;
		uint8_t direct_addr_type_curr = 0U;
		bool direct_resolved_curr = false;
		uint8_t *direct_addr_curr = NULL;
		uint8_t adv_addr_type_curr = 0U;
		struct pdu_adv_com_ext_adv *p;
		uint8_t *adv_addr_curr = NULL;
		uint8_t data_len_curr = 0U;
		uint8_t *data_curr = NULL;
		struct pdu_adv_ext_hdr *h;
		uint8_t sec_phy_curr = 0U;
		uint8_t evt_type_curr;
		uint8_t hdr_buf_len;
		uint8_t hdr_len;
		uint8_t *ptr;

#if defined(CONFIG_BT_CTLR_EXT_SCAN_FP)
		bool direct_report_curr = node_rx_curr->hdr.rx_ftr.direct;
#endif /* CONFIG_BT_CTLR_EXT_SCAN_FP */

#if defined(CONFIG_BT_CTLR_PRIVACY)
		uint8_t rl_idx_curr = node_rx_curr->hdr.rx_ftr.rl_idx;

		direct_resolved_curr = node_rx_curr->hdr.rx_ftr.direct_resolved;
#endif /* CONFIG_BT_CTLR_PRIVACY */

#if defined(CONFIG_BT_CTLR_SYNC_PERIODIC) && \
	defined(CONFIG_BT_CTLR_FILTER_ACCEPT_LIST)
		const bool devmatch_curr = node_rx_curr->hdr.rx_ftr.devmatch;
#endif /* CONFIG_BT_CTLR_SYNC_PERIODIC && CONFIG_BT_CTLR_FILTER_ACCEPT_LIST */

		/* The Link Layer currently returns RSSI as an absolute value */
		rssi = -(node_rx_curr->hdr.rx_ftr.rssi);

		BT_DBG("phy= 0x%x, type= 0x%x, len= %u, tat= %u, rat= %u,"
		       " rssi=%d dB", phy, adv->type, adv->len, adv->tx_addr,
		       adv->rx_addr, rssi);

		p = (void *)&adv->adv_ext_ind;
		h = (void *)p->ext_hdr_adv_data;
		ptr = (void *)h;

		BT_DBG("    Ext. adv mode= 0x%x, hdr len= %u", p->adv_mode,
		       p->ext_hdr_len);

		evt_type_curr = p->adv_mode;

		if (!p->ext_hdr_len) {
			hdr_len = PDU_AC_EXT_HEADER_SIZE_MIN;

			goto no_ext_hdr;
		}

		ptr = h->data;

		if (h->adv_addr) {
			bt_addr_le_t addr;

			adv_addr_type_curr = adv->tx_addr;
			adv_addr_curr = ptr;

			addr.type = adv->tx_addr;
			(void)memcpy(addr.a.val, ptr, sizeof(bt_addr_t));
			ptr += BDADDR_SIZE;

			BT_DBG("    AdvA: %s", bt_addr_le_str(&addr));
		}

		if (h->tgt_addr) {
			struct lll_scan *lll;
			bt_addr_le_t addr;

			lll = node_rx->hdr.rx_ftr.param;

#if defined(CONFIG_BT_CTLR_EXT_SCAN_FP)
			direct_addr_type_curr =
				ext_adv_direct_addr_type(lll,
							 direct_resolved_curr,
							 direct_report_curr,
							 adv->rx_addr, ptr);
#else /* !CONFIG_BT_CTLR_EXT_SCAN_FP */
			direct_addr_type_curr =
				ext_adv_direct_addr_type(lll,
							 direct_resolved_curr,
							 false, adv->rx_addr,
							 ptr);
#endif /* !CONFIG_BT_CTLR_EXT_SCAN_FP */

			direct_addr_curr = ptr;
			ptr += BDADDR_SIZE;

			addr.type = adv->rx_addr;
			(void)memcpy(addr.a.val, direct_addr_curr,
				     sizeof(bt_addr_t));

			BT_DBG("    TgtA: %s", bt_addr_le_str(&addr));
		}

		if (h->adi) {
			adi_curr = (void *)ptr;

			ptr += sizeof(*adi);

			BT_DBG("    AdvDataInfo DID = 0x%x, SID = 0x%x",
			       adi_curr->did, adi_curr->sid);
		}

		if (h->aux_ptr) {
			struct pdu_adv_aux_ptr *aux_ptr;
			uint8_t aux_phy;

			aux_ptr = (void *)ptr;
			if (aux_ptr->phy > EXT_ADV_AUX_PHY_LE_CODED) {
				struct node_rx_ftr *ftr;

				ftr = &node_rx->hdr.rx_ftr;
				node_rx_extra_list_release(ftr->extra);
				return;
			}

			ptr += sizeof(*aux_ptr);

			sec_phy_curr = HCI_AUX_PHY_TO_HCI_PHY(aux_ptr->phy);

			aux_phy = BIT(aux_ptr->phy);

			BT_DBG("    AuxPtr chan_idx = %u, ca = %u, offs_units "
			       "= %u offs = 0x%x, phy = 0x%x",
			       aux_ptr->chan_idx, aux_ptr->ca,
			       aux_ptr->offs_units, aux_ptr->offs, aux_phy);
		}

		if (h->sync_info) {
			struct pdu_adv_sync_info *si;

			si = (void *)ptr;
			ptr += sizeof(*si);

			interval_le16 = si->interval;

			BT_DBG("    SyncInfo offs = %u, offs_unit = 0x%x, "
			       "interval = 0x%x, sca = 0x%x, "
			       "chan map = 0x%x 0x%x 0x%x 0x%x 0x%x, "
			       "AA = 0x%x, CRC = 0x%x 0x%x 0x%x, "
			       "evt cntr = 0x%x",
			       sys_le16_to_cpu(si->offs),
			       si->offs_units,
			       sys_le16_to_cpu(si->interval),
			       ((si->sca_chm[PDU_SYNC_INFO_SCA_CHM_SCA_BYTE_OFFSET] &
				 PDU_SYNC_INFO_SCA_CHM_SCA_BIT_MASK) >>
				PDU_SYNC_INFO_SCA_CHM_SCA_BIT_POS),
			       si->sca_chm[0], si->sca_chm[1], si->sca_chm[2],
			       si->sca_chm[3],
			       (si->sca_chm[PDU_SYNC_INFO_SCA_CHM_SCA_BYTE_OFFSET] &
				~PDU_SYNC_INFO_SCA_CHM_SCA_BIT_MASK),
			       sys_le32_to_cpu(si->aa),
			       si->crc_init[0], si->crc_init[1],
			       si->crc_init[2], sys_le16_to_cpu(si->evt_cntr));
		}

		if (h->tx_pwr) {
			tx_pwr_curr = *(int8_t *)ptr;
			ptr++;

			BT_DBG("    Tx pwr= %d dB", tx_pwr_curr);
		}

		hdr_len = ptr - (uint8_t *)p;
		hdr_buf_len = PDU_AC_EXT_HEADER_SIZE_MIN + p->ext_hdr_len;
		if (hdr_len > hdr_buf_len) {
			BT_WARN("    Header length %u/%u, INVALID.", hdr_len,
				p->ext_hdr_len);
		} else {
			uint8_t acad_len = hdr_buf_len - hdr_len;

			if (acad_len) {
				ptr += acad_len;
				hdr_len += acad_len;
			}
		}

no_ext_hdr:
		if (hdr_len < adv->len) {
			data_len_curr = adv->len - hdr_len;
			data_curr = ptr;

			BT_DBG("    AD Data (%u): <todo>", data_len);
		}

		if (node_rx_curr == node_rx) {
			evt_type = evt_type_curr;
			adv_addr_type = adv_addr_type_curr;
			adv_addr = adv_addr_curr;
			direct_addr_type = direct_addr_type_curr;
			direct_addr = direct_addr_curr;
			adi = adi_curr;
			sec_phy = sec_phy_curr;
			node_rx_data = node_rx_curr;
			data_len = data_len_curr;
			data_len_total = data_len;
			data = data_curr;
			scan_data_len_total = 0U;
			tx_pwr = tx_pwr_curr;

#if defined(CONFIG_BT_CTLR_PRIVACY)
			rl_idx = rl_idx_curr;
#endif /* CONFIG_BT_CTLR_PRIVACY */

#if defined(CONFIG_BT_CTLR_SYNC_PERIODIC) && \
	defined(CONFIG_BT_CTLR_FILTER_ACCEPT_LIST)
			devmatch = devmatch_curr;
#endif /* CONFIG_BT_CTLR_SYNC_PERIODIC && CONFIG_BT_CTLR_FILTER_ACCEPT_LIST */

		} else {
			/* TODO: Validate current value with previous */

			/* Detect the scan response in the list of node_rx */
			if (node_rx_curr->hdr.rx_ftr.scan_rsp) {
				node_rx_scan_data = node_rx_curr;
				if (sec_phy_curr) {
					sec_phy_scan = sec_phy_curr;
				} else {
					sec_phy_scan = sec_phy;
				}
				scan_data_len = data_len_curr;
				scan_data = data_curr;
				scan_rsp_tx_pwr = tx_pwr_curr;
			}

			if (!adv_addr) {
				adv_addr_type = adv_addr_type_curr;
				adv_addr = adv_addr_curr;
			}

			if (!direct_addr) {
				direct_addr_type = direct_addr_type_curr;
				direct_addr = direct_addr_curr;
			}

			if (scan_data) {
				scan_data_len_total += data_len_curr;
			} else if (!data) {
				node_rx_data = node_rx_curr;
				data_len = data_len_curr;
				data_len_total = data_len;
				data = data_curr;
				tx_pwr = tx_pwr_curr;
			} else {
				data_len_total += data_len_curr;
			}

#if defined(CONFIG_BT_CTLR_PRIVACY)
			if (rl_idx >= ll_rl_size_get()) {
				rl_idx = rl_idx_curr;
			}
#endif /* CONFIG_BT_CTLR_PRIVACY */

#if defined(CONFIG_BT_CTLR_SYNC_PERIODIC) && \
	defined(CONFIG_BT_CTLR_FILTER_ACCEPT_LIST)
			if (!devmatch) {
				devmatch = devmatch_curr;
			}
#endif /* CONFIG_BT_CTLR_SYNC_PERIODIC && CONFIG_BT_CTLR_FILTER_ACCEPT_LIST */
		}

		if (!node_rx_next) {
			bool has_aux_ptr = !!sec_phy_curr;

			if (scan_data) {
				if (has_aux_ptr) {
					scan_data_status =
				  BT_HCI_LE_ADV_EVT_TYPE_DATA_STATUS_INCOMPLETE;
				}
			} else if (has_aux_ptr) {
				data_status =
				  BT_HCI_LE_ADV_EVT_TYPE_DATA_STATUS_INCOMPLETE;
			}

			break;
		}

		node_rx_curr = node_rx_next;
		node_rx_next = node_rx_curr->hdr.rx_ftr.extra;
		adv = (void *)node_rx_curr->pdu;
	} while (1);

	if (IS_ENABLED(CONFIG_BT_CTLR_SYNC_PERIODIC) &&
	    IS_ENABLED(CONFIG_BT_CTLR_FILTER_ACCEPT_LIST) &&
	    !devmatch) {
		node_rx_extra_list_release(node_rx->hdr.rx_ftr.extra);
		return;
	}

#if CONFIG_BT_CTLR_DUP_FILTER_LEN > 0
	if (adv_addr) {
		if (dup_scan &&
		    dup_found(PDU_ADV_TYPE_EXT_IND, adv_addr_type, adv_addr,
			      (evt_type & BIT_MASK(2)), adi, data_status)) {
			node_rx_extra_list_release(node_rx->hdr.rx_ftr.extra);
			return;
		}
	}
#endif /* CONFIG_BT_CTLR_DUP_FILTER_LEN > 0 */

	/* If data incomplete */
	if (data_status) {
		/* Data incomplete and no more to come */
		if (!(adv_addr ||
		      (adi && ((tx_pwr != BT_HCI_LE_ADV_TX_POWER_NO_PREF) ||
			       data)))) {
			/* No device address and no valid AD data parsed or
			 * Tx Power present for this PDU chain that has ADI,
			 * skip HCI event generation.
			 * In other terms, generate HCI event if device address
			 * is present or if Tx pwr and/or data is present from
			 * anonymous device.
			 */
			node_rx_extra_list_release(node_rx->hdr.rx_ftr.extra);
			return;
		}
	}

	/* Restrict data length to maximum scan data length */
	if (data_len_total > CONFIG_BT_CTLR_SCAN_DATA_LEN_MAX) {
		data_len_total = CONFIG_BT_CTLR_SCAN_DATA_LEN_MAX;
		if (data_len > data_len_total) {
			data_len = data_len_total;
		}

		data_status = BT_HCI_LE_ADV_EVT_TYPE_DATA_STATUS_INCOMPLETE;
	}

	/* Set directed advertising bit */
	if (direct_addr) {
		evt_type |= BT_HCI_LE_ADV_EVT_TYPE_DIRECT;
	}

	/* HCI fragment */
	evt_buf = buf;
	data_len_max = CONFIG_BT_BUF_EVT_RX_SIZE -
		       sizeof(struct bt_hci_evt_le_meta_event) -
		       sizeof(struct bt_hci_evt_le_ext_advertising_report) -
		       sizeof(struct bt_hci_evt_le_ext_advertising_info);

	/* If PDU data length less than total data length or PDU data length
	 * greater than maximum HCI event data length, then fragment.
	 */
	if ((data_len < data_len_total) || (data_len > data_len_max)) {
		ext_adv_data_frag(node_rx_data, evt_type, phy, &sec_phy,
				  adv_addr_type, adv_addr, direct_addr_type,
				  direct_addr, rl_idx, &tx_pwr, rssi,
				  interval_le16, adi, data_len_max,
				  data_len_total, &data_len, &data, buf,
				  &evt_buf);
	}

	/* Set data status bits */
	evt_type |= (data_status << 5);

	/* Start constructing the adv event for remainder of the PDU data */
	ext_adv_info_fill(evt_type, phy, sec_phy, adv_addr_type, adv_addr,
			  direct_addr_type, direct_addr, rl_idx, tx_pwr, rssi,
			  interval_le16, adi, data_len, data, evt_buf);

	/* If scan response event to be constructed */
	if (!scan_data) {
		node_rx_extra_list_release(node_rx->hdr.rx_ftr.extra);

		return;
	}

	/* Restrict scan response data length to maximum scan data length */
	if (scan_data_len_total > CONFIG_BT_CTLR_SCAN_DATA_LEN_MAX) {
		scan_data_len_total = CONFIG_BT_CTLR_SCAN_DATA_LEN_MAX;
		if (scan_data_len > scan_data_len_total) {
			scan_data_len = scan_data_len_total;
		}

		scan_data_status = BT_HCI_LE_ADV_EVT_TYPE_DATA_STATUS_INCOMPLETE;
	}

	/* Set scan response bit */
	evt_type |= BT_HCI_LE_ADV_EVT_TYPE_SCAN_RSP;

	/* Clear the data status bits */
	evt_type &= ~(BIT_MASK(2) << 5);

	/* Allocate, append as buf fragement and construct the scan response
	 * event.
	 */
	evt_buf = bt_buf_get_rx(BT_BUF_EVT, BUF_GET_TIMEOUT);
	LL_ASSERT(evt_buf);

	net_buf_frag_add(buf, evt_buf);

	/* If PDU data length less than total data length or PDU data length
	 * greater than maximum HCI event data length, then fragment.
	 */
	if ((scan_data_len < scan_data_len_total) ||
	    (scan_data_len > data_len_max)) {
		ext_adv_data_frag(node_rx_scan_data, evt_type, phy,
				  &sec_phy_scan, adv_addr_type, adv_addr,
				  direct_addr_type, direct_addr, rl_idx,
				  &scan_rsp_tx_pwr, rssi, interval_le16, adi,
				  data_len_max, scan_data_len_total,
				  &scan_data_len, &scan_data, buf, &evt_buf);
	}

	/* set scan data status bits */
	evt_type |= (scan_data_status << 5);

	/* Start constructing the event for remainder of the PDU data */
	ext_adv_info_fill(evt_type, phy, sec_phy_scan, adv_addr_type, adv_addr,
			  direct_addr_type, direct_addr, rl_idx,
			  scan_rsp_tx_pwr, rssi, interval_le16, adi,
			  scan_data_len, scan_data, evt_buf);

	node_rx_extra_list_release(node_rx->hdr.rx_ftr.extra);
}

static void le_adv_ext_report(struct pdu_data *pdu_data,
			      struct node_rx_pdu *node_rx,
			      struct net_buf *buf, uint8_t phy)
{
	struct pdu_adv *adv = (void *)pdu_data;

	if ((adv->type == PDU_ADV_TYPE_EXT_IND) && adv->len) {
		le_ext_adv_report(pdu_data, node_rx, buf, phy);
	} else {
		le_ext_adv_legacy_report(pdu_data, node_rx, buf);
	}
}

static void le_adv_ext_1M_report(struct pdu_data *pdu_data,
				 struct node_rx_pdu *node_rx,
				 struct net_buf *buf)
{
	le_adv_ext_report(pdu_data, node_rx, buf, BT_HCI_LE_EXT_SCAN_PHY_1M);
}

static void le_adv_ext_2M_report(struct pdu_data *pdu_data,
				 struct node_rx_pdu *node_rx,
				 struct net_buf *buf)
{
	le_adv_ext_report(pdu_data, node_rx, buf, BT_HCI_LE_EXT_SCAN_PHY_2M);
}

static void le_adv_ext_coded_report(struct pdu_data *pdu_data,
				    struct node_rx_pdu *node_rx,
				    struct net_buf *buf)
{
	le_adv_ext_report(pdu_data, node_rx, buf, BT_HCI_LE_EXT_SCAN_PHY_CODED);
}

static void le_scan_timeout(struct pdu_data *pdu_data,
			    struct node_rx_pdu *node_rx, struct net_buf *buf)
{
	if (!(event_mask & BT_EVT_MASK_LE_META_EVENT) ||
	    !(le_event_mask & BT_EVT_MASK_LE_SCAN_TIMEOUT)) {
		return;
	}

	meta_evt(buf, BT_HCI_EVT_LE_SCAN_TIMEOUT, 0U);
}

#if defined(CONFIG_BT_CTLR_SYNC_PERIODIC)
static void le_per_adv_sync_established(struct pdu_data *pdu_data,
					struct node_rx_pdu *node_rx,
					struct net_buf *buf)
{
	struct bt_hci_evt_le_per_adv_sync_established *sep;
	struct ll_scan_set *scan;
	struct node_rx_sync *se;
	void *node;

	if (!(event_mask & BT_EVT_MASK_LE_META_EVENT) ||
	    !(le_event_mask & BT_EVT_MASK_LE_PER_ADV_SYNC_ESTABLISHED)) {
		return;
	}

	sep = meta_evt(buf, BT_HCI_EVT_LE_PER_ADV_SYNC_ESTABLISHED,
		       sizeof(*sep));

	/* Check for pdu field being aligned before accessing sync established
	 * event.
	 */
	node = pdu_data;
	LL_ASSERT(IS_PTR_ALIGNED(node, struct node_rx_sync));

	se = node;
	sep->status = se->status;

	if (se->status == BT_HCI_ERR_OP_CANCELLED_BY_HOST) {
		return;
	}

	scan = node_rx->hdr.rx_ftr.param;

#if (CONFIG_BT_CTLR_DUP_FILTER_LEN > 0) && \
	defined(CONFIG_BT_CTLR_SYNC_PERIODIC_ADI_SUPPORT)
	dup_periodic_adv_reset(scan->periodic.adv_addr_type,
			       scan->periodic.adv_addr,
			       scan->periodic.sid);
#endif /* CONFIG_BT_CTLR_DUP_FILTER_LEN > 0 &&
	* CONFIG_BT_CTLR_SYNC_PERIODIC_ADI_SUPPORT
	*/

	sep->handle = sys_cpu_to_le16(node_rx->hdr.handle);

	/* Resolved address, if private, has been populated in ULL */
	sep->adv_addr.type = scan->periodic.adv_addr_type;
	(void)memcpy(sep->adv_addr.a.val, scan->periodic.adv_addr, BDADDR_SIZE);

	sep->sid = scan->periodic.sid;
	sep->phy = find_lsb_set(se->phy);
	sep->interval = sys_cpu_to_le16(se->interval);
	sep->clock_accuracy = se->sca;
}

static void le_per_adv_sync_report(struct pdu_data *pdu_data,
				   struct node_rx_pdu *node_rx,
				   struct net_buf *buf)
{
	struct node_rx_ftr *ftr = &node_rx->hdr.rx_ftr;
	int8_t tx_pwr = BT_HCI_LE_ADV_TX_POWER_NO_PREF;
	struct pdu_adv *adv = (void *)pdu_data;
	struct pdu_adv_aux_ptr *aux_ptr = NULL;
	const struct pdu_adv_adi *adi = NULL;
	uint8_t cte_type = BT_HCI_LE_NO_CTE;
	const struct ll_sync_set *sync;
	struct pdu_adv_com_ext_adv *p;
	struct pdu_adv_ext_hdr *h;
	uint16_t data_len_total;
	struct net_buf *evt_buf;
	uint8_t data_len = 0U;
	uint8_t acad_len = 0U;
	uint8_t *data = NULL;
	uint8_t data_len_max;
	uint8_t *acad = NULL;
	uint8_t hdr_buf_len;
	uint8_t hdr_len;
	uint8_t *ptr;
	int8_t rssi;
	bool accept;

	if (!(event_mask & BT_EVT_MASK_LE_META_EVENT) ||
	    (!(le_event_mask & BT_EVT_MASK_LE_PER_ADVERTISING_REPORT) &&
	     !(le_event_mask & BT_EVT_MASK_LE_BIGINFO_ADV_REPORT))) {
		return;
	}

	/* NOTE: The timeout_reload field in the sync context is checked under
	 *       race condition between HCI Tx and Rx thread wherein a sync
	 *       terminate was performed which resets the timeout_reload field
	 *       before releasing the sync context back into its memory pool.
	 *       It is important that timeout_reload field is at safe offset
	 *       inside the sync context such that it is not corrupt while being
	 *       in the memory pool.
	 *
	 *       This check ensures reports are not sent out after sync
	 *       terminate.
	 */
	sync = HDR_LLL2ULL(ftr->param);
	if (unlikely(!sync->timeout_reload)) {
		return;
	}

	if ((le_event_mask & BT_EVT_MASK_LE_PER_ADVERTISING_REPORT) &&
	    node_rx->hdr.rx_ftr.aux_failed) {
		struct bt_hci_evt_le_per_advertising_report *sep;

		sep = meta_evt(buf,
			       BT_HCI_EVT_LE_PER_ADVERTISING_REPORT,
			       sizeof(*sep));

		sep->handle = sys_cpu_to_le16(node_rx->hdr.handle);
		sep->tx_power = BT_HCI_LE_ADV_TX_POWER_NO_PREF;
		sep->rssi = BT_HCI_LE_RSSI_NOT_AVAILABLE;
		sep->cte_type = BT_HCI_LE_NO_CTE;
		sep->data_status = BT_HCI_LE_ADV_EVT_TYPE_DATA_STATUS_INCOMPLETE;
		sep->length = 0;

		return;
	}

	/* The Link Layer currently returns RSSI as an absolute value */
	rssi = -(node_rx->hdr.rx_ftr.rssi);

	BT_DBG("len = %u, rssi = %d", adv->len, rssi);

	p = (void *)&adv->adv_ext_ind;
	h = (void *)p->ext_hdr_adv_data;
	ptr = (void *)h;

	BT_DBG("    Per. adv mode= 0x%x, hdr len= %u", p->adv_mode,
	       p->ext_hdr_len);

	if (!p->ext_hdr_len) {
		hdr_len = PDU_AC_EXT_HEADER_SIZE_MIN;

		goto no_ext_hdr;
	}

	ptr = h->data;

	if (h->adv_addr) {
		ptr += BDADDR_SIZE;
	}

	if (h->tgt_addr) {
		ptr += BDADDR_SIZE;
	}

	if (h->cte_info) {
		struct pdu_cte_info *cte_info;

		cte_info = (void *)ptr;
		cte_type = cte_info->type;
		ptr++;

		BT_DBG("    CTE type= %d", cte_type);
	}

	if (h->adi) {
		adi = (void *)ptr;

		ptr += sizeof(struct pdu_adv_adi);
	}

	/* AuxPtr */
	if (h->aux_ptr) {
		uint8_t aux_phy;

		aux_ptr = (void *)ptr;
		if (aux_ptr->phy > EXT_ADV_AUX_PHY_LE_CODED) {
			return;
		}

		ptr += sizeof(*aux_ptr);

		aux_phy = BIT(aux_ptr->phy);

		BT_DBG("    AuxPtr chan_idx = %u, ca = %u, offs_units "
		       "= %u offs = 0x%x, phy = 0x%x",
		       aux_ptr->chan_idx, aux_ptr->ca,
		       aux_ptr->offs_units, aux_ptr->offs, aux_phy);
	}

	/* No SyncInfo */
	if (h->sync_info) {
		ptr += sizeof(struct pdu_adv_sync_info);
	}

	/* Tx Power */
	if (h->tx_pwr) {
		tx_pwr = *(int8_t *)ptr;
		ptr++;

		BT_DBG("    Tx pwr= %d dB", tx_pwr);
	}

	hdr_len = ptr - (uint8_t *)p;
	hdr_buf_len = PDU_AC_EXT_HEADER_SIZE_MIN + p->ext_hdr_len;
	if (hdr_len > hdr_buf_len) {
		BT_WARN("    Header length %u/%u, INVALID.", hdr_len,
			p->ext_hdr_len);
	} else {
		acad_len = hdr_buf_len - hdr_len;
		if (acad_len) {
			acad = ptr;

			ptr += acad_len;
			hdr_len += acad_len;
		}
	}

no_ext_hdr:
	if (hdr_len < adv->len) {
		data_len = adv->len - hdr_len;
		data = ptr;

		BT_DBG("    AD Data (%u): <todo>", data_len);
	}

	if (0) {

#if (CONFIG_BT_CTLR_DUP_FILTER_LEN > 0) && \
	defined(CONFIG_BT_CTLR_SYNC_PERIODIC_ADI_SUPPORT)
	} else if (IS_ENABLED(CONFIG_BT_CTLR_SYNC_PERIODIC_ADI_SUPPORT) &&
		   adi) {
		uint8_t data_status;

		data_status = (aux_ptr) ?
			      BT_HCI_LE_ADV_EVT_TYPE_DATA_STATUS_PARTIAL :
			      BT_HCI_LE_ADV_EVT_TYPE_DATA_STATUS_COMPLETE;

		accept = sync->rx_enable && ftr->sync_rx_enabled &&
			 (!sync->nodups ||
			  !dup_found(PDU_ADV_TYPE_EXT_IND,
				     sync->peer_id_addr_type,
				     sync->peer_id_addr,
				     DUP_EXT_ADV_MODE_PERIODIC,
				     adi, data_status));
#endif /* CONFIG_BT_CTLR_DUP_FILTER_LEN > 0 &&
	* CONFIG_BT_CTLR_SYNC_PERIODIC_ADI_SUPPORT
	*/

	} else {
		accept = sync->rx_enable && ftr->sync_rx_enabled;
	}

	data_len_max = CONFIG_BT_BUF_EVT_RX_SIZE -
		       sizeof(struct bt_hci_evt_le_meta_event) -
		       sizeof(struct bt_hci_evt_le_per_advertising_report);
	data_len_total = node_rx->hdr.rx_ftr.aux_data_len;

	evt_buf = buf;

	if ((le_event_mask & BT_EVT_MASK_LE_PER_ADVERTISING_REPORT) && accept &&
	    ((data_len_total - data_len) < CONFIG_BT_CTLR_SCAN_DATA_LEN_MAX)) {

		/* Pass verdict in LL.TS.p19 section 4.2.3.6 Extended Scanning,
		 * Passive, Periodic Advertising Report, RSSI and TX_Power
		 * states:
		 * TX_Power is set to value of the TxPower field for the
		 * AUX_SYNC_IND received, and RSSI set to a valid value.
		 * Subsequent reports with data and the status set to
		 * "Incomplete, more data to come" or "complete" can have the
		 * TX_Power field set to 0x7F.
		 *
		 * In the implementation data_len_total is the running total
		 * AD data length so far, data_len is the current PDU's AD data
		 * length. For AUX_SYNC_IND received, data_len_total ==
		 * data_len.
		 */
		if (data_len_total > data_len) {
			/* Subsequent reports */
			tx_pwr = BT_HCI_LE_ADV_TX_POWER_NO_PREF;
		}

		data_len = MIN(data_len, (CONFIG_BT_CTLR_SCAN_DATA_LEN_MAX +
					  data_len - data_len_total));

		do {
			struct bt_hci_evt_le_per_advertising_report *sep;
			uint8_t data_len_frag;
			uint8_t data_status;

			data_len_frag = MIN(data_len, data_len_max);

			/* Start constructing periodic advertising report */
			sep = meta_evt(evt_buf,
				       BT_HCI_EVT_LE_PER_ADVERTISING_REPORT,
				       sizeof(*sep) + data_len_frag);

			sep->handle = sys_cpu_to_le16(node_rx->hdr.handle);
			sep->tx_power = tx_pwr;
			sep->rssi = rssi;
			sep->cte_type = cte_type;
			sep->length = data_len_frag;
			memcpy(&sep->data[0], data, data_len_frag);

			data += data_len_frag;
			data_len -= data_len_frag;

			if (data_len > 0) {
				/* Some data left in PDU, mark as partial data. */
				data_status = BT_HCI_LE_ADV_EVT_TYPE_DATA_STATUS_PARTIAL;

				evt_buf = bt_buf_get_rx(BT_BUF_EVT, BUF_GET_TIMEOUT);
				LL_ASSERT(evt_buf);

				net_buf_frag_add(buf, evt_buf);

				tx_pwr = BT_HCI_LE_ADV_TX_POWER_NO_PREF;
			} else if (!aux_ptr &&
				   (data_len_total <= CONFIG_BT_CTLR_SCAN_DATA_LEN_MAX)) {
				/* No data left, no AuxPtr, mark as complete data. */
				data_status = BT_HCI_LE_ADV_EVT_TYPE_DATA_STATUS_COMPLETE;
			} else if (ftr->aux_sched &&
				   (data_len_total < CONFIG_BT_CTLR_SCAN_DATA_LEN_MAX)) {
				/* No data left, but have AuxPtr and scheduled aux scan,
				 * mark as partial data.
				 */
				data_status = BT_HCI_LE_ADV_EVT_TYPE_DATA_STATUS_PARTIAL;
			} else {
				/* No data left, have AuxPtr but not aux scan scheduled,
				 * mark as incomplete data.
				 */
				data_status = BT_HCI_LE_ADV_EVT_TYPE_DATA_STATUS_INCOMPLETE;
			}

			sep->data_status = data_status;
		} while (data_len > 0);

		evt_buf = NULL;
	}

	if ((le_event_mask & BT_EVT_MASK_LE_BIGINFO_ADV_REPORT) && acad &&
	    (acad_len >= (PDU_BIG_INFO_CLEARTEXT_SIZE +
			  PDU_ADV_DATA_HEADER_SIZE))) {
		struct bt_hci_evt_le_biginfo_adv_report *sep;
		struct pdu_big_info *bi;
		uint8_t bi_size;

		/* FIXME: Parse and find the BIGInfo */
		if (acad[PDU_ADV_DATA_HEADER_TYPE_OFFSET] != BT_DATA_BIG_INFO) {
			return;
		}

		bi_size = acad[PDU_ADV_DATA_HEADER_LEN_OFFSET];
		bi = (void *)&acad[PDU_ADV_DATA_HEADER_DATA_OFFSET];

		/* Allocate new event buffer if periodic advertising report was
		 * constructed with the caller supplied buffer.
		 */
		if (!evt_buf) {
			evt_buf = bt_buf_get_rx(BT_BUF_EVT, BUF_GET_TIMEOUT);
			LL_ASSERT(evt_buf);

			net_buf_frag_add(buf, evt_buf);
		}

		/* Start constructing BIGInfo  advertising report */
		sep = meta_evt(evt_buf, BT_HCI_EVT_LE_BIGINFO_ADV_REPORT,
			       sizeof(*sep));

		sep->sync_handle = sys_cpu_to_le16(node_rx->hdr.handle);

		/* NOTE: both sep and bi struct store little-endian values,
		 *       explicit endian-ness conversion not required.
		 */
		sep->num_bis = bi->num_bis;
		sep->nse = bi->nse;
		sep->iso_interval = bi->iso_interval;
		sep->bn = bi->bn;
		sep->pto = bi->pto;
		sep->irc = bi->irc;
		sep->max_pdu = bi->max_pdu;
		sys_put_le24(sys_le24_to_cpu(bi->sdu_interval),
			     sep->sdu_interval);
		sep->max_sdu = bi->max_sdu;
		sep->phy = HCI_AUX_PHY_TO_HCI_PHY(bi->chm_phy[4] >> 5);
		sep->framing = (bi->payload_count_framing[4] >> 7) & 0x01;
		if (bi_size == (PDU_BIG_INFO_ENCRYPTED_SIZE + 1)) {
			sep->encryption = 1U;
		} else {
			sep->encryption = 0U;
		}
	}
}

static void le_per_adv_sync_lost(struct pdu_data *pdu_data,
				 struct node_rx_pdu *node_rx,
				 struct net_buf *buf)
{
	struct bt_hci_evt_le_per_adv_sync_lost *sep;

	if (!(event_mask & BT_EVT_MASK_LE_META_EVENT) ||
	    !(le_event_mask & BT_EVT_MASK_LE_PER_ADV_SYNC_LOST)) {
		return;
	}

	sep = meta_evt(buf, BT_HCI_EVT_LE_PER_ADV_SYNC_LOST, sizeof(*sep));
	sep->handle = sys_cpu_to_le16(node_rx->hdr.handle);
}

#if defined(CONFIG_BT_CTLR_SYNC_ISO)
static void le_big_sync_established(struct pdu_data *pdu,
				    struct node_rx_pdu *node_rx,
				    struct net_buf *buf)
{
	struct bt_hci_evt_le_big_sync_established *sep;
	struct ll_sync_iso_set *sync_iso;
	struct node_rx_sync_iso *se;
	struct lll_sync_iso *lll;
	size_t evt_size;
	void *node;

	if (!(event_mask & BT_EVT_MASK_LE_META_EVENT) ||
	    !(le_event_mask & BT_EVT_MASK_LE_BIG_SYNC_ESTABLISHED)) {
		return;
	}

	sync_iso = node_rx->hdr.rx_ftr.param;
	lll = &sync_iso->lll;

	evt_size = sizeof(*sep) + (lll->num_bis * sizeof(uint16_t));

	sep = meta_evt(buf, BT_HCI_EVT_LE_BIG_SYNC_ESTABLISHED, evt_size);
	sep->big_handle = sys_cpu_to_le16(node_rx->hdr.handle);

	/* Check for pdu field being aligned before accessing ISO sync
	 * established event.
	 */
	node = pdu;
	LL_ASSERT(IS_PTR_ALIGNED(node, struct node_rx_sync_iso));

	se = node;
	sep->status = se->status;
	if (sep->status) {
		return;
	}

	/* FIXME: Fill latency */
	sys_put_le24(0, sep->latency);

	sep->nse = lll->nse;
	sep->bn = lll->bn;
	sep->pto = lll->pto;
	sep->irc = lll->irc;
	sep->max_pdu = sys_cpu_to_le16(lll->max_pdu);
	sep->iso_interval = sys_cpu_to_le16(lll->iso_interval);
	sep->num_bis = lll->stream_count;

	/* Connection handle list of all BISes synchronized in the BIG */
	for (uint8_t i = 0U; i < lll->stream_count; i++) {
		uint16_t handle;

		handle = BT_CTLR_SYNC_ISO_STREAM_HANDLE_BASE +
			 lll->stream_handle[i];
		sep->handle[i] = sys_cpu_to_le16(handle);
	}
}

static void le_big_sync_lost(struct pdu_data *pdu,
			     struct node_rx_pdu *node_rx,
			     struct net_buf *buf)
{
	struct bt_hci_evt_le_big_sync_lost *sep;

	if (!(event_mask & BT_EVT_MASK_LE_META_EVENT) ||
	    !(le_event_mask & BT_EVT_MASK_LE_BIG_SYNC_LOST)) {
		return;
	}

	sep = meta_evt(buf, BT_HCI_EVT_LE_BIG_SYNC_LOST, sizeof(*sep));
	sep->big_handle = sys_cpu_to_le16(node_rx->hdr.handle);
	sep->reason = *((uint8_t *)pdu);
}
#endif /* CONFIG_BT_CTLR_SYNC_ISO */
#endif /* CONFIG_BT_CTLR_SYNC_PERIODIC */
#endif /* CONFIG_BT_CTLR_ADV_EXT */
#endif /* CONFIG_BT_OBSERVER */

#if defined(CONFIG_BT_BROADCASTER)
#if defined(CONFIG_BT_CTLR_ADV_EXT)
static void le_adv_ext_terminate(struct pdu_data *pdu_data,
				    struct node_rx_pdu *node_rx,
				    struct net_buf *buf)
{
	struct bt_hci_evt_le_adv_set_terminated *sep;

	if (!(event_mask & BT_EVT_MASK_LE_META_EVENT) ||
	    !(le_event_mask & BT_EVT_MASK_LE_ADV_SET_TERMINATED)) {
		return;
	}

	sep = meta_evt(buf, BT_HCI_EVT_LE_ADV_SET_TERMINATED, sizeof(*sep));
	sep->status = node_rx->hdr.rx_ftr.param_adv_term.status;
	sep->adv_handle = ll_adv_set_hci_handle_get(node_rx->hdr.handle & 0xff);
	sep->conn_handle =
		sys_cpu_to_le16(node_rx->hdr.rx_ftr.param_adv_term.conn_handle);
	sep->num_completed_ext_adv_evts =
		node_rx->hdr.rx_ftr.param_adv_term.num_events;
}

#if defined(CONFIG_BT_CTLR_ADV_ISO)
static void le_big_complete(struct pdu_data *pdu_data,
			    struct node_rx_pdu *node_rx,
			    struct net_buf *buf)
{
	struct bt_hci_evt_le_big_complete *sep;
	struct ll_adv_iso_set *adv_iso;
	struct lll_adv_iso *lll;
	size_t evt_size;

	adv_iso = node_rx->hdr.rx_ftr.param;
	lll = &adv_iso->lll;

	evt_size = sizeof(*sep) + (lll->num_bis * sizeof(uint16_t));

	sep = meta_evt(buf, BT_HCI_EVT_LE_BIG_COMPLETE, evt_size);

	sep->status = BT_HCI_ERR_SUCCESS;
	sep->big_handle = sys_cpu_to_le16(node_rx->hdr.handle);

	if (sep->status) {
		return;
	}

	/* FIXME: Fill sync delay and latency */
	sys_put_le24(0, sep->sync_delay);
	sys_put_le24(0, sep->latency);

	sep->phy = find_lsb_set(lll->phy);
	sep->nse = lll->nse;
	sep->bn = lll->bn;
	sep->pto = lll->pto;
	sep->irc = lll->irc;
	sep->max_pdu = sys_cpu_to_le16(lll->max_pdu);
	sep->num_bis = lll->num_bis;

	/* Connection handle list of all BISes in the BIG */
	for (uint8_t i = 0U; i < lll->num_bis; i++) {
		uint16_t handle;

		handle = BT_CTLR_ADV_ISO_STREAM_HANDLE_BASE +
			 lll->stream_handle[i];
		sep->handle[i] = sys_cpu_to_le16(handle);
	}
}

static void le_big_terminate(struct pdu_data *pdu,
			     struct node_rx_pdu *node_rx,
			     struct net_buf *buf)
{
	struct bt_hci_evt_le_big_terminate *sep;

	if (!(event_mask & BT_EVT_MASK_LE_META_EVENT) ||
	    !(le_event_mask & BT_EVT_MASK_LE_BIG_TERMINATED)) {
		return;
	}

	sep = meta_evt(buf, BT_HCI_EVT_LE_BIG_TERMINATE, sizeof(*sep));
	sep->big_handle = sys_cpu_to_le16(node_rx->hdr.handle);
	sep->reason = *((uint8_t *)pdu);
}
#endif /* CONFIG_BT_CTLR_ADV_ISO */
#endif /* CONFIG_BT_CTLR_ADV_EXT */
#endif /* CONFIG_BT_BROADCASTER */

#if defined(CONFIG_BT_CTLR_SCAN_REQ_NOTIFY)
static void le_scan_req_received(struct pdu_data *pdu_data,
				 struct node_rx_pdu *node_rx,
				 struct net_buf *buf)
{
	struct pdu_adv *adv = (void *)pdu_data;
	struct bt_hci_evt_le_scan_req_received *sep;

#if defined(CONFIG_BT_CTLR_PRIVACY)
	uint8_t rl_idx;
#endif

	if (!(event_mask & BT_EVT_MASK_LE_META_EVENT) ||
	    !(le_event_mask & BT_EVT_MASK_LE_SCAN_REQ_RECEIVED)) {
		bt_addr_le_t addr;
		uint8_t handle;
		int8_t rssi;

		handle = ll_adv_set_hci_handle_get(node_rx->hdr.handle & 0xff);
		addr.type = adv->tx_addr;
		memcpy(&addr.a.val[0], &adv->scan_req.scan_addr[0],
		       sizeof(bt_addr_t));

		/* The Link Layer currently returns RSSI as an absolute value */
		rssi = -(node_rx->hdr.rx_ftr.rssi);

		BT_DBG("handle: %d, addr: %s, rssi: %d dB.",
		       handle, bt_addr_le_str(&addr), rssi);

		return;
	}

	sep = meta_evt(buf, BT_HCI_EVT_LE_SCAN_REQ_RECEIVED, sizeof(*sep));
	sep->handle = ll_adv_set_hci_handle_get(node_rx->hdr.handle & 0xff);
	sep->addr.type = adv->tx_addr;
	memcpy(&sep->addr.a.val[0], &adv->scan_req.scan_addr[0],
	       sizeof(bt_addr_t));

#if defined(CONFIG_BT_CTLR_PRIVACY)
	rl_idx = node_rx->hdr.rx_ftr.rl_idx;
	if (rl_idx < ll_rl_size_get()) {
		/* Store identity address */
		ll_rl_id_addr_get(rl_idx, &sep->addr.type,
				  &sep->addr.a.val[0]);
		/* Mark it as identity address from RPA (0x02, 0x03) */
		sep->addr.type += 2U;
	} else {
#else
	if (1) {
#endif
		sep->addr.type = adv->tx_addr;
		memcpy(&sep->addr.a.val[0], &adv->adv_ind.addr[0],
		       sizeof(bt_addr_t));
	}
}
#endif /* CONFIG_BT_CTLR_SCAN_REQ_NOTIFY */

#if defined(CONFIG_BT_CONN)
static void le_conn_complete(struct pdu_data *pdu_data, uint16_t handle,
			     struct net_buf *buf)
{
	struct bt_hci_evt_le_conn_complete *lecc;
	struct node_rx_cc *cc;
	uint8_t status;
	void *node;

	/* Check for pdu field being aligned before accessing connection
	 * complete event.
	 */
	node = pdu_data;
	LL_ASSERT(IS_PTR_ALIGNED(node, struct node_rx_cc));

	cc = node;
	status = cc->status;

#if defined(CONFIG_BT_CTLR_PRIVACY)
	if (!status) {
		/* Update current RPA */
		ll_rl_crpa_set(cc->peer_addr_type,
			       &cc->peer_addr[0], 0xff,
			       &cc->peer_rpa[0]);
	}
#endif

	if (!(event_mask & BT_EVT_MASK_LE_META_EVENT) ||
	    (!(le_event_mask & BT_EVT_MASK_LE_CONN_COMPLETE) &&
#if defined(CONFIG_BT_CTLR_PRIVACY) || defined(CONFIG_BT_CTLR_ADV_EXT)
	     !(le_event_mask & BT_EVT_MASK_LE_ENH_CONN_COMPLETE))) {
#else
	     1)) {
#endif /* CONFIG_BT_CTLR_PRIVACY || CONFIG_BT_CTLR_ADV_EXT */
		return;
	}

	if (!status) {
		conn_count++;
	}

#if defined(CONFIG_BT_CTLR_PRIVACY) || defined(CONFIG_BT_CTLR_ADV_EXT)
	if (le_event_mask & BT_EVT_MASK_LE_ENH_CONN_COMPLETE) {
		struct bt_hci_evt_le_enh_conn_complete *leecc;

		leecc = meta_evt(buf, BT_HCI_EVT_LE_ENH_CONN_COMPLETE,
				 sizeof(*leecc));

		if (status) {
			(void)memset(leecc, 0x00, sizeof(*leecc));
			leecc->status = status;
			return;
		}

		leecc->status = 0x00;
		leecc->handle = sys_cpu_to_le16(handle);
		leecc->role = cc->role;

		leecc->peer_addr.type = cc->peer_addr_type;
		memcpy(&leecc->peer_addr.a.val[0], &cc->peer_addr[0],
		       BDADDR_SIZE);

#if defined(CONFIG_BT_CTLR_PRIVACY)
		memcpy(&leecc->local_rpa.val[0], &cc->local_rpa[0],
		       BDADDR_SIZE);
		memcpy(&leecc->peer_rpa.val[0], &cc->peer_rpa[0],
		       BDADDR_SIZE);
#else /* !CONFIG_BT_CTLR_PRIVACY */
		memset(&leecc->local_rpa.val[0], 0, BDADDR_SIZE);
		memset(&leecc->peer_rpa.val[0], 0, BDADDR_SIZE);
#endif /* !CONFIG_BT_CTLR_PRIVACY */

		leecc->interval = sys_cpu_to_le16(cc->interval);
		leecc->latency = sys_cpu_to_le16(cc->latency);
		leecc->supv_timeout = sys_cpu_to_le16(cc->timeout);
		leecc->clock_accuracy = cc->sca;
		return;
	}
#endif /* CONFIG_BT_CTLR_PRIVACY || CONFIG_BT_CTLR_ADV_EXT */

	lecc = meta_evt(buf, BT_HCI_EVT_LE_CONN_COMPLETE, sizeof(*lecc));

	if (status) {
		(void)memset(lecc, 0x00, sizeof(*lecc));
		lecc->status = status;
		return;
	}

	lecc->status = 0x00;
	lecc->handle = sys_cpu_to_le16(handle);
	lecc->role = cc->role;
	lecc->peer_addr.type = cc->peer_addr_type & 0x1;
	memcpy(&lecc->peer_addr.a.val[0], &cc->peer_addr[0], BDADDR_SIZE);
	lecc->interval = sys_cpu_to_le16(cc->interval);
	lecc->latency = sys_cpu_to_le16(cc->latency);
	lecc->supv_timeout = sys_cpu_to_le16(cc->timeout);
	lecc->clock_accuracy = cc->sca;
}

void hci_disconn_complete_encode(struct pdu_data *pdu_data, uint16_t handle,
				 struct net_buf *buf)
{
	struct bt_hci_evt_disconn_complete *ep;

	if (!(event_mask & BT_EVT_MASK_DISCONN_COMPLETE)) {
		return;
	}

	hci_evt_create(buf, BT_HCI_EVT_DISCONN_COMPLETE, sizeof(*ep));
	ep = net_buf_add(buf, sizeof(*ep));

	ep->status = 0x00;
	ep->handle = sys_cpu_to_le16(handle);
	ep->reason = *((uint8_t *)pdu_data);
}

void hci_disconn_complete_process(uint16_t handle)
{
#if defined(CONFIG_BT_HCI_ACL_FLOW_CONTROL)
	/* Clear any pending packets upon disconnection */
	/* Note: This requires linear handle values starting from 0 */
	LL_ASSERT(handle < ARRAY_SIZE(hci_hbuf_pend));
	hci_hbuf_acked += hci_hbuf_pend[handle];
	hci_hbuf_pend[handle] = 0U;
#endif /* CONFIG_BT_HCI_ACL_FLOW_CONTROL */
	conn_count--;
}

static void le_conn_update_complete(struct pdu_data *pdu_data, uint16_t handle,
				    struct net_buf *buf)
{
	struct bt_hci_evt_le_conn_update_complete *sep;
	struct node_rx_cu *cu;
	void *node;

	if (!(event_mask & BT_EVT_MASK_LE_META_EVENT) ||
	    !(le_event_mask & BT_EVT_MASK_LE_CONN_UPDATE_COMPLETE)) {
		return;
	}

	sep = meta_evt(buf, BT_HCI_EVT_LE_CONN_UPDATE_COMPLETE, sizeof(*sep));

	/* Check for pdu field being aligned before accessing connection
	 * update complete event.
	 */
	node = pdu_data;
	LL_ASSERT(IS_PTR_ALIGNED(node, struct node_rx_cu));

	cu = node;
	sep->status = cu->status;
	sep->handle = sys_cpu_to_le16(handle);
	sep->interval = sys_cpu_to_le16(cu->interval);
	sep->latency = sys_cpu_to_le16(cu->latency);
	sep->supv_timeout = sys_cpu_to_le16(cu->timeout);
}

#if defined(CONFIG_BT_CTLR_LE_ENC)
static void enc_refresh_complete(struct pdu_data *pdu_data, uint16_t handle,
				 struct net_buf *buf)
{
	struct bt_hci_evt_encrypt_key_refresh_complete *ep;

	if (!(event_mask & BT_EVT_MASK_ENCRYPT_KEY_REFRESH_COMPLETE)) {
		return;
	}

	hci_evt_create(buf, BT_HCI_EVT_ENCRYPT_KEY_REFRESH_COMPLETE,
		       sizeof(*ep));
	ep = net_buf_add(buf, sizeof(*ep));

	ep->status = 0x00;
	ep->handle = sys_cpu_to_le16(handle);
}
#endif /* CONFIG_BT_CTLR_LE_ENC */

#if defined(CONFIG_BT_CTLR_LE_PING)
static void auth_payload_timeout_exp(struct pdu_data *pdu_data, uint16_t handle,
				     struct net_buf *buf)
{
	struct bt_hci_evt_auth_payload_timeout_exp *ep;

	if (!(event_mask_page_2 & BT_EVT_MASK_AUTH_PAYLOAD_TIMEOUT_EXP)) {
		return;
	}

	hci_evt_create(buf, BT_HCI_EVT_AUTH_PAYLOAD_TIMEOUT_EXP, sizeof(*ep));
	ep = net_buf_add(buf, sizeof(*ep));

	ep->handle = sys_cpu_to_le16(handle);
}
#endif /* CONFIG_BT_CTLR_LE_PING */

#if defined(CONFIG_BT_CTLR_CHAN_SEL_2)
static void le_chan_sel_algo(struct pdu_data *pdu_data, uint16_t handle,
			     struct net_buf *buf)
{
	struct bt_hci_evt_le_chan_sel_algo *sep;
	struct node_rx_cs *cs;

	cs = (void *)pdu_data;

	if (!(event_mask & BT_EVT_MASK_LE_META_EVENT) ||
	    !(le_event_mask & BT_EVT_MASK_LE_CHAN_SEL_ALGO)) {
		BT_DBG("handle: 0x%04x, CSA: %x.", handle, cs->csa);
		return;
	}

	sep = meta_evt(buf, BT_HCI_EVT_LE_CHAN_SEL_ALGO, sizeof(*sep));

	sep->handle = sys_cpu_to_le16(handle);
	sep->chan_sel_algo = cs->csa;
}
#endif /* CONFIG_BT_CTLR_CHAN_SEL_2 */

#if defined(CONFIG_BT_CTLR_PHY)
static void le_phy_upd_complete(struct pdu_data *pdu_data, uint16_t handle,
				struct net_buf *buf)
{
	struct bt_hci_evt_le_phy_update_complete *sep;
	struct node_rx_pu *pu;

	pu = (void *)pdu_data;

	if (!(event_mask & BT_EVT_MASK_LE_META_EVENT) ||
	    !(le_event_mask & BT_EVT_MASK_LE_PHY_UPDATE_COMPLETE)) {
		BT_WARN("handle: 0x%04x, status: %x, tx: %x, rx: %x.", handle,
			pu->status,
			find_lsb_set(pu->tx),
			find_lsb_set(pu->rx));
		return;
	}

	sep = meta_evt(buf, BT_HCI_EVT_LE_PHY_UPDATE_COMPLETE, sizeof(*sep));

	sep->status = pu->status;
	sep->handle = sys_cpu_to_le16(handle);
	sep->tx_phy = find_lsb_set(pu->tx);
	sep->rx_phy = find_lsb_set(pu->rx);
}
#endif /* CONFIG_BT_CTLR_PHY */
#endif /* CONFIG_BT_CONN */

#if defined(CONFIG_BT_HCI_MESH_EXT)
static void mesh_adv_cplt(struct pdu_data *pdu_data,
			  struct node_rx_pdu *node_rx,
			  struct net_buf *buf)
{
	struct bt_hci_evt_mesh_adv_complete *mep;

	mep = mesh_evt(buf, BT_HCI_EVT_MESH_ADV_COMPLETE, sizeof(*mep));
	mep->adv_slot = ((uint8_t *)pdu_data)[0];
}
#endif /* CONFIG_BT_HCI_MESH_EXT */

/**
 * @brief Encode a control-PDU into an HCI buffer
 * @details Execution context: Host thread
 *
 * @param node_rx_pdu[in] RX node containing header and PDU
 * @param pdu_data[in]    PDU. Same as node_rx_pdu->pdu, but more convenient
 * @param net_buf[out]    Upwards-going HCI buffer to fill
 */
static void encode_control(struct node_rx_pdu *node_rx,
			   struct pdu_data *pdu_data, struct net_buf *buf)
{
	uint16_t handle;

	handle = node_rx->hdr.handle;

	switch (node_rx->hdr.type) {
#if defined(CONFIG_BT_OBSERVER)
	case NODE_RX_TYPE_REPORT:
		le_advertising_report(pdu_data, node_rx, buf);
		break;

#if defined(CONFIG_BT_CTLR_ADV_EXT)
	case NODE_RX_TYPE_EXT_1M_REPORT:
		le_adv_ext_1M_report(pdu_data, node_rx, buf);
		break;

	case NODE_RX_TYPE_EXT_2M_REPORT:
		le_adv_ext_2M_report(pdu_data, node_rx, buf);
		break;

	case NODE_RX_TYPE_EXT_CODED_REPORT:
		le_adv_ext_coded_report(pdu_data, node_rx, buf);
		break;

	case NODE_RX_TYPE_EXT_SCAN_TERMINATE:
		le_scan_timeout(pdu_data, node_rx, buf);
		break;

#if defined(CONFIG_BT_CTLR_SYNC_PERIODIC)
	case NODE_RX_TYPE_SYNC:
		le_per_adv_sync_established(pdu_data, node_rx, buf);
		break;

	case NODE_RX_TYPE_SYNC_REPORT:
		le_per_adv_sync_report(pdu_data, node_rx, buf);
		break;

	case NODE_RX_TYPE_SYNC_LOST:
		le_per_adv_sync_lost(pdu_data, node_rx, buf);
		break;

#if defined(CONFIG_BT_CTLR_DF_SCAN_CTE_RX)
	case NODE_RX_TYPE_SYNC_IQ_SAMPLE_REPORT:
		le_df_connectionless_iq_report(pdu_data, node_rx, buf);
		break;
#endif /* CONFIG_BT_CTLR_DF_SCAN_CTE_RX */

#if defined(CONFIG_BT_CTLR_SYNC_ISO)
	case NODE_RX_TYPE_SYNC_ISO:
		le_big_sync_established(pdu_data, node_rx, buf);
		break;

	case NODE_RX_TYPE_SYNC_ISO_LOST:
		le_big_sync_lost(pdu_data, node_rx, buf);
		break;
#endif /* CONFIG_BT_CTLR_SYNC_ISO */
#endif /* CONFIG_BT_CTLR_SYNC_PERIODIC */
#endif /* CONFIG_BT_CTLR_ADV_EXT */
#endif /* CONFIG_BT_OBSERVER */

#if defined(CONFIG_BT_BROADCASTER)
#if defined(CONFIG_BT_CTLR_ADV_EXT)
	case NODE_RX_TYPE_EXT_ADV_TERMINATE:
		le_adv_ext_terminate(pdu_data, node_rx, buf);
		break;

#if defined(CONFIG_BT_CTLR_ADV_ISO)
	case NODE_RX_TYPE_BIG_COMPLETE:
		le_big_complete(pdu_data, node_rx, buf);
		break;
	case NODE_RX_TYPE_BIG_TERMINATE:
		le_big_terminate(pdu_data, node_rx, buf);
		break;
#endif /* CONFIG_BT_CTLR_ADV_ISO */
#endif /* CONFIG_BT_CTLR_ADV_EXT */
#endif /* CONFIG_BT_BROADCASTER */

#if defined(CONFIG_BT_CTLR_SCAN_REQ_NOTIFY)
	case NODE_RX_TYPE_SCAN_REQ:
		le_scan_req_received(pdu_data, node_rx, buf);
		break;
#endif /* CONFIG_BT_CTLR_SCAN_REQ_NOTIFY */

#if defined(CONFIG_BT_CONN)
	case NODE_RX_TYPE_CONNECTION:
		le_conn_complete(pdu_data, handle, buf);
		break;

	case NODE_RX_TYPE_TERMINATE:
		hci_disconn_complete_encode(pdu_data, handle, buf);
		break;

	case NODE_RX_TYPE_CONN_UPDATE:
		le_conn_update_complete(pdu_data, handle, buf);
		break;

#if defined(CONFIG_BT_CTLR_LE_ENC)
	case NODE_RX_TYPE_ENC_REFRESH:
		enc_refresh_complete(pdu_data, handle, buf);
		break;
#endif /* CONFIG_BT_CTLR_LE_ENC */

#if defined(CONFIG_BT_CTLR_LE_PING)
	case NODE_RX_TYPE_APTO:
		auth_payload_timeout_exp(pdu_data, handle, buf);
		break;
#endif /* CONFIG_BT_CTLR_LE_PING */

#if defined(CONFIG_BT_CTLR_CHAN_SEL_2)
	case NODE_RX_TYPE_CHAN_SEL_ALGO:
		le_chan_sel_algo(pdu_data, handle, buf);
		break;
#endif /* CONFIG_BT_CTLR_CHAN_SEL_2 */

#if defined(CONFIG_BT_CTLR_PHY)
	case NODE_RX_TYPE_PHY_UPDATE:
		le_phy_upd_complete(pdu_data, handle, buf);
		return;
#endif /* CONFIG_BT_CTLR_PHY */

#if defined(CONFIG_BT_CTLR_CONN_RSSI_EVENT)
	case NODE_RX_TYPE_RSSI:
		BT_INFO("handle: 0x%04x, rssi: -%d dB.", handle,
			pdu_data->rssi);
		return;
#endif /* CONFIG_BT_CTLR_CONN_RSSI_EVENT */

#if defined(CONFIG_BT_CTLR_PERIPHERAL_ISO)
	case NODE_RX_TYPE_CIS_REQUEST:
		le_cis_request(pdu_data, node_rx, buf);
		return;
#endif /* CONFIG_BT_CTLR_PERIPHERAL_ISO */

#if defined(CONFIG_BT_CTLR_CONN_ISO)
	case NODE_RX_TYPE_CIS_ESTABLISHED:
		le_cis_established(pdu_data, node_rx, buf);
		return;
#endif /* CONFIG_BT_CTLR_CONN_ISO */

#if defined(CONFIG_BT_CTLR_DF_CONN_CTE_RX)
	case NODE_RX_TYPE_CONN_IQ_SAMPLE_REPORT:
		le_df_connection_iq_report(node_rx, buf);
		return;
#endif /* CONFIG_BT_CTLR_DF_CONN_CTE_RX */
#endif /* CONFIG_BT_CONN */

#if defined(CONFIG_BT_CTLR_ADV_INDICATION)
	case NODE_RX_TYPE_ADV_INDICATION:
		BT_INFO("Advertised.");
		return;
#endif /* CONFIG_BT_CTLR_ADV_INDICATION */

#if defined(CONFIG_BT_CTLR_SCAN_INDICATION)
	case NODE_RX_TYPE_SCAN_INDICATION:
		BT_INFO("Scanned.");
		return;
#endif /* CONFIG_BT_CTLR_SCAN_INDICATION */

#if defined(CONFIG_BT_CTLR_PROFILE_ISR)
	case NODE_RX_TYPE_PROFILE:
		BT_INFO("l: %u, %u, %u; t: %u, %u, %u; cpu: %u, %u, %u, %u.",
			pdu_data->profile.lcur,
			pdu_data->profile.lmin,
			pdu_data->profile.lmax,
			pdu_data->profile.cur,
			pdu_data->profile.min,
			pdu_data->profile.max,
			pdu_data->profile.radio,
			pdu_data->profile.lll,
			pdu_data->profile.ull_high,
			pdu_data->profile.ull_low);
		return;
#endif /* CONFIG_BT_CTLR_PROFILE_ISR */

#if defined(CONFIG_BT_CTLR_DTM_HCI_DF_IQ_REPORT)
	case NODE_RX_TYPE_DTM_IQ_SAMPLE_REPORT:
		le_df_connectionless_iq_report(pdu_data, node_rx, buf);
		return;
#endif /* CONFIG_BT_CTLR_DTM_HCI_DF_IQ_REPORT */

#if defined(CONFIG_BT_HCI_MESH_EXT)
	case NODE_RX_TYPE_MESH_ADV_CPLT:
		mesh_adv_cplt(pdu_data, node_rx, buf);
		return;

	case NODE_RX_TYPE_MESH_REPORT:
		le_advertising_report(pdu_data, node_rx, buf);
		return;
#endif /* CONFIG_BT_HCI_MESH_EXT */

#if CONFIG_BT_CTLR_USER_EVT_RANGE > 0
	case NODE_RX_TYPE_USER_START ... NODE_RX_TYPE_USER_END - 1:
		hci_user_ext_encode_control(node_rx, pdu_data, buf);
		return;
#endif /* CONFIG_BT_CTLR_USER_EVT_RANGE > 0 */

	default:
		LL_ASSERT(0);
		return;
	}
}

#if defined(CONFIG_BT_CTLR_LE_ENC)
static void le_ltk_request(struct pdu_data *pdu_data, uint16_t handle,
			   struct net_buf *buf)
{
	struct bt_hci_evt_le_ltk_request *sep;

	if (!(event_mask & BT_EVT_MASK_LE_META_EVENT) ||
	    !(le_event_mask & BT_EVT_MASK_LE_LTK_REQUEST)) {
		return;
	}

	sep = meta_evt(buf, BT_HCI_EVT_LE_LTK_REQUEST, sizeof(*sep));

	sep->handle = sys_cpu_to_le16(handle);
	memcpy(&sep->rand, pdu_data->llctrl.enc_req.rand, sizeof(uint64_t));
	memcpy(&sep->ediv, pdu_data->llctrl.enc_req.ediv, sizeof(uint16_t));
}

static void encrypt_change(uint8_t err, uint16_t handle,
			   struct net_buf *buf)
{
	struct bt_hci_evt_encrypt_change *ep;

	if (!(event_mask & BT_EVT_MASK_ENCRYPT_CHANGE)) {
		return;
	}

	hci_evt_create(buf, BT_HCI_EVT_ENCRYPT_CHANGE, sizeof(*ep));
	ep = net_buf_add(buf, sizeof(*ep));

	ep->status = err;
	ep->handle = sys_cpu_to_le16(handle);
	ep->encrypt = !err ? 1 : 0;
}
#endif /* CONFIG_BT_CTLR_LE_ENC */

static void le_remote_feat_complete(uint8_t status, struct pdu_data *pdu_data,
				    uint16_t handle, struct net_buf *buf)
{
	struct bt_hci_evt_le_remote_feat_complete *sep;

	if (!(event_mask & BT_EVT_MASK_LE_META_EVENT) ||
	    !(le_event_mask & BT_EVT_MASK_LE_REMOTE_FEAT_COMPLETE)) {
		return;
	}

	sep = meta_evt(buf, BT_HCI_EVT_LE_REMOTE_FEAT_COMPLETE, sizeof(*sep));

	sep->status = status;
	sep->handle = sys_cpu_to_le16(handle);
	if (!status) {
		memcpy(&sep->features[0],
		       &pdu_data->llctrl.feature_rsp.features[0],
		       sizeof(sep->features));
	} else {
		(void)memset(&sep->features[0], 0x00, sizeof(sep->features));
	}
}

static void le_unknown_rsp(struct pdu_data *pdu_data, uint16_t handle,
			   struct net_buf *buf)
{

	switch (pdu_data->llctrl.unknown_rsp.type) {
	case PDU_DATA_LLCTRL_TYPE_PER_INIT_FEAT_XCHG:
		le_remote_feat_complete(BT_HCI_ERR_UNSUPP_REMOTE_FEATURE,
					    NULL, handle, buf);
		break;
#if defined(CONFIG_BT_CTLR_DF_CONN_CTE_REQ)
	case PDU_DATA_LLCTRL_TYPE_CTE_REQ:
		le_df_cte_req_failed(BT_HCI_ERR_UNSUPP_REMOTE_FEATURE, handle, buf);
		break;
#endif /* CONFIG_BT_CTLR_DF_CONN_CTE_REQ */
	default:
		BT_WARN("type: 0x%02x",	pdu_data->llctrl.unknown_rsp.type);
		break;
	}
}

static void le_reject_ext_ind(struct pdu_data *pdu, uint16_t handle, struct net_buf *buf)
{
	switch (pdu->llctrl.reject_ext_ind.reject_opcode) {
#if defined(CONFIG_BT_CTLR_DF_CONN_CTE_REQ)
	case PDU_DATA_LLCTRL_TYPE_CTE_REQ:
		le_df_cte_req_failed(pdu->llctrl.reject_ext_ind.error_code, handle, buf);
		break;
#endif /* CONFIG_BT_CTLR_DF_CONN_CTE_REQ */
	default:
		BT_WARN("reject opcode: 0x%02x", pdu->llctrl.reject_ext_ind.reject_opcode);
		break;
	}
}
#if defined(CONFIG_BT_CTLR_CONN_PARAM_REQ)
static void le_conn_param_req(struct pdu_data *pdu_data, uint16_t handle,
			      struct net_buf *buf)
{
	struct bt_hci_evt_le_conn_param_req *sep;

	if (!(event_mask & BT_EVT_MASK_LE_META_EVENT) ||
	    !(le_event_mask & BT_EVT_MASK_LE_CONN_PARAM_REQ)) {
		/* event masked, reject the conn param req */
		ll_conn_update(handle, 2, BT_HCI_ERR_UNSUPP_REMOTE_FEATURE, 0,
			       0, 0, 0, NULL);
		return;
	}

	sep = meta_evt(buf, BT_HCI_EVT_LE_CONN_PARAM_REQ, sizeof(*sep));

	sep->handle = sys_cpu_to_le16(handle);
	sep->interval_min = pdu_data->llctrl.conn_param_req.interval_min;
	sep->interval_max = pdu_data->llctrl.conn_param_req.interval_max;
	sep->latency = pdu_data->llctrl.conn_param_req.latency;
	sep->timeout = pdu_data->llctrl.conn_param_req.timeout;
}
#endif /* CONFIG_BT_CTLR_CONN_PARAM_REQ */

#if defined(CONFIG_BT_CTLR_DATA_LENGTH)
static void le_data_len_change(struct pdu_data *pdu_data, uint16_t handle,
			       struct net_buf *buf)
{
	struct bt_hci_evt_le_data_len_change *sep;

	if (!(event_mask & BT_EVT_MASK_LE_META_EVENT) ||
	    !(le_event_mask & BT_EVT_MASK_LE_DATA_LEN_CHANGE)) {
		return;
	}

	sep = meta_evt(buf, BT_HCI_EVT_LE_DATA_LEN_CHANGE, sizeof(*sep));

	sep->handle = sys_cpu_to_le16(handle);
	sep->max_tx_octets = pdu_data->llctrl.length_rsp.max_tx_octets;
	sep->max_tx_time = pdu_data->llctrl.length_rsp.max_tx_time;
	sep->max_rx_octets = pdu_data->llctrl.length_rsp.max_rx_octets;
	sep->max_rx_time = pdu_data->llctrl.length_rsp.max_rx_time;
}
#endif /* CONFIG_BT_CTLR_DATA_LENGTH */

#if defined(CONFIG_BT_REMOTE_VERSION)
static void remote_version_info_encode(struct pdu_data *pdu_data,
				       uint16_t handle, struct net_buf *buf)
{
	struct pdu_data_llctrl_version_ind *ver_ind;
	struct bt_hci_evt_remote_version_info *ep;

	if (!(event_mask & BT_EVT_MASK_REMOTE_VERSION_INFO)) {
		return;
	}

	hci_evt_create(buf, BT_HCI_EVT_REMOTE_VERSION_INFO, sizeof(*ep));
	ep = net_buf_add(buf, sizeof(*ep));

	ver_ind = &pdu_data->llctrl.version_ind;
	ep->status = 0x00;
	ep->handle = sys_cpu_to_le16(handle);
	ep->version = ver_ind->version_number;
	ep->manufacturer = ver_ind->company_id;
	ep->subversion = ver_ind->sub_version_number;
}
#endif /* CONFIG_BT_REMOTE_VERSION */

static void encode_data_ctrl(struct node_rx_pdu *node_rx,
			     struct pdu_data *pdu_data, struct net_buf *buf)
{
	uint16_t handle = node_rx->hdr.handle;

	switch (pdu_data->llctrl.opcode) {

#if defined(CONFIG_BT_CTLR_LE_ENC)
	case PDU_DATA_LLCTRL_TYPE_ENC_REQ:
		le_ltk_request(pdu_data, handle, buf);
		break;

	case PDU_DATA_LLCTRL_TYPE_START_ENC_RSP:
		encrypt_change(0x00, handle, buf);
		break;
#endif /* CONFIG_BT_CTLR_LE_ENC */

#if defined(CONFIG_BT_REMOTE_VERSION)
	case PDU_DATA_LLCTRL_TYPE_VERSION_IND:
		remote_version_info_encode(pdu_data, handle, buf);
		break;
#endif /* defined(CONFIG_BT_REMOTE_VERSION) */

	case PDU_DATA_LLCTRL_TYPE_FEATURE_RSP:
		le_remote_feat_complete(0x00, pdu_data, handle, buf);
		break;

#if defined(CONFIG_BT_CTLR_LE_ENC)
	case PDU_DATA_LLCTRL_TYPE_REJECT_IND:
		encrypt_change(pdu_data->llctrl.reject_ind.error_code, handle,
			       buf);
		break;
#endif /* CONFIG_BT_CTLR_LE_ENC */

#if defined(CONFIG_BT_CTLR_CONN_PARAM_REQ)
	case PDU_DATA_LLCTRL_TYPE_CONN_PARAM_REQ:
		le_conn_param_req(pdu_data, handle, buf);
		break;
#endif /* CONFIG_BT_CTLR_CONN_PARAM_REQ */

#if defined(CONFIG_BT_CTLR_DATA_LENGTH)
	case PDU_DATA_LLCTRL_TYPE_LENGTH_REQ:
	case PDU_DATA_LLCTRL_TYPE_LENGTH_RSP:
		le_data_len_change(pdu_data, handle, buf);
		break;
#endif /* CONFIG_BT_CTLR_DATA_LENGTH */

#if defined(CONFIG_BT_CTLR_DF_CONN_CTE_REQ)
	case PDU_DATA_LLCTRL_TYPE_CTE_RSP:
		le_df_cte_req_failed(BT_HCI_CTE_REQ_STATUS_RSP_WITHOUT_CTE, handle, buf);
		break;
#endif /* CONFIG_BT_CTLR_DF_CONN_CTE_REQ */

	case PDU_DATA_LLCTRL_TYPE_UNKNOWN_RSP:
		le_unknown_rsp(pdu_data, handle, buf);
		break;

	case PDU_DATA_LLCTRL_TYPE_REJECT_EXT_IND:
		le_reject_ext_ind(pdu_data, handle, buf);
		break;

	default:
		LL_ASSERT(0);
		return;
	}
}

#if defined(CONFIG_BT_CONN)
void hci_acl_encode(struct node_rx_pdu *node_rx, struct net_buf *buf)
{
	struct pdu_data *pdu_data = (void *)node_rx->pdu;
	struct bt_hci_acl_hdr *acl;
	uint16_t handle_flags;
	uint16_t handle;
	uint8_t *data;

	handle = node_rx->hdr.handle;

	switch (pdu_data->ll_id) {
	case PDU_DATA_LLID_DATA_CONTINUE:
	case PDU_DATA_LLID_DATA_START:
		acl = (void *)net_buf_add(buf, sizeof(*acl));
		if (pdu_data->ll_id == PDU_DATA_LLID_DATA_START) {
			handle_flags = bt_acl_handle_pack(handle, BT_ACL_START);
		} else {
			handle_flags = bt_acl_handle_pack(handle, BT_ACL_CONT);
		}
		acl->handle = sys_cpu_to_le16(handle_flags);
		acl->len = sys_cpu_to_le16(pdu_data->len);
		data = (void *)net_buf_add(buf, pdu_data->len);
		memcpy(data, pdu_data->lldata, pdu_data->len);
#if defined(CONFIG_BT_HCI_ACL_FLOW_CONTROL)
		if (hci_hbuf_total > 0) {
			LL_ASSERT((hci_hbuf_sent - hci_hbuf_acked) <
				  hci_hbuf_total);
			hci_hbuf_sent++;
			/* Note: This requires linear handle values starting
			 * from 0
			 */
			LL_ASSERT(handle < ARRAY_SIZE(hci_hbuf_pend));
			hci_hbuf_pend[handle]++;
		}
#endif
		break;

	default:
		LL_ASSERT(0);
		break;
	}
}
#endif /* CONFIG_BT_CONN */

void hci_evt_encode(struct node_rx_pdu *node_rx, struct net_buf *buf)
{
	struct pdu_data *pdu_data = (void *)node_rx->pdu;

	if (node_rx->hdr.type != NODE_RX_TYPE_DC_PDU) {
		encode_control(node_rx, pdu_data, buf);
	} else if (IS_ENABLED(CONFIG_BT_CONN)) {
		encode_data_ctrl(node_rx, pdu_data, buf);
	}
}

#if defined(CONFIG_BT_CONN) || defined(CONFIG_BT_CTLR_ADV_ISO) || \
	defined(CONFIG_BT_CTLR_CONN_ISO)
void hci_num_cmplt_encode(struct net_buf *buf, uint16_t handle, uint8_t num)
{
	struct bt_hci_evt_num_completed_packets *ep;
	struct bt_hci_handle_count *hc;
	uint8_t num_handles;
	uint8_t len;

	num_handles = 1U;

	len = (sizeof(*ep) + (sizeof(*hc) * num_handles));
	hci_evt_create(buf, BT_HCI_EVT_NUM_COMPLETED_PACKETS, len);

	ep = net_buf_add(buf, len);
	ep->num_handles = num_handles;
	hc = &ep->h[0];
	hc->handle = sys_cpu_to_le16(handle);
	hc->count = sys_cpu_to_le16(num);
}
#endif /* CONFIG_BT_CONN || CONFIG_BT_CTLR_ADV_ISO || CONFIG_BT_CTLR_CONN_ISO */

uint8_t hci_get_class(struct node_rx_pdu *node_rx)
{
#if defined(CONFIG_BT_CONN)
	struct pdu_data *pdu_data = (void *)node_rx->pdu;
#endif

	if (node_rx->hdr.type != NODE_RX_TYPE_DC_PDU) {

		switch (node_rx->hdr.type) {
#if defined(CONFIG_BT_OBSERVER) || \
	defined(CONFIG_BT_CTLR_SCAN_REQ_NOTIFY) || \
	defined(CONFIG_BT_CTLR_ADV_INDICATION) || \
	defined(CONFIG_BT_CTLR_SCAN_INDICATION) || \
	defined(CONFIG_BT_CTLR_PROFILE_ISR)
#if defined(CONFIG_BT_OBSERVER)
		case NODE_RX_TYPE_REPORT:
#endif /* CONFIG_BT_OBSERVER */

#if defined(CONFIG_BT_CTLR_SCAN_REQ_NOTIFY)
		case NODE_RX_TYPE_SCAN_REQ:
#endif /* CONFIG_BT_CTLR_SCAN_REQ_NOTIFY */

#if defined(CONFIG_BT_CTLR_ADV_INDICATION)
		case NODE_RX_TYPE_ADV_INDICATION:
#endif /* CONFIG_BT_CTLR_ADV_INDICATION */

#if defined(CONFIG_BT_CTLR_SCAN_INDICATION)
		case NODE_RX_TYPE_SCAN_INDICATION:
#endif /* CONFIG_BT_CTLR_SCAN_INDICATION */

#if defined(CONFIG_BT_CTLR_PROFILE_ISR)
		case NODE_RX_TYPE_PROFILE:
#endif /* CONFIG_BT_CTLR_PROFILE_ISR */
			return HCI_CLASS_EVT_DISCARDABLE;
#endif

#if defined(CONFIG_BT_HCI_MESH_EXT)
		case NODE_RX_TYPE_MESH_ADV_CPLT:
		case NODE_RX_TYPE_MESH_REPORT:
#endif /* CONFIG_BT_HCI_MESH_EXT */

#if defined(CONFIG_BT_CTLR_ADV_EXT)
#if defined(CONFIG_BT_BROADCASTER)
		case NODE_RX_TYPE_EXT_ADV_TERMINATE:

#if defined(CONFIG_BT_CTLR_ADV_ISO)
		case NODE_RX_TYPE_BIG_COMPLETE:
		case NODE_RX_TYPE_BIG_TERMINATE:
#endif /* CONFIG_BT_CTLR_ADV_ISO */
#endif /* CONFIG_BT_BROADCASTER */

#if defined(CONFIG_BT_OBSERVER)
		case NODE_RX_TYPE_EXT_1M_REPORT:
		case NODE_RX_TYPE_EXT_2M_REPORT:
		case NODE_RX_TYPE_EXT_CODED_REPORT:
		case NODE_RX_TYPE_EXT_SCAN_TERMINATE:

#if defined(CONFIG_BT_CTLR_SYNC_PERIODIC)
		case NODE_RX_TYPE_SYNC:
		case NODE_RX_TYPE_SYNC_REPORT:
		case NODE_RX_TYPE_SYNC_LOST:

#if defined(CONFIG_BT_CTLR_DF_SCAN_CTE_RX)
		case NODE_RX_TYPE_SYNC_IQ_SAMPLE_REPORT:
#endif /* CONFIG_BT_CTLR_DF_SCAN_CTE_RX */

#if defined(CONFIG_BT_CTLR_SYNC_ISO)
		case NODE_RX_TYPE_SYNC_ISO:
		case NODE_RX_TYPE_SYNC_ISO_LOST:
#endif /* CONFIG_BT_CTLR_SYNC_ISO */
#endif /* CONFIG_BT_CTLR_SYNC_PERIODIC */
#endif /* CONFIG_BT_OBSERVER */

			return HCI_CLASS_EVT_REQUIRED;
#endif /* CONFIG_BT_CTLR_ADV_EXT */

#if defined(CONFIG_BT_CONN)
		case NODE_RX_TYPE_CONNECTION:

#if defined(CONFIG_BT_CTLR_PERIPHERAL_ISO)
		case NODE_RX_TYPE_CIS_REQUEST:
#endif /* CONFIG_BT_CTLR_PERIPHERAL_ISO */

#if defined(CONFIG_BT_CTLR_CONN_ISO)
		case NODE_RX_TYPE_CIS_ESTABLISHED:
#endif /* CONFIG_BT_CTLR_CONN_ISO */

#if defined(CONFIG_BT_CTLR_DF_CONN_CTE_RX)
		case NODE_RX_TYPE_CONN_IQ_SAMPLE_REPORT:
#endif /* CONFIG_BT_CTLR_DF_CONN_CTE_RX */

			return HCI_CLASS_EVT_REQUIRED;

		case NODE_RX_TYPE_TERMINATE:
		case NODE_RX_TYPE_CONN_UPDATE:

#if defined(CONFIG_BT_CTLR_LE_ENC)
		case NODE_RX_TYPE_ENC_REFRESH:
#endif /* CONFIG_BT_CTLR_LE_ENC */

#if defined(CONFIG_BT_CTLR_CONN_RSSI_EVENT)
		case NODE_RX_TYPE_RSSI:
#endif /* CONFIG_BT_CTLR_CONN_RSSI_EVENT */

#if defined(CONFIG_BT_CTLR_LE_PING)
		case NODE_RX_TYPE_APTO:
#endif /* CONFIG_BT_CTLR_LE_PING */

#if defined(CONFIG_BT_CTLR_CHAN_SEL_2)
		case NODE_RX_TYPE_CHAN_SEL_ALGO:
#endif /* CONFIG_BT_CTLR_CHAN_SEL_2 */

#if defined(CONFIG_BT_CTLR_PHY)
		case NODE_RX_TYPE_PHY_UPDATE:
#endif /* CONFIG_BT_CTLR_PHY */

			return HCI_CLASS_EVT_CONNECTION;
#endif /* CONFIG_BT_CONN */

#if defined(CONFIG_BT_CTLR_SYNC_ISO) || defined(CONFIG_BT_CTLR_CONN_ISO)
		case NODE_RX_TYPE_ISO_PDU:
			return HCI_CLASS_ISO_DATA;
#endif /* CONFIG_BT_CTLR_SYNC_ISO || CONFIG_BT_CTLR_CONN_ISO */

#if defined(CONFIG_BT_CTLR_DTM_HCI_DF_IQ_REPORT)
		case NODE_RX_TYPE_DTM_IQ_SAMPLE_REPORT:
			return HCI_CLASS_EVT_REQUIRED;
#endif /* CONFIG_BT_CTLR_DTM_HCI_DF_IQ_REPORT */

#if CONFIG_BT_CTLR_USER_EVT_RANGE > 0
		case NODE_RX_TYPE_USER_START ... NODE_RX_TYPE_USER_END - 1:
			return hci_user_ext_get_class(node_rx);
#endif /* CONFIG_BT_CTLR_USER_EVT_RANGE > 0 */

		default:
			return HCI_CLASS_NONE;
		}

#if defined(CONFIG_BT_CONN)
	} else if (pdu_data->ll_id == PDU_DATA_LLID_CTRL) {
		return HCI_CLASS_EVT_LLCP;
	} else {
		return HCI_CLASS_ACL_DATA;
	}
#else
	} else {
		return HCI_CLASS_NONE;
	}
#endif
}

void hci_init(struct k_poll_signal *signal_reset, struct k_poll_signal *signal_host_buf,
              struct k_sem *sem_process)
{
#if defined(CONFIG_BT_HCI_ACL_FLOW_CONTROL)
	hbuf_signal = signal_host_buf;
#endif

#if defined(CONFIG_BT_HCI_RESET_SIGNAL)
	reset_signal = signal_reset;
	process_sem  = sem_process;
#endif
	reset(NULL, NULL);
}<|MERGE_RESOLUTION|>--- conflicted
+++ resolved
@@ -639,7 +639,6 @@
 	rp->status = status;
 }
 #endif /* CONFIG_BT_CTLR_HCI_CODEC_AND_DELAY_INFO */
-<<<<<<< HEAD
 
 #if defined(CONFIG_BT_CTLR_CONN_ISO)
 static void read_conn_accept_timeout(struct net_buf *buf, struct net_buf **evt)
@@ -668,8 +667,6 @@
 	rp->status = ll_conn_iso_accept_timeout_set(timeout);
 }
 #endif /* CONFIG_BT_CTLR_CONN_ISO */
-=======
->>>>>>> 3f0e8dda
 
 #if defined(CONFIG_BT_CONN)
 static void read_tx_power_level(struct net_buf *buf, struct net_buf **evt)
@@ -1049,11 +1046,6 @@
 #endif /* CONFIG_BT_CTLR_SET_HOST_FEATURE */
 
 #if defined(CONFIG_BT_CTLR_HCI_CODEC_AND_DELAY_INFO)
-<<<<<<< HEAD
-=======
-	/* Read Supported Codecs */
-	rp->commands[29] |= BIT(5);
->>>>>>> 3f0e8dda
 	/* Read Supported Codecs [v2], Codec Capabilities, Controller Delay, Configure Data Path */
 	rp->commands[45] |= BIT(2) | BIT(3) | BIT(4) | BIT(5);
 #endif /* CONFIG_BT_CTLR_HCI_CODEC_AND_DELAY_INFO */
@@ -5322,6 +5314,7 @@
 #endif /* CONFIG_BT_CTLR_CONN_ISO */
 
 #if defined(CONFIG_BT_CTLR_ADV_ISO)
+	if (IS_ADV_ISO_HANDLE(handle)) {
 		/* FIXME: Use ISOAL */
 		struct node_tx_iso *tx;
 		uint16_t stream_handle;
