# Bluetooth Controller configuration options

# Copyright (c) 2016-2017 Nordic Semiconductor ASA
# SPDX-License-Identifier: Apache-2.0

# The following symbols are enabled depending if the controller actually
# supports the respective features.

config BT_CTLR_LE_ENC_SUPPORT
	bool

config BT_CTLR_CONN_PARAM_REQ_SUPPORT
	bool

config BT_CTLR_EXT_REJ_IND_SUPPORT
	bool

config BT_CTLR_PER_INIT_FEAT_XCHG_SUPPORT
	bool

config BT_CTLR_DATA_LEN_UPDATE_SUPPORT
	bool

config BT_CTLR_PRIVACY_SUPPORT
	bool

config BT_CTLR_EXT_SCAN_FP_SUPPORT
	bool

config BT_CTLR_PHY_UPDATE_SUPPORT
	bool

config BT_CTLR_PHY_2M_SUPPORT
	bool

config BT_CTLR_PHY_CODED_SUPPORT
	bool

config BT_CTLR_ADV_EXT_SUPPORT
	bool

config BT_CTLR_ADV_PERIODIC_SUPPORT
	depends on BT_CTLR_ADV_EXT_SUPPORT
	bool

config BT_CTLR_SYNC_PERIODIC_SUPPORT
	depends on BT_CTLR_ADV_EXT_SUPPORT
	bool

config BT_CTLR_ADV_ISO_SUPPORT
	depends on BT_CTLR_ADV_PERIODIC_SUPPORT
	bool

config BT_CTLR_SYNC_ISO_SUPPORT
	depends on BT_CTLR_SYNC_PERIODIC_SUPPORT
	bool

config BT_CTLR_CENTRAL_ISO_SUPPORT
	bool

config BT_CTLR_PERIPHERAL_ISO_SUPPORT
	bool

config BT_CTLR_CHAN_SEL_2_SUPPORT
	bool

config BT_CTLR_MIN_USED_CHAN_SUPPORT
	bool

config BT_CTLR_SMI_SUPPORT
	bool

config BT_CTLR_CONN_RSSI_SUPPORT
	bool

config BT_CTLR_ECDH_SUPPORT
	bool

config BT_CTLR_READ_ISO_LINK_QUALITY_SUPPORT
	depends on BT_CTLR_SYNC_ISO_SUPPORT || \
		   BT_CTLR_CENTRAL_ISO_SUPPORT || \
		   BT_CTLR_PERIPHERAL_ISO_SUPPORT
	bool

config BT_CTLR
	bool "Bluetooth Controller"
	help
	  Enables support for SoC native controller implementations.

if BT_CTLR

choice BT_LL_CHOICE
	prompt "Bluetooth Link Layer Selection"
	help
	  Select the Bluetooth Link Layer to compile.

config BT_LL_SW_SPLIT
	bool "Software-based BLE Link Layer"
	select ENTROPY_GENERATOR
	select NRF_HW_TIMER0_RESERVED
	select NRF_HW_RTC0_RESERVED
	help
	  Use Zephyr software BLE Link Layer ULL LLL split implementation.

endchoice

comment "BLE Controller configuration"

config BT_CTLR_CRYPTO
	bool "Crypto functions in Controller"
	default y
	select ENTROPY_GENERATOR
	help
	  Use random number generation and AES encryption support functions
	  provided by the controller.

config BT_CTLR_HCI_VS_BUILD_INFO
	string "Zephyr HCI VS Build Info string"
	default ""
	depends on BT_HCI_VS_EXT
	help
	  User-defined string that will be returned by the Zephyr VS Read Build
	  Information command after the Zephyr version and build time. When
	  setting this to a value different from an empty string, a space
	  character is required at the beginning to separate it from the
	  already included information.

config BT_CTLR_AD_DATA_BACKUP
	bool "Legacy AD Data backup"
	depends on BT_PERIPHERAL || BT_CTLR_ADV_EXT
	default y
	help
	  Backup Legacy Advertising Data when switching to Legacy Directed or
	  to Extended Advertising mode, and restore it when switching back to
	  Legacy Non-Directed Advertising mode.
	  Application can disable this feature if not using Directed
	  Advertising or switch between Legacy and Extended Advertising.

config BT_CTLR_HCI_ADV_HANDLE_MAPPING
	bool "Advertising set handle mapping between HCI and LL"
	depends on BT_CTLR_ADV_EXT
	default y if BT_HCI_RAW
	help
	  Enable mapping of advertising set handles between HCI and LL when
	  using external host since it can use arbitrary numbers as set handles
	  (as defined by Core specification) as opposed to LL which always uses
	  zero-based numbering. When using with Zephyr host this option can be
	  disabled to remove extra mapping logic.

config BT_CTLR_DUP_FILTER_LEN
	int "Number of addresses in the scan duplicate filter"
	depends on BT_OBSERVER
	default 16
	help
	  Set the number of unique BLE addresses that can be filtered as
	  duplicates while scanning.

config BT_CTLR_DUP_FILTER_ADV_SET_MAX
	int "Number of Extended Advertising Sets in the scan duplicate filter"
	depends on BT_OBSERVER && (BT_CTLR_DUP_FILTER_LEN > 0)
	range 1 16
	default 1
	help
	  Set the number of unique Advertising Set ID per Bluetooth Low Energy
	  addresses that can be filtered as duplicates while Extended Scanning.

config BT_CTLR_MESH_SCAN_FILTERS
	int "Number of Mesh scan filters"
	depends on BT_HCI_MESH_EXT
	default 1
	range 1 15
	help
	  Set the number of unique Mesh Scan Filters available as part of
	  the Intel Mesh Vendor Specific Extensions.

config BT_CTLR_MESH_SF_PATTERNS
	int "Number of Mesh scan filter patterns"
	depends on BT_HCI_MESH_EXT
	default 15
	range 1 15
	help
	  Set the number of unique Mesh Scan Filter patterns available per
	  Scan Filter as part of the Intel Mesh Vendor Specific Extensions.

config BT_CTLR_RX_BUFFERS
	int "Number of Rx buffers"
	default 6 if BT_HCI_RAW
	default 1
	range 1 18
	help
	  Set the number of Rx PDUs to be buffered in the controller. In a 7.5ms
	  connection interval and 2M PHY, maximum 18 packets with L2CAP payload
	  size of 1 byte can be received.

config BT_CTLR_ISO_RX_BUFFERS
	int "Number of Isochronous Rx buffers"
	depends on BT_CTLR_SYNC_ISO || BT_CTLR_CONN_ISO
	default 8
	range 1 30
	help
	  Set the number of Isochronous Rx PDUs to be buffered in the
	  controller. Number of required RX buffers would worst-case be
	  the number of RX nodes prepared in one ISO event for each
	  active ISO group. This depends on the number of bursts in an
	  ISO group and number of groups, and may need to be set lower
	  that the theoretical maximum. Default of 8 is for supporting
	  two groups of 4 payloads, e.g. 2 CIGs with 2 CISes of BN=2.

config BT_CTLR_ISO_TX_BUFFERS
	int "Number of Isochronous Tx buffers"
	depends on BT_CTLR_ADV_ISO || BT_CTLR_CONN_ISO
	range 1 19
	default 3
	help
	  Set the number of Isochronous Tx PDUs to be queued for transmission
	  in the controller.

<<<<<<< HEAD
config BT_CTLR_ISO_TX_BUFFER_SIZE
	int "Isochronous Tx buffer size"
	depends on BT_CTLR_ADV_ISO || BT_CTLR_CONN_ISO
	range 1 4095
	default 27
	help
	  Size of the Isochronous Tx buffers and the value returned in HCI LE
	  Read Buffer Size V2 command response.

config BT_CTLR_ISOAL_SOURCES
	int "Number of Isochronous Adaptation Layer sinks"
	depends on BT_CTLR_ADV_ISO || BT_CTLR_CONN_ISO
	range 1 64
	default 1
	help
	  Set the number of concurrently active sources supported by the
	  ISO AL.

config BT_CTLR_ISOAL_SINKS
	int "Number of Isochronous Adaptation Layer sinks"
	depends on BT_CTLR_SYNC_ISO || BT_CTLR_CONN_ISO
	range 1 64
	default 1
	help
	  Set the number of concurrently active sinks supported by the
	  ISO AL.

=======
>>>>>>> 410fdc93
config BT_CTLR_ISO_VENDOR_DATA_PATH
	bool "Vendor-specific ISO data path"
	depends on BT_CTLR_SYNC_ISO || BT_CTLR_CONN_ISO

choice BT_CTLR_TX_PWR
	prompt "Tx Power"
	default BT_CTLR_TX_PWR_0
	help
	  Select the supported BLE Radio transmit power level in dBm.

config BT_CTLR_TX_PWR_PLUS_8
	bool "+8 dBm"
	depends on HAS_HW_NRF_RADIO_TX_PWR_HIGH

config BT_CTLR_TX_PWR_PLUS_7
	bool "+7 dBm"
	depends on HAS_HW_NRF_RADIO_TX_PWR_HIGH

config BT_CTLR_TX_PWR_PLUS_6
	bool "+6 dBm"
	depends on HAS_HW_NRF_RADIO_TX_PWR_HIGH

config BT_CTLR_TX_PWR_PLUS_5
	bool "+5 dBm"
	depends on HAS_HW_NRF_RADIO_TX_PWR_HIGH

config BT_CTLR_TX_PWR_PLUS_4
	bool "+4 dBm"
	depends on SOC_SERIES_NRF51X || SOC_COMPATIBLE_NRF52X

config BT_CTLR_TX_PWR_PLUS_3
	bool "+3 dBm"
	depends on SOC_COMPATIBLE_NRF52X || SOC_SERIES_NRF53X

config BT_CTLR_TX_PWR_PLUS_2
	bool "+2 dBm"
	depends on HAS_HW_NRF_RADIO_TX_PWR_HIGH

config BT_CTLR_TX_PWR_0
	bool "0 dBm"

config BT_CTLR_TX_PWR_MINUS_4
	bool "-4 dBm"

config BT_CTLR_TX_PWR_MINUS_8
	bool "-8 dBm"

config BT_CTLR_TX_PWR_MINUS_12
	bool "-12 dBm"

config BT_CTLR_TX_PWR_MINUS_16
	bool "-16 dBm"

config BT_CTLR_TX_PWR_MINUS_20
	bool "-20 dBm"

config BT_CTLR_TX_PWR_MINUS_30
	bool "-30 dBm"
	depends on SOC_SERIES_NRF51X

config BT_CTLR_TX_PWR_MINUS_40
	bool "-40 dBm"
	depends on SOC_COMPATIBLE_NRF52X || SOC_SERIES_NRF53X

endchoice

config BT_CTLR_TX_PWR_DYNAMIC_CONTROL
	bool "Tx Power Dynamic Control"
	depends on BT_HCI_VS_EXT
	help
	  Enable dynamic control of Tx power per role/connection.
	  Provides HCI VS commands to set and get the current Tx
	  power on an individual role/connection basis.

comment "BLE Controller features"

if BT_CONN

config BT_CTLR_LE_ENC
	bool "LE Encryption"
	depends on BT_CTLR_LE_ENC_SUPPORT
	default y
	help
	  Enable support for Bluetooth v4.0 LE Encryption feature in the
	  Controller.

config BT_CTLR_ECDH
	bool "Elliptic Curve Diffie-Hellman (ECDH)"
	depends on BT_CTLR_ECDH_SUPPORT
	default y
	help
	  Enable support for Bluetooth v4.2 Elliptic Curve Diffie-Hellman
	  feature in the controller.

config BT_CTLR_CONN_PARAM_REQ
	bool "Connection Parameter Request"
	depends on BT_CTLR_CONN_PARAM_REQ_SUPPORT
	select BT_CTLR_EXT_REJ_IND
	default y
	help
	  Enable support for Bluetooth v4.1 Connection Parameter Request feature
	  in the Controller.

config BT_CTLR_EXT_REJ_IND
	bool "Extended Reject Indication"
	depends on BT_CTLR_EXT_REJ_IND_SUPPORT
	default y
	help
	  Enable support for Bluetooth v4.1 Extended Reject Indication feature
	  in the Controller.

config BT_CTLR_PER_INIT_FEAT_XCHG
	bool "Peripheral-initiated Features Exchange"
	depends on BT_CTLR_PER_INIT_FEAT_XCHG_SUPPORT
	default y
	help
	  Enable support for Bluetooth v4.1 Peripheral-initiated Features Exchange
	  feature in the Controller.

config BT_CTLR_LE_PING
	bool "LE Ping"
	depends on BT_CTLR_LE_ENC
	default y
	help
	  Enable support for Bluetooth v4.1 LE Ping feature in the Controller.

config BT_CTLR_DATA_LENGTH
	# Hidden option to enable support for Bluetooth v4.2 LE Data Length
	# Update procedure in the Controller.
	bool
	depends on BT_DATA_LEN_UPDATE && BT_CTLR_DATA_LEN_UPDATE_SUPPORT
	default y

config BT_CTLR_DATA_LENGTH_MAX
	int "Maximum data length supported"
	depends on BT_CTLR_DATA_LENGTH
	default 27
	range 27 BT_BUF_ACL_RX_SIZE if BT_BUF_ACL_RX_SIZE < 251
	range 27 251
	help
	  Set the maximum data length of PDU supported in the Controller.

config BT_CTLR_PHY
	# Hidden option to enable support for Bluetooth 5.0 PHY Update
	# Procedure in the Controller.
	bool
	depends on BT_PHY_UPDATE && BT_CTLR_PHY_UPDATE_SUPPORT
	select BT_CTLR_EXT_REJ_IND
	default y

config BT_CTLR_MIN_USED_CHAN
	bool "Minimum Number of Used Channels"
	depends on BT_CTLR_MIN_USED_CHAN_SUPPORT
	default y
	help
	  Enable support for Bluetooth 5.0 Minimum Number of Used Channels
	  Procedure in the Controller.

config BT_CTLR_CONN_RSSI
	bool "Connection RSSI"
	depends on BT_CTLR_CONN_RSSI_SUPPORT
	default y if BT_HCI_RAW
	help
	  Enable connection RSSI measurement.

config BT_CTLR_CHECK_SAME_PEER_CONN
	bool
	default BT_MAX_CONN > 1 && !BT_CTLR_ALLOW_SAME_PEER_CONN

endif # BT_CONN

config BT_CTLR_FILTER_ACCEPT_LIST
	bool "Filter Accept List Support"
	default y
	help
	  Enable support for controller Filter Accept List feature

config BT_CTLR_PRIVACY
	bool "LE Controller-based Privacy"
	depends on BT_CTLR_PRIVACY_SUPPORT
	default y
	select BT_CTLR_FILTER_ACCEPT_LIST if BT_LL_SW_SPLIT
	select BT_RPA
	help
	  Enable support for Bluetooth v4.2 LE Controller-based Privacy feature
	  in the Controller.

config BT_CTLR_FAL_SIZE
	int "LE Controller-based Privacy White List size"
	depends on BT_CTLR_FILTER_ACCEPT_LIST
	default 8
	range 1 8  if  (SOC_COMPATIBLE_NRF || SOC_OPENISA_RV32M1_RISCV32)
	range 1 16 if !(SOC_COMPATIBLE_NRF || SOC_OPENISA_RV32M1_RISCV32)
	help
	  Set the size of the Filter Accept List for LE Controller-based Privacy.
	  On nRF5x-based controllers, the hardware imposes a limit of 8 devices.
	  On OpenISA-based controllers, the hardware imposes a limit of 8 devices.

config BT_CTLR_RL_SIZE
	int "LE Controller-based Privacy Resolving List size"
	depends on BT_CTLR_PRIVACY
	default 8
	range 1 8 if SOC_COMPATIBLE_NRF
	range 1 8 if SOC_OPENISA_RV32M1_RISCV32
	help
	  Set the size of the Resolving List for LE Controller-based Privacy.
	  On nRF5x-based controllers, the hardware imposes a limit of 8 devices.
	  On OpenISA-based controllers, the hardware imposes a limit of 8 devices.

config BT_CTLR_EXT_SCAN_FP
	bool "LE Extended Scanner Filter Policies"
	depends on BT_OBSERVER && BT_CTLR_EXT_SCAN_FP_SUPPORT
	default y
	help
	  Enable support for Bluetooth v4.2 LE Extended Scanner Filter Policies
	  in the Controller.

config BT_CTLR_PHY_2M
	bool "2Mbps PHY Support"
	depends on (BT_CTLR_PHY || BT_CTLR_ADV_EXT) && BT_CTLR_PHY_2M_SUPPORT
	default y
	help
	  Enable support for Bluetooth 5.0 2Mbps PHY in the Controller.

config BT_CTLR_PHY_CODED
	bool "Coded PHY Support"
	depends on (BT_CTLR_PHY || BT_CTLR_ADV_EXT) && BT_CTLR_PHY_CODED_SUPPORT
	default y if BT_HCI_RAW
	help
	  Enable support for Bluetooth 5.0 Coded PHY in the Controller.

config BT_CTLR_CHAN_SEL_2
	bool "Channel Selection Algorithm #2"
	depends on (BT_CONN || (BT_BROADCASTER && BT_CTLR_ADV_EXT) || BT_CTLR_ADV_PERIODIC || BT_CTLR_SYNC_PERIODIC) && BT_CTLR_CHAN_SEL_2_SUPPORT
	default y
	help
	  Enable support for Bluetooth 5.0 LE Channel Selection Algorithm #2 in
	  the Controller.

config BT_CTLR_ADV_EXT
	bool "LE Advertising Extensions" if !BT_LL_SW_SPLIT
	depends on BT_CTLR_ADV_EXT_SUPPORT
	select BT_CTLR_CHAN_SEL_2 if BT_LL_SW_SPLIT && BT_BROADCASTER
	select BT_CTLR_SCAN_REQ_NOTIFY if BT_LL_SW_SPLIT && BT_BROADCASTER
	# Enable by default for BT_LL_SW_SPLIT when "LE Advertising Set Terminated event" is implemented
	default y if BT_EXT_ADV && !BT_LL_SW_SPLIT
	help
	  Enable support for Bluetooth 5.0 LE Advertising Extensions in the
	  Controller.

config BT_CTLR_ADV_EXT
	prompt "LE Advertising Extensions (Split Link Layer) [EXPERIMENTAL]" if BT_LL_SW_SPLIT
	select EXPERIMENTAL if BT_LL_SW_SPLIT

config PROMPT_ADJUSTMENT_WORKAROUND
	bool
	help
	  Unused and hidden Kconfig symbol to allow prompt adjustment.
	  Work around for https://github.com/ulfalizer/Kconfiglib/issues/117

if BT_CTLR_ADV_EXT

config BT_CTLR_ADV_SET
	int "LE Advertising Extensions Sets"
	depends on BT_BROADCASTER
	range 1 64
	default BT_EXT_ADV_MAX_ADV_SET if BT_EXT_ADV
	help
	  Maximum supported advertising sets.

config BT_CTLR_ADV_DATA_LEN_MAX
	int "Maximum Advertising Data Length"
	range 31 1650
	help
	  Maximum Extended Advertising Data Length.

config BT_CTLR_ADV_EXT_RX_PDU_LEN_MAX
	int "Maximum Advertising Extensions Receive PDU Length"
	range 255 255 if BT_HCI_RAW
	range 31 255
	default 255
	help
	  Maximum Advertising Extensions Receive PDU Length.

config BT_CTLR_SCAN_DATA_LEN_MAX
	int "Maximum Extended Scanning Data Length"
	depends on BT_OBSERVER
	range 31 1650
	help
	  Maximum Extended Scanning Data Length.

config BT_CTLR_ADV_PERIODIC
	bool "LE Periodic Advertising in Advertising State" if !BT_LL_SW_SPLIT
	depends on BT_BROADCASTER && BT_CTLR_ADV_PERIODIC_SUPPORT
	select BT_CTLR_CHAN_SEL_2
	default y if BT_PER_ADV
	help
	  Enable support for Bluetooth 5.0 LE Periodic Advertising in the
	  Controller.

config BT_CTLR_ADV_PERIODIC
	bool "LE Periodic Advertising in Advertising State (Split Link Layer) [EXPERIMENTAL]" if BT_LL_SW_SPLIT
	select EXPERIMENTAL if BT_LL_SW_SPLIT

config PROMPT_ADJUSTMENT_WORKAROUND
	bool

config BT_CTLR_ADV_PERIODIC_ADI_SUPPORT
	bool "Periodic Advertising ADI support"
	depends on BT_CTLR_ADV_PERIODIC
	default y
	help
	  Enable support for adding AdvDataInfo in Periodic Advertising PDUs.

config BT_CTLR_SYNC_PERIODIC
	bool "LE Periodic Advertising in Synchronization State" if !BT_LL_SW_SPLIT
	depends on BT_OBSERVER && BT_CTLR_SYNC_PERIODIC_SUPPORT
	select BT_CTLR_CHAN_SEL_2
	default y if BT_PER_ADV_SYNC
	help
	  Enable support for Bluetooth 5.0 LE Periodic Advertising in
	  Synchronization state in the Controller.

config BT_CTLR_SYNC_PERIODIC
	bool "LE Periodic Advertising in Synchronization State (Split Link Layer) [EXPERIMENTAL]" if BT_LL_SW_SPLIT
	select EXPERIMENTAL if BT_LL_SW_SPLIT

config PROMPT_ADJUSTMENT_WORKAROUND
	bool

config BT_CTLR_SYNC_PERIODIC_ADV_LIST
	bool "LE Periodic Advertiser List support"
	depends on BT_CTLR_SYNC_PERIODIC
	default y
	help
	  Enable support for LE Periodic Advertiser List support.

config BT_CTLR_SYNC_PERIODIC_ADV_LIST_SIZE
	int "LE Periodic Advertiser List size"
	depends on BT_CTLR_SYNC_PERIODIC_ADV_LIST
	range 1 255
	default 8
	help
	  Set Periodic Advertiser List size, this will be return in the HCI LE
	  Read Periodic Advertiser List Command.

config BT_CTLR_SYNC_PERIODIC_ADI_SUPPORT
	bool "Periodic Advertising Sync with ADI support (duplicate filtering)"
	depends on BT_CTLR_SYNC_PERIODIC
	default y
	help
	  Enable support for duplicate filtering using AdvDataInfo present in
	  Periodic Advertising PDUs.

config BT_CTLR_SYNC_PERIODIC_CTE_TYPE_FILTERING
	bool "LE Periodic Advertiser filtering by CTE type"
	depends on BT_CTLR_SYNC_PERIODIC
	default y
	help
	  Enable filtering of periodic advertisements depending on type of
	  Constant Tone Extension.

config BT_CTLR_CHECK_SAME_PEER_SYNC
	# Hidden Kconfig to add same peer synchronization check
	bool
	depends on BT_CTLR_SYNC_PERIODIC
	default BT_PER_ADV_SYNC_MAX > 1

config BT_CTLR_ADV_ISO
	bool "LE Broadcast Isochronous Channel advertising" if !BT_LL_SW_SPLIT
	depends on BT_BROADCASTER && BT_CTLR_ADV_ISO_SUPPORT
	select BT_CTLR_ADV_PERIODIC
	select BT_CTLR_SET_HOST_FEATURE
	help
	  Enable support for Bluetooth 5.2 LE Isochronous Advertising in the
	  Controller.

config BT_CTLR_ADV_ISO
	bool "LE Broadcast Isochronous Channel advertising (Split Link Layer) [EXPERIMENTAL]" if BT_LL_SW_SPLIT
	select EXPERIMENTAL if BT_LL_SW_SPLIT

config BT_CTLR_SYNC_ISO
	bool "LE Broadcast Isochronous Channel advertising sync" if !BT_LL_SW_SPLIT
	depends on BT_OBSERVER && BT_CTLR_SYNC_ISO_SUPPORT
	select BT_CTLR_SYNC_PERIODIC
	select BT_CTLR_SET_HOST_FEATURE
	help
	  Enable support for Bluetooth 5.2 LE Isochronous Advertising sync in
	  the Controller.

config BT_CTLR_SYNC_ISO
	bool "LE Broadcast Isochronous Channel advertising sync (Split Link Layer) [EXPERIMENTAL]" if BT_LL_SW_SPLIT
	select EXPERIMENTAL if BT_LL_SW_SPLIT

config BT_CTLR_BROADCAST_ISO
	bool
	default BT_CTLR_ADV_ISO || BT_CTLR_SYNC_ISO

config BT_CTLR_ADV_ISO_SET
	int "LE Isochronous Channel advertising sets"
	depends on BT_CTLR_ADV_ISO
	range 1 32
	help
	  Maximum supported advertising sets.

config BT_CTLR_ADV_ISO_STREAM_MAX
	int "Maximum supported Broadcast ISO Streams per Broadcast ISO group"
	depends on BT_CTLR_ADV_ISO
	range 1 31
	help
	  Maximum supported Broadcast ISO Streams per Broadcast ISO group.

config BT_CTLR_ADV_ISO_STREAM_COUNT
	int "Maximum Broadcast ISO Streams"
	depends on BT_CTLR_ADV_ISO
	range BT_CTLR_ADV_ISO_STREAM_MAX 64
	help
	  Maximum Broadcast ISO Streams supported in the the Controller across
	  all Broadcast ISO groups.

config BT_CTLR_ADV_ISO_PDU_LEN_MAX
	int "Maximum Broadcast Isochronous Channel PDU Length"
	depends on BT_CTLR_ADV_ISO
	range 27 251
	default 251
	help
	  Maximum Broadcast Isochronous Channel PDU Length.

config BT_CTLR_SYNC_ISO_STREAM_MAX
	int "Maximum supported ISO Synchronized Receiver Streams per Broadcast ISO group"
	depends on BT_CTLR_SYNC_ISO
	range 1 31
	help
	  Maximum supported ISO Synchronized Receiver Streams per Broadcast ISO
	  group.

config BT_CTLR_SYNC_ISO_STREAM_COUNT
	int "Maximum ISO Synchronized Receiver Streams"
	depends on BT_CTLR_SYNC_ISO
	range BT_CTLR_SYNC_ISO_STREAM_MAX 64
	help
	  Maximum ISO Synchronized Receiver Streams supported in the the
	  Controller across all Broadcast ISO groups.

config BT_CTLR_SYNC_ISO_PDU_LEN_MAX
	int "Maximum Synchronized Isochronous Channel PDU Length"
	depends on BT_CTLR_SYNC_ISO
	range 251 251 if BT_HCI_RAW
	range 27 251
	default 251
	help
	  Maximum Synchronized Receiver Isochronous Channel PDU Length.

endif # BT_CTLR_ADV_EXT

config BT_CTLR_SET_HOST_FEATURE
	bool "LE Set Host Feature Command [EXPERIMENTAL]"
	select EXPERIMENTAL
	help
	  Enables optional LE Set Host Feature Command

config BT_CTLR_CENTRAL_ISO
	bool "LE Connected Isochronous Stream Central" if !BT_LL_SW_SPLIT
	depends on BT_CTLR_CENTRAL_ISO_SUPPORT && BT_CENTRAL
	help
	  Enable support for Bluetooth 5.2 LE Connected Isochronous Stream
	  Central role in the Controller.

config BT_CTLR_CENTRAL_ISO
	bool "LE Connected Isochronous Stream Central (Split Link Layer) [EXPERIMENTAL]" if BT_LL_SW_SPLIT
	select BT_CTLR_SET_HOST_FEATURE
	select EXPERIMENTAL if BT_LL_SW_SPLIT

config BT_CTLR_PERIPHERAL_ISO
	bool "LE Connected Isochronous Stream Peripheral" if !BT_LL_SW_SPLIT
	depends on BT_CTLR_PERIPHERAL_ISO_SUPPORT && BT_PERIPHERAL
	help
	  Enable support for Bluetooth 5.2 LE Connected Isochronous Stream
	  Peripheral role in the Controller.

config BT_CTLR_PERIPHERAL_ISO
	bool "LE Connected Isochronous Stream Peripheral (Split Link Layer) [EXPERIMENTAL]" if BT_LL_SW_SPLIT
	select BT_CTLR_SET_HOST_FEATURE
	select EXPERIMENTAL if BT_LL_SW_SPLIT

config BT_CTLR_CONN_ISO
	bool
	default BT_CTLR_CENTRAL_ISO || BT_CTLR_PERIPHERAL_ISO

config BT_CTLR_CONN_ISO_STREAMS
	int "LE Connected Isochronous Streams"
	depends on BT_CTLR_CONN_ISO
	range 1 64
	default 2
	help
	  Maximum supported total number of CISes.

config BT_CTLR_CONN_ISO_GROUPS
	int "LE Connected Isochronous Groups"
	depends on BT_CTLR_CONN_ISO
	range 1 240
	default 1
	help
	  Maximum supported CIGs.

config BT_CTLR_CONN_ISO_STREAMS_PER_GROUP
	int "LE Connected Isochronous Streams per Group"
	depends on BT_CTLR_CONN_ISO
	range 1 31
	default 2
	help
	  Maximum supported CISes per CIG.

config BT_CTLR_CONN_ISO_HCI_DATAPATH_SKIP_INVALID_DATA
	bool "Do not pass invalid SDUs on HCI datapath"
	depends on BT_CTLR_CONN_ISO
	help
	  This allows for applications to decide whether to
	  forward invalid SDUs through HCI upwards.

config BT_CTLR_CONN_ISO_STREAMS_MAX_NSE
	int "LE Connected Isochronous Streams max number of subevents"
	depends on BT_CTLR_CONN_ISO
	range 1 31
	default 31
	help
	  Maximum number of CIS subevents.

config BT_CTLR_ISO
	bool
	default BT_CTLR_BROADCAST_ISO || BT_CTLR_CONN_ISO

config BT_CTLR_READ_ISO_LINK_QUALITY
	bool "LE Read ISO Link Quality"
	depends on BT_CTLR_READ_ISO_LINK_QUALITY_SUPPORT
	depends on BT_CTLR_SYNC_ISO || BT_CTLR_CONN_ISO
	help
	  Enable support for LE Read ISO Link Quality command.

config BT_CTLR_SMI_RX
	bool "Stable modulation index - Receiver"
	depends on BT_CTLR_SMI_SUPPORT
	help
	  Enable support for Bluetooth 5.0 SMI RX in the Controller.

config BT_CTLR_SMI_TX
	bool "Stable modulation index - Transmitter"
	depends on BT_CTLR_SMI_SUPPORT
	help
	  Enable support for Bluetooth 5.0 SMI TX in the Controller.

config BT_CTLR_SMI_TX_SETTING
	bool "Stable modulation index - Transmitter as setting"
	depends on BT_CTLR_SMI_TX && BT_CTLR_SETTINGS
	help
	  Enable support for Bluetooth 5.0 SMI TX through a system setting.

config BT_CTLR_HCI_CODEC_AND_DELAY_INFO
	bool "Codecs and controller delay information commands"
	help
	  Enable HCI commands to read information about supported
	  codecs, codec capabilities, and controller delay.

rsource "Kconfig.df"
rsource "Kconfig.ll_sw_split"
rsource "Kconfig.dtm"

config BT_CTLR_ASSERT_HANDLER
	bool "Application Defined Assertion Handler"
	help
	  This option enables an application-defined sink for the
	  controller assertion mechanism. This must be defined in
	  application code as void \"bt_ctlr_assert_handle(char \*, int)\"
	  and will be invoked whenever the controller code encounters
	  an unrecoverable error.

config BT_CTLR_TEST
	bool "Run in-system unit tests"
	help
	  Run in-system unit tests

endif # BT_CTLR

config BT_CTLR_DEBUG_PINS_CPUAPP
	bool "Bluetooth Controller Debug Pins"
	depends on BOARD_NRF5340DK_NRF5340_CPUAPP
	help
	  Route debug GPIO toggling for the BLE Controller. Enable this when
	  using Bluetooth Controller Debug Pins in co-processor and the main
	  processor needs to setup and/or route the signals.<|MERGE_RESOLUTION|>--- conflicted
+++ resolved
@@ -215,16 +215,6 @@
 	  Set the number of Isochronous Tx PDUs to be queued for transmission
 	  in the controller.
 
-<<<<<<< HEAD
-config BT_CTLR_ISO_TX_BUFFER_SIZE
-	int "Isochronous Tx buffer size"
-	depends on BT_CTLR_ADV_ISO || BT_CTLR_CONN_ISO
-	range 1 4095
-	default 27
-	help
-	  Size of the Isochronous Tx buffers and the value returned in HCI LE
-	  Read Buffer Size V2 command response.
-
 config BT_CTLR_ISOAL_SOURCES
 	int "Number of Isochronous Adaptation Layer sinks"
 	depends on BT_CTLR_ADV_ISO || BT_CTLR_CONN_ISO
@@ -243,8 +233,6 @@
 	  Set the number of concurrently active sinks supported by the
 	  ISO AL.
 
-=======
->>>>>>> 410fdc93
 config BT_CTLR_ISO_VENDOR_DATA_PATH
 	bool "Vendor-specific ISO data path"
 	depends on BT_CTLR_SYNC_ISO || BT_CTLR_CONN_ISO
