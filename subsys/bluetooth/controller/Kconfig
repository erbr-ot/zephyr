--- conflicted
+++ resolved
@@ -459,11 +459,7 @@
 	default y if BT_CTLR_CONN_ISO
 	help
 	  Enable support for Bluetooth 5.1 Sleep Clock Accuracy
-<<<<<<< HEAD
-	  procedure in the Controller.
-=======
 	  Update procedure in the Controller.
->>>>>>> 67e8d032
 
 config BT_CTLR_CONN_RSSI
 	bool "Connection RSSI"
