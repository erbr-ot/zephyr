# SPDX-License-Identifier: Apache-2.0

zephyr_library()
zephyr_library_sources(
  util/mem.c
  util/memq.c
  util/mayfly.c
  util/dbuf.c
  util/util.c
  ticker/ticker.c
  ll_sw/ll_addr.c
  ll_sw/ll_tx_pwr.c
  hci/hci_driver.c
  hci/hci.c
  )

zephyr_library_sources_ifdef(
  CONFIG_BT_CTLR_CRYPTO
  crypto/crypto.c
  )

if(CONFIG_BT_LL_SW_SPLIT)
  if(CONFIG_BT_CTLR_ADVANCED_FEATURES)
    message(WARNING "\nCONFIG_BT_CTLR_ADVANCED_FEATURES=y, Advanced Features' "
		    "default value change could change Zephyr Bluetooth "
		    "Controller's functional behavior.")
  endif()
  zephyr_library_sources(
    ll_sw/ll_feat.c
    ll_sw/ull.c
    ll_sw/lll_common.c
    )
  if(CONFIG_BT_BROADCASTER)
    zephyr_library_sources(
      ll_sw/ull_adv.c
      )
    zephyr_library_sources_ifdef(
      CONFIG_BT_CTLR_ADV_EXT
      ll_sw/ull_adv_aux.c
      )
    zephyr_library_sources_ifdef(
      CONFIG_BT_CTLR_ADV_PERIODIC
      ll_sw/ull_adv_sync.c
      )
    zephyr_library_sources_ifdef(
      CONFIG_BT_CTLR_ADV_ISO
      ll_sw/ull_adv_iso.c
      )
  endif()
  if(CONFIG_BT_OBSERVER)
    zephyr_library_sources(
      ll_sw/ull_scan.c
      )
    zephyr_library_sources_ifdef(
      CONFIG_BT_CTLR_ADV_EXT
      ll_sw/ull_scan_aux.c
      )
    zephyr_library_sources_ifdef(
      CONFIG_BT_CTLR_SYNC_PERIODIC
      ll_sw/ull_sync.c
      )
    zephyr_library_sources_ifdef(
      CONFIG_BT_CTLR_SYNC_ISO
      ll_sw/ull_sync_iso.c
      )
  endif()
  if(CONFIG_BT_CONN)
    zephyr_library_sources(
      ll_sw/ull_conn.c
      )
    if(CONFIG_BT_LL_SW_LLCP_LEGACY)
    else()
      zephyr_library_sources_ifdef(
        CONFIG_BT_PHY_UPDATE
        ll_sw/ull_llcp_phy.c
        )
      zephyr_library_sources_ifdef(
        CONFIG_BT_CTLR_LE_ENC
        ll_sw/ull_llcp_enc.c
        )
      if (CONFIG_BT_CTLR_PERIPHERAL_ISO OR
<<<<<<< HEAD
        CONFIG_BT_CTLR_CENTRAL_ISO)
=======
          CONFIG_BT_CTLR_CENTRAL_ISO)
>>>>>>> 5f60164a
        zephyr_library_sources(
          ll_sw/ull_llcp_cc.c
        )
	  endif()
      zephyr_library_sources(
        ll_sw/ull_tx_queue.c
        ll_sw/ull_llcp.c
        ll_sw/ull_llcp_common.c
        ll_sw/ull_llcp_local.c
        ll_sw/ull_llcp_pdu.c
        ll_sw/ull_llcp_conn_upd.c
        ll_sw/ull_llcp_chmu.c
        ll_sw/ull_llcp_remote.c
        )
    endif()
    if(CONFIG_BT_PERIPHERAL)
      zephyr_library_sources(
        ll_sw/ull_peripheral.c
      )
    zephyr_library_sources_ifdef(
        CONFIG_BT_CTLR_PERIPHERAL_ISO
        ll_sw/ull_peripheral_iso.c
      )
    endif()
    if(CONFIG_BT_CENTRAL)
      zephyr_library_sources(
        ll_sw/ull_central.c
        )
      zephyr_library_sources_ifdef(
        CONFIG_BT_CTLR_CENTRAL_ISO
        ll_sw/ull_central_iso.c
      )
    endif()
  endif()
  if(CONFIG_BT_CTLR_SCHED_ADVANCED)
    zephyr_library_sources(
      ll_sw/ull_sched.c
    )
  endif()
  if(CONFIG_BT_CTLR_DF)
    zephyr_library_sources(
      ll_sw/ull_df.c
      )
  endif()
  if(CONFIG_BT_CTLR_CONN_ISO)
    zephyr_library_sources(
      ll_sw/ull_conn_iso.c
      )
  endif()
  if(CONFIG_BT_CTLR_ISO)
    zephyr_library_sources(
      ll_sw/ull_iso.c
      ll_sw/isoal.c
      )
  endif()
  if(CONFIG_BT_CONN OR
     (CONFIG_BT_BROADCASTER AND
      CONFIG_BT_CTLR_ADV_EXT) OR
     CONFIG_BT_CTLR_ADV_PERIODIC OR
     CONFIG_BT_CTLR_SYNC_PERIODIC)
    zephyr_library_sources(
      ll_sw/ull_chan.c
      ll_sw/lll_chan.c
      )
  endif()
  if(CONFIG_BT_CTLR_FILTER_ACCEPT_LIST OR
     CONFIG_BT_CTLR_SYNC_PERIODIC_ADV_LIST)
    zephyr_library_sources(
      ll_sw/ull_filter.c
      )
  endif()
  zephyr_library_sources_ifdef(
    CONFIG_BT_HCI_MESH_EXT
    ll_sw/ll_mesh.c
    )
endif()

if(CONFIG_SOC_COMPATIBLE_NRF)
  include(ll_sw/nrf.cmake)
elseif(CONFIG_SOC_OPENISA_RV32M1_RISCV32)
  include(ll_sw/openisa.cmake)
endif()

zephyr_library_sources_ifdef(
  CONFIG_BT_CTLR_SETTINGS
  ll_sw/ll_settings.c
)

zephyr_library_include_directories(
  .
  include
  ll_sw
  )

zephyr_library_compile_options_ifdef(
  CONFIG_BT_CTLR_OPTIMIZE_FOR_SPEED
  ${OPTIMIZE_FOR_SPEED_FLAG}
  )

zephyr_library_link_libraries(subsys__bluetooth)<|MERGE_RESOLUTION|>--- conflicted
+++ resolved
@@ -79,11 +79,7 @@
         ll_sw/ull_llcp_enc.c
         )
       if (CONFIG_BT_CTLR_PERIPHERAL_ISO OR
-<<<<<<< HEAD
-        CONFIG_BT_CTLR_CENTRAL_ISO)
-=======
           CONFIG_BT_CTLR_CENTRAL_ISO)
->>>>>>> 5f60164a
         zephyr_library_sources(
           ll_sw/ull_llcp_cc.c
         )
