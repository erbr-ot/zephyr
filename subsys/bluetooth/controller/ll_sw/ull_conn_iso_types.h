--- conflicted
+++ resolved
@@ -27,9 +27,7 @@
 	uint16_t trx_performed:1;  /* 1 if CIS had a transaction */
 	uint16_t p_max_sdu:12;     /* Maximum SDU size P_To_C */
 	uint16_t c_max_sdu:12;     /* Maximum SDU size C_To_P */
-<<<<<<< HEAD
 	uint16_t event_expire;     /* Supervision & Connect Timeout event counter */
-=======
 	union {
 		struct {
 			uint8_t  c_rtn;
@@ -37,7 +35,6 @@
 			uint16_t instant;
 		} central;
 	};
->>>>>>> 2e49ca98
 };
 
 struct ll_conn_iso_group {
