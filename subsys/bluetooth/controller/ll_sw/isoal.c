--- conflicted
+++ resolved
@@ -517,10 +517,7 @@
 	 * It would be necessary to exit the ISOAL_ERR_SPOOL state as the PDU
 	 * count and as a result the last_pdu detection is no longer reliable.
 	 */
-<<<<<<< HEAD
 	if (sp->fsm == ISOAL_ERR_SPOOL) {
-
-
 	 	if ((!pdu_err && !seq_err &&
 			/* Previous sequence error should have move to the
 			 * ISOAL_ERR_SPOOL state and emitted the SDU in production. No
@@ -542,23 +539,6 @@
 			 */
 			sp->fsm = ISOAL_START;
 		}
-=======
-	if (sp->fsm == ISOAL_ERR_SPOOL && !pdu_err && !seq_err &&
-		/* Previous sequence error should have move to the
-		 * ISOAL_ERR_SPOOL state and emitted the SDU in production. No
-		 * PDU error so LLID and length are reliable and no sequence
-		 * error so this PDU is the next in order.
-		 */
-		((sp->prev_pdu_is_end || sp->prev_pdu_is_padding) &&
-			((llid == PDU_BIS_LLID_START_CONTINUE && length > 0) ||
-				(llid == PDU_BIS_LLID_COMPLETE_END && length == 0)))) {
-		/* Detected a start of a new SDU as the last PDU was an end
-		 * fragment or padding and the current is the start of a new SDU
-		 * (either filled or zero length). Move to ISOAL_START
-		 * immediately.
-		 */
-		sp->fsm = ISOAL_START;
->>>>>>> 2ef3fe7b
 	}
 
 	if (sp->fsm == ISOAL_START) {
@@ -1146,11 +1126,7 @@
 	/* Retrieve Node handle */
 	node_tx = produced_pdu->contents.handle;
 	/* Set payload number */
-<<<<<<< HEAD
-	node_tx->payload_number = payload_number & 0x7fffffffff;
-=======
 	node_tx->payload_count = payload_number & 0x7fffffffff;
->>>>>>> 2ef3fe7b
 	node_tx->sdu_fragments = sdu_fragments;
 	/* Set PDU LLID */
 	produced_pdu->contents.pdu->ll_id = pdu_ll_id;
@@ -1250,10 +1226,7 @@
 					pp->payload_number,
 					pp->pdu_written);
 		pp->payload_number++;
-<<<<<<< HEAD
 		pp->sdu_fragments = 0;
-=======
->>>>>>> 2ef3fe7b
 	}
 
 	return err;
@@ -1325,12 +1298,9 @@
 		/* Reset PDU fragmentation count for this SDU */
 		pp->pdu_cnt = 0;
 
-<<<<<<< HEAD
 		/* The start of an unframed SDU will always be in a new PDU.
 		 * There cannot be any other fragments packed.
 		 */
-=======
->>>>>>> 2ef3fe7b
 		pp->sdu_fragments = 0;
 	}
 
@@ -1432,11 +1402,7 @@
 }
 
 /**
-<<<<<<< HEAD
- * @brief  Inserts a segmentation header at the current wirte point in the PDU
-=======
  * @brief  Inserts a segmentation header at the current write point in the PDU
->>>>>>> 2ef3fe7b
  *         under production.
  * @param  source              source handle
  * @param  sc                  start / continuation bit value to be written
@@ -1491,11 +1457,7 @@
 	/* Write to PDU */
 	err = session->pdu_write(&pdu->contents,
 				  pp->pdu_written,
-<<<<<<< HEAD
-				  (uint8_t*) &seg_hdr,
-=======
-				  (uint8_t *) &seg_hdr,
->>>>>>> 2ef3fe7b
+				  (uint8_t *)&seg_hdr,
 				  write_size);
 	pp->pdu_written   += write_size;
 	pp->pdu_available -= write_size;
@@ -1535,11 +1497,7 @@
 	/* Re-write the segmentation header at the same location */
 	return session->pdu_write(&pdu->contents,
 				  pp->last_seg_hdr_loc,
-<<<<<<< HEAD
-				  (uint8_t*) &seg_hdr,
-=======
-				  (uint8_t *) &seg_hdr,
->>>>>>> 2ef3fe7b
+				  (uint8_t *)&seg_hdr,
 				  PDU_ISO_SEG_HDR_SIZE);
 }
 
@@ -1652,17 +1610,8 @@
 
 		/* Reset PDU fragmentation count for this SDU */
 		pp->pdu_cnt = 0;
-<<<<<<< HEAD
-	}
-
-=======
-
-		pp->sdu_fragments = 0;
-	}
-
-	pp->sdu_fragments++;
-
->>>>>>> 2ef3fe7b
+	}
+
 	/* PDUs should be created until the SDU fragment has been fragmented or if
 	 * this is the last fragment of the SDU, until the required padding PDU(s)
 	 * are sent.
@@ -1671,10 +1620,6 @@
 		((packet_available > 0) || padding_pdu || zero_length_sdu)) {
 		const isoal_status_t err_alloc = isoal_tx_allocate_pdu(source, tx_sdu);
 		struct isoal_pdu_produced  *pdu = &pp->pdu;
-<<<<<<< HEAD
-=======
-
->>>>>>> 2ef3fe7b
 		err |= err_alloc;
 
 		if (pp->pdu_state == BT_ISO_START) {
@@ -1704,7 +1649,6 @@
 			pp->pdu_available
 		);
 
-<<<<<<< HEAD
 		/* End of the SDU fragment has been reached when the last of the
 		 * SDU is packed into a PDU.
 		 */
@@ -1712,8 +1656,6 @@
 				((consume_len > 0 && consume_len == packet_available) ||
 					zero_length_sdu);
 
-=======
->>>>>>> 2ef3fe7b
 		if (consume_len > 0) {
 			err |= session->pdu_write(&pdu->contents,
 						  pp->pdu_written,
@@ -1725,7 +1667,6 @@
 			packet_available  -= consume_len;
 		}
 
-<<<<<<< HEAD
 		if (end_of_sdu_frag) {
 			/* Each PDU will carry the number of completed SDU
 			 * fragments contained in that PDU.
@@ -1733,8 +1674,6 @@
 			pp->sdu_fragments++;
 		}
 
-=======
->>>>>>> 2ef3fe7b
 		/* End of the SDU is reached at the end of the last SDU fragment
 		 * or if this is a single fragment SDU
 		 */
@@ -1751,11 +1690,7 @@
 		 * should not be emitted as long as there is space left. If the
 		 * PDU is not released, it might require a flush timeout to
 		 * trigger the release as receiving an SDU per SDU interval is
-<<<<<<< HEAD
-		 * not guarenteed. As there is no trigger for this in the
-=======
 		 * not guaranteed. As there is no trigger for this in the
->>>>>>> 2ef3fe7b
 		 * ISO-AL, the PDU is released. This does mean that the
 		 * bandwidth of this implementation will be less that the ideal
 		 * supported by framed PDUs. Ideally ISOAL_SEGMENT_MIN_SIZE
