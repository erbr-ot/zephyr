/*
 * Copyright (c) 2021 Demant
 *
 * SPDX-License-Identifier: Apache-2.0
 */
#include <string.h>
#include <zephyr/types.h>
#include <sys/types.h>
#include <toolchain.h>
#include <sys/util.h>

#include <zephyr.h>

#include <bluetooth/bluetooth.h>

#include "util/memq.h"
#include "pdu.h"


#include "ll.h"
#include "lll.h"
#include "lll_conn_iso.h"
<<<<<<< HEAD
#include "lll_iso_tx.h"
=======
>>>>>>> 410fdc93
#include "isoal.h"
#include "ull_iso_types.h"

#define LOG_MODULE_NAME bt_ctlr_isoal
#include "common/log.h"
#include "hal/debug.h"

<<<<<<< HEAD
=======
/* TODO this must be taken from a Kconfig */
#define ISOAL_SINKS_MAX   (4)
#define ISOAL_SOURCES_MAX (4)

/* Minimum number of bytes that would make inserting a new segment into a PDU
 * worthwhile.
 */
#define ISOAL_SEGMENT_MIN_PAYLOAD         (1)
/* Given the minimum payload, this defines the minimum remaining in a PDU that
 * would make inserting a new segment worthwhile.
 * [Payload (min) + Segmentation Header + Time Offset]
 */
#define ISOAL_SEGMENT_MIN_SIZE            (ISOAL_SEGMENT_MIN_PAYLOAD +         \
					   PDU_ISO_SEG_HDR_SIZE +              \
					   PDU_ISO_SEG_TIMEOFFSET_SIZE)

>>>>>>> 410fdc93
/** Allocation state */
typedef uint8_t isoal_alloc_state_t;
#define ISOAL_ALLOC_STATE_FREE            ((isoal_alloc_state_t) 0x00)
#define ISOAL_ALLOC_STATE_TAKEN           ((isoal_alloc_state_t) 0x01)

struct
{
<<<<<<< HEAD
#if defined(CONFIG_BT_CTLR_SYNC_ISO) || defined(CONFIG_BT_CTLR_CONN_ISO)
	isoal_alloc_state_t sink_allocated[CONFIG_BT_CTLR_ISOAL_SINKS];
	struct isoal_sink   sink_state[CONFIG_BT_CTLR_ISOAL_SINKS];
#endif /* CONFIG_BT_CTLR_SYNC_ISO || CONFIG_BT_CTLR_CONN_ISO */

#if defined(CONFIG_BT_CTLR_ADV_ISO) || defined(CONFIG_BT_CTLR_CONN_ISO)
	isoal_alloc_state_t source_allocated[CONFIG_BT_CTLR_ISOAL_SOURCES];
	struct isoal_source source_state[CONFIG_BT_CTLR_ISOAL_SOURCES];
#endif /* CONFIG_BT_CTLR_ADV_ISO || CONFIG_BT_CTLR_CONN_ISO */
=======
	isoal_alloc_state_t  sink_allocated[ISOAL_SINKS_MAX];
	isoal_alloc_state_t  source_allocated[ISOAL_SOURCES_MAX];
	struct isoal_sink    sink_state[ISOAL_SINKS_MAX];
	struct isoal_source  source_state[ISOAL_SOURCES_MAX];
>>>>>>> 410fdc93
} isoal_global;


/**
 * @brief Internal reset
 * Zero-init entire ISO-AL state
 */
static isoal_status_t isoal_init_reset(void)
{
	memset(&isoal_global, 0, sizeof(isoal_global));
	return ISOAL_STATUS_OK;
}

/**
 * @brief  Initialize ISO-AL
 */
isoal_status_t isoal_init(void)
{
	isoal_status_t err = ISOAL_STATUS_OK;

	err = isoal_init_reset();

	return err;
}

/** Clean up and reinitialize */
isoal_status_t isoal_reset(void)
{
	isoal_status_t err = ISOAL_STATUS_OK;

	err = isoal_init_reset();

	return err;
}

#if defined(CONFIG_BT_CTLR_SYNC_ISO) || defined(CONFIG_BT_CTLR_CONN_ISO)
/**
 * @brief Find free sink from statically-sized pool and allocate it
 * @details Implemented as linear search since pool is very small
 *
 * @param hdl[out]  Handle to sink
 * @return ISOAL_STATUS_OK if we could allocate; otherwise ISOAL_STATUS_ERR_SINK_ALLOC
 */
static isoal_status_t isoal_sink_allocate(isoal_sink_handle_t *hdl)
{
	isoal_sink_handle_t i;

	/* Very small linear search to find first free */
	for (i = 0; i < CONFIG_BT_CTLR_ISOAL_SINKS; i++) {
		if (isoal_global.sink_allocated[i] == ISOAL_ALLOC_STATE_FREE) {
			isoal_global.sink_allocated[i] = ISOAL_ALLOC_STATE_TAKEN;
			*hdl = i;
			return ISOAL_STATUS_OK;
		}
	}

	return ISOAL_STATUS_ERR_SINK_ALLOC; /* All entries were taken */
}

/**
 * @brief Mark a sink as being free to allocate again
 * @param hdl[in]  Handle to sink
 */
static void isoal_sink_deallocate(isoal_sink_handle_t hdl)
{
	isoal_global.sink_allocated[hdl] = ISOAL_ALLOC_STATE_FREE;
}

/**
 * @brief Create a new sink
 *
 * @param handle[in]            Connection handle
 * @param role[in]              Peripheral, Central or Broadcast
 * @param framed[in]            Framed case
 * @param burst_number[in]      Burst Number
 * @param flush_timeout[in]     Flush timeout
 * @param sdu_interval[in]      SDU interval
 * @param iso_interval[in]      ISO interval
 * @param stream_sync_delay[in] CIS sync delay
 * @param group_sync_delay[in]  CIG sync delay
 * @param sdu_alloc[in]         Callback of SDU allocator
 * @param sdu_emit[in]          Callback of SDU emitter
 * @param sdu_write[in]         Callback of SDU byte writer
 * @param hdl[out]              Handle to new sink
 *
 * @return ISOAL_STATUS_OK if we could create a new sink; otherwise ISOAL_STATUS_ERR_SINK_ALLOC
 */
isoal_status_t isoal_sink_create(
	uint16_t                 handle,
	uint8_t                  role,
	uint8_t                  framed,
	uint8_t                  burst_number,
	uint8_t                  flush_timeout,
	uint32_t                 sdu_interval,
	uint16_t                 iso_interval,
	uint32_t                 stream_sync_delay,
	uint32_t                 group_sync_delay,
	isoal_sink_sdu_alloc_cb  sdu_alloc,
	isoal_sink_sdu_emit_cb   sdu_emit,
	isoal_sink_sdu_write_cb  sdu_write,
	isoal_sink_handle_t      *hdl)
{
	isoal_status_t err;

	/* Allocate a new sink */
	err = isoal_sink_allocate(hdl);
	if (err) {
		return err;
	}

	struct isoal_sink_session *session = &isoal_global.sink_state[*hdl].session;

	session->handle = handle;
	session->framed = framed;

	/* Todo: Next section computing various constants, should potentially be a
	 * function in itself as a number of the dependencies could be changed while
	 * a connection is active.
	 */

	/* Note: sdu_interval unit is uS, iso_interval is a multiple of 1.25mS */
	session->pdus_per_sdu = (burst_number * sdu_interval) /
<<<<<<< HEAD
		((uint32_t)iso_interval * CONN_INT_UNIT_US);
=======
		((uint32_t)iso_interval * 1250);
>>>>>>> 410fdc93

	/* Computation of transport latency (constant part)
	 *
	 * Unframed case:
	 *
	 * C->P: SDU_Synchronization_Reference =
	 *   CIS reference anchor point + CIS_Sync_Delay + (FT_C_To_P - 1) * ISO_Interval
	 *
	 * P->C: SDU_Synchronization_Reference =
	 *   CIS reference anchor point + CIS_Sync_Delay - CIG_Sync_Delay -
	 *   ((ISO_Interval / SDU interval)-1) * SDU interval
	 *
	 * BIS: SDU_Synchronization_Reference =
	 *    BIG reference anchor point + BIG_Sync_Delay
	 *
	 * Framed case:
	 *
	 * C->P: SDU_Synchronization_Reference =
	 *   CIS Reference Anchor point +
	 *   CIS_Sync_Delay + SDU_Interval_C_To_P + FT_C_To_P * ISO_Interval -
	 *   Time_Offset
	 *
	 * P->C: synchronization reference SDU = CIS reference anchor point +
	 *   CIS_Sync_Delay - CIG_Sync_Delay - Time_Offset
	 *
	 * BIS: SDU_Synchronization_Reference =
	 *   BIG reference anchor point +
	 *   BIG_Sync_Delay + SDU_interval + ISO_Interval - Time_Offset.
	 */
	/* TODO: This needs to be rechecked.
	 * Latency should be in us but flush_timeout and iso_interval are
	 * integers.
	 * (i.e. Correct calculation should require iso_interval x 1250us)
	 */
	if (role == BT_CONN_ROLE_PERIPHERAL) {
		isoal_global.sink_state[*hdl].session.latency_unframed =
			stream_sync_delay + ((flush_timeout - 1) * iso_interval);

		isoal_global.sink_state[*hdl].session.latency_framed =
			stream_sync_delay + sdu_interval + (flush_timeout * iso_interval);
	} else if (role == BT_CONN_ROLE_CENTRAL) {
		isoal_global.sink_state[*hdl].session.latency_unframed =
			stream_sync_delay - group_sync_delay -
			(((iso_interval / sdu_interval) - 1) * iso_interval);

		isoal_global.sink_state[*hdl].session.latency_framed =
			stream_sync_delay - group_sync_delay;
	} else if (role == BT_ROLE_BROADCAST) {
		isoal_global.sink_state[*hdl].session.latency_unframed =
			group_sync_delay;

		isoal_global.sink_state[*hdl].session.latency_framed =
			group_sync_delay + sdu_interval + iso_interval;

	} else {
		LL_ASSERT(0);
	}

	/* Remember the platform-specific callbacks */
	session->sdu_alloc = sdu_alloc;
	session->sdu_emit  = sdu_emit;
	session->sdu_write = sdu_write;

	/* Initialize running seq number to zero */
	session->seqn = 0;

	return err;
}

/**
 * @brief Find free source from statically-sized pool and allocate it
 * @details Implemented as linear search since pool is very small
 *
 * @param hdl[out]  Handle to source
 * @return ISOAL_STATUS_OK if we could allocate; otherwise ISOAL_STATUS_ERR_SOURCE_ALLOC
 */
static isoal_status_t isoal_source_allocate(isoal_source_handle_t *hdl)
{
	isoal_source_handle_t i;

	/* Very small linear search to find first free */
	for (i = 0; i < ISOAL_SOURCES_MAX; i++) {
		if (isoal_global.source_allocated[i] == ISOAL_ALLOC_STATE_FREE) {
			isoal_global.source_allocated[i] = ISOAL_ALLOC_STATE_TAKEN;
			*hdl = i;
			return ISOAL_STATUS_OK;
		}
	}

	return ISOAL_STATUS_ERR_SOURCE_ALLOC; /* All entries were taken */
}

/**
 * @brief Mark a source as being free to allocate again
 * @param hdl[in]  Handle to source
 */
static void isoal_source_deallocate(isoal_source_handle_t hdl)
{
	isoal_global.source_allocated[hdl] = ISOAL_ALLOC_STATE_FREE;
}

/**
 * @brief Create a new source
 *
 * @param handle[in]            Connection handle
 * @param role[in]              Peripheral, Central or Broadcast
 * @param framed[in]            Framed case
 * @param burst_number[in]      Burst Number
 * @param flush_timeout[in]     Flush timeout
 * @param max_octets[in]        Maximum PDU size (Max_PDU_C_To_P / Max_PDU_P_To_C)
 * @param sdu_interval[in]      SDU interval
 * @param iso_interval[in]      ISO interval
 * @param stream_sync_delay[in] CIS sync delay
 * @param group_sync_delay[in]  CIG sync delay
 * @param pdu_alloc[in]         Callback of PDU allocator
 * @param pdu_write[in]         Callback of PDU byte writer
 * @param pdu_emit[in]          Callback of PDU emitter
 * @param pdu_release[in]       Callback of PDU deallocator
 * @param hdl[out]              Handle to new source
 *
 * @return ISOAL_STATUS_OK if we could create a new sink; otherwise ISOAL_STATUS_ERR_SOURCE_ALLOC
 */
isoal_status_t isoal_source_create(
	uint16_t                    handle,
	uint8_t                     role,
	uint8_t                     framed,
	uint8_t                     burst_number,
	uint8_t                     flush_timeout,
	uint8_t                     max_octets,
	uint32_t                    sdu_interval,
	uint16_t                    iso_interval,
	uint32_t                    stream_sync_delay,
	uint32_t                    group_sync_delay,
	isoal_source_pdu_alloc_cb   pdu_alloc,
	isoal_source_pdu_write_cb   pdu_write,
	isoal_source_pdu_emit_cb    pdu_emit,
	isoal_source_pdu_release_cb pdu_release,
	isoal_source_handle_t       *hdl)
{
	isoal_status_t err;

	/* Allocate a new source */
	err = isoal_source_allocate(hdl);
	if (err) {
		return err;
	}

	struct isoal_source_session *session = &isoal_global.source_state[*hdl].session;

	session->handle = handle;
	session->framed = framed;
	session->burst_number = burst_number;
	session->iso_interval = iso_interval;

	/* Todo: Next section computing various constants, should potentially be a
	 * function in itself as a number of the dependencies could be changed while
	 * a connection is active.
	 */

	/* Note: sdu_interval unit is uS, iso_interval is a multiple of 1.25mS */
	session->pdus_per_sdu = burst_number * (sdu_interval / (iso_interval * 1250));
	/* Set maximum PDU size */
	session->max_pdu_size = max_octets;

	/* Remember the platform-specific callbacks */
	session->pdu_alloc   = pdu_alloc;
	session->pdu_write   = pdu_write;
	session->pdu_emit    = pdu_emit;
	session->pdu_release = pdu_release;

	/* TODO: Constant need to be updated */

	/* Initialize running seq number to zero */
	session->seqn = 0;

	return err;
}

/**
 * @brief Get reference to configuration struct
 *
 * @param hdl[in]   Handle to new sink
 * @return Reference to parameter struct, to be configured by caller
 */
struct isoal_sink_config *isoal_get_sink_param_ref(isoal_sink_handle_t hdl)
{
	LL_ASSERT(isoal_global.sink_allocated[hdl] == ISOAL_ALLOC_STATE_TAKEN);

	return &isoal_global.sink_state[hdl].session.param;
}

/**
 * @brief Atomically enable latch-in of packets and SDU production
 * @param hdl[in]  Handle of existing instance
 */
void isoal_sink_enable(isoal_sink_handle_t hdl)
{
	/* Reset bookkeeping state */
	memset(&isoal_global.sink_state[hdl].sdu_production, 0,
	       sizeof(isoal_global.sink_state[hdl].sdu_production));

	/* Atomically enable */
	isoal_global.sink_state[hdl].sdu_production.mode = ISOAL_PRODUCTION_MODE_ENABLED;
}

/**
 * @brief Atomically disable latch-in of packets and SDU production
 * @param hdl[in]  Handle of existing instance
 */
void isoal_sink_disable(isoal_sink_handle_t hdl)
{
	/* Atomically disable */
	isoal_global.sink_state[hdl].sdu_production.mode = ISOAL_PRODUCTION_MODE_DISABLED;
}

/**
 * @brief Disable and deallocate existing sink
 * @param hdl[in]  Handle of existing instance
 */
void isoal_sink_destroy(isoal_sink_handle_t hdl)
{
	/* Atomic disable */
	isoal_sink_disable(hdl);

	/* Permit allocation anew */
	isoal_sink_deallocate(hdl);
}

/**
 * @brief Get reference to configuration struct
 *
 * @param hdl[in]   Handle to new source
 * @return Reference to parameter struct, to be configured by caller
 */
struct isoal_source_config *isoal_get_source_param_ref(isoal_source_handle_t hdl)
{
	LL_ASSERT(isoal_global.source_allocated[hdl] == ISOAL_ALLOC_STATE_TAKEN);

	return &isoal_global.source_state[hdl].session.param;
}

/**
 * @brief Atomically enable latch-in of packets and PDU production
 * @param hdl[in]  Handle of existing instance
 */
void isoal_source_enable(isoal_source_handle_t hdl)
{
	/* Reset bookkeeping state */
	memset(&isoal_global.source_state[hdl].pdu_production, 0,
	       sizeof(isoal_global.source_state[hdl].pdu_production));

	/* Atomically enable */
	isoal_global.source_state[hdl].pdu_production.mode = ISOAL_PRODUCTION_MODE_ENABLED;
}

/**
 * @brief Atomically disable latch-in of packets and PDU production
 * @param hdl[in]  Handle of existing instance
 */
void isoal_source_disable(isoal_source_handle_t hdl)
{
	/* Atomically disable */
	isoal_global.source_state[hdl].pdu_production.mode = ISOAL_PRODUCTION_MODE_DISABLED;
}

/**
 * @brief Disable and deallocate existing source
 * @param hdl[in]  Handle of existing instance
 */
void isoal_source_destroy(isoal_source_handle_t hdl)
{
	/* Atomic disable */
	isoal_source_disable(hdl);

	/* Permit allocation anew */
	isoal_source_deallocate(hdl);
}

/* Obtain destination SDU */
static isoal_status_t isoal_rx_allocate_sdu(struct isoal_sink *sink,
					    const struct isoal_pdu_rx *pdu_meta)
{
	struct isoal_sink_session *session;
	struct isoal_sdu_production *sp;
	struct isoal_sdu_produced *sdu;
	isoal_status_t err;

	err = ISOAL_STATUS_OK;
	session = &sink->session;
	sp = &sink->sdu_production;
	sdu = &sp->sdu;

	/* Allocate a SDU if the previous was filled (thus sent) */
	const bool sdu_complete = (sp->sdu_available == 0);

	if (sdu_complete) {
		/* Allocate new clean SDU buffer */
		err = session->sdu_alloc(
			sink,
			pdu_meta,      /* [in]  PDU origin may determine buffer */
			&sdu->contents  /* [out] Updated with pointer and size */
		);

		/* Nothing has been written into buffer yet */
		sp->sdu_written   = 0;
		sp->sdu_available = sdu->contents.size;
		LL_ASSERT(sdu->contents.size > 0);

		/* Remember meta data */
		sdu->status = pdu_meta->meta->status;
		sdu->timestamp = pdu_meta->meta->timestamp;
		/* Get seq number from session counter */
		sdu->seqn = session->seqn;
	}

	return err;
}

static isoal_status_t isoal_rx_try_emit_sdu(struct isoal_sink *sink, bool end_of_sdu)
{
	struct isoal_sdu_production *sp;
	struct isoal_sdu_produced *sdu;
	isoal_status_t err;

	err = ISOAL_STATUS_OK;
	sp = &sink->sdu_production;
	sdu = &sp->sdu;

	/* Emit a SDU */
	const bool sdu_complete = (sp->sdu_available == 0) || end_of_sdu;

	if (end_of_sdu) {
		sp->sdu_available = 0;
	}

	if (sdu_complete) {
		uint8_t next_state = BT_ISO_START;

		switch (sp->sdu_state) {
		case BT_ISO_START:
			if (end_of_sdu) {
				sp->sdu_state = BT_ISO_SINGLE;
				next_state = BT_ISO_START;
			} else {
				sp->sdu_state = BT_ISO_START;
				next_state = BT_ISO_CONT;
			}
			break;
		case BT_ISO_CONT:
			if (end_of_sdu) {
				sp->sdu_state  = BT_ISO_END;
				next_state = BT_ISO_START;
			} else {
				sp->sdu_state  = BT_ISO_CONT;
				next_state = BT_ISO_CONT;
			}
			break;
		}
		sdu->status = sp->sdu_status;
		struct isoal_sink_session *session = &sink->session;

		err = session->sdu_emit(sink, sdu);

		/* update next state */
		sink->sdu_production.sdu_state = next_state;
	}

	return err;
}

static isoal_status_t isoal_rx_append_to_sdu(struct isoal_sink *sink,
					     const struct isoal_pdu_rx *pdu_meta,
					     uint8_t offset,
					     uint8_t length,
					     bool is_end_fragment)
{
	isoal_pdu_len_t packet_available;
	const uint8_t *pdu_payload;
	bool handle_error_case;
	isoal_status_t err;

	/* Might get an empty packed due to errors, we will need to terminate
	 * and send something up anyhow
	 */
	packet_available = length;
	handle_error_case = (is_end_fragment && (packet_available == 0));

	pdu_payload = pdu_meta->pdu->payload + offset;
	LL_ASSERT(pdu_payload);

	/* While there is something left of the packet to consume */
	err = ISOAL_STATUS_OK;
	while ((packet_available > 0) || handle_error_case) {
		const isoal_status_t err_alloc = isoal_rx_allocate_sdu(sink, pdu_meta);
		struct isoal_sdu_production *sp = &sink->sdu_production;
		struct isoal_sdu_produced *sdu = &sp->sdu;

		err |= err_alloc;

		/*
		 * For this SDU we can only consume of packet, bounded by:
		 *   - What can fit in the destination SDU.
		 *   - What remains of the packet.
		 */
		const size_t consume_len = MIN(
			packet_available,
			sp->sdu_available
		);

		if (consume_len > 0) {
			if (pdu_meta->meta->status == ISOAL_PDU_STATUS_VALID) {
				struct isoal_sink_session *session = &sink->session;

				err |= session->sdu_write(sdu->contents.dbuf,
							  pdu_payload,
							  consume_len);
			}
			pdu_payload += consume_len;
			sp->sdu_written   += consume_len;
			sp->sdu_available -= consume_len;
			packet_available  -= consume_len;
		}
		bool end_of_sdu = (packet_available == 0) && is_end_fragment;

		const isoal_status_t err_emit = isoal_rx_try_emit_sdu(sink, end_of_sdu);

		handle_error_case = false;
		err |= err_emit;
	}

	return err;
}


/**
 * @brief Consume an unframed PDU: Copy contents into SDU(s) and emit to a sink
 * @details Destination sink may have an already partially built SDU
 *
 * @param sink[in,out]    Destination sink with bookkeeping state
 * @param pdu_meta[out]  PDU with meta information (origin, timing, status)
 *
 * @return Status
 */
static isoal_status_t isoal_rx_unframed_consume(struct isoal_sink *sink,
						const struct isoal_pdu_rx *pdu_meta)
{
	struct isoal_sink_session *session;
	struct isoal_sdu_production *sp;
	struct node_rx_iso_meta *meta;
	struct pdu_iso *pdu;
	bool end_of_packet;
	uint8_t next_state;
	isoal_status_t err;
	bool pdu_padding;
	uint8_t length;
	bool last_pdu;
	bool pdu_err;
	bool seq_err;
	uint8_t llid;

	sp = &sink->sdu_production;
	session = &sink->session;
	meta = pdu_meta->meta;
	pdu = pdu_meta->pdu;

	err = ISOAL_STATUS_OK;
	next_state = ISOAL_START;

	/* If status is not ISOAL_PDU_STATUS_VALID, length and LLID cannot be trusted */
	llid = pdu_meta->pdu->ll_id;
	pdu_err = (pdu_meta->meta->status != ISOAL_PDU_STATUS_VALID);
	length = pdu_err ? 0 : pdu_meta->pdu->length;
<<<<<<< HEAD
	/* A zero length PDU with LLID 0b01 (PDU_BIS_LLID_START_CONTINUE) would be a padding PDU.
	 * However if there are errors in the PDU, it could be an incorrectly receive non-padding
	 * PDU. Therefore only consider a PDU with errors as padding if received after the end
	 * fragment is seen when padding PDUs are expected.
	 */
	pdu_padding = (length == 0) && (llid == PDU_BIS_LLID_START_CONTINUE) &&
		      (!pdu_err || sp->fsm == ISOAL_ERR_SPOOL);
=======
	/* A zero length PDU with LLID 0b01 (PDU_BIS_LLID_START_CONTINUE) would be a padding PDU. However if there are
	 * errors in the PDU, it could be an incorrectly receive non-padding PDU. Therefore only consider a PDU with
	 * erros as padding if received after the end fragment is seen when padding PDUs are expected.
	 */
	pdu_padding = (length == 0) && (llid == PDU_BIS_LLID_START_CONTINUE) &&
		      (!pdu_err || sp->fsm == ISOAL_ERR_SPOOL);
	seq_err = (meta->payload_number != (sp->prev_pdu_id+1));

	/* If there are no buffers available, the PDUs received by the ISO-AL
	 * may not be in sequence even though this is expected for unframed rx.
	 * It would be necessary to exit the ISOAL_ERR_SPOOL state as the PDU
	 * count and as a result the last_pdu detection is no longer reliable.
	 */
	if (sp->fsm == ISOAL_ERR_SPOOL && !pdu_err && !seq_err &&
		/* Previous sequence error should have move to the
		 * ISOAL_ERR_SPOOL state and emitted the SDU in production. No
		 * PDU error so LLID and length are reliable and no sequence
		 * error so this PDU is the next in order.
		 */
		((sp->prev_pdu_is_end || sp->prev_pdu_is_padding) &&
			((llid == PDU_BIS_LLID_START_CONTINUE && length > 0) ||
				(llid == PDU_BIS_LLID_COMPLETE_END && length == 0)))) {
		/* Detected a start of a new SDU as the last PDU was an end
		 * fragment or padding and the current is the start of a new SDU
		 * (either filled or zero length). Move to ISOAL_START
		 * immediately.
		 */
		sp->fsm = ISOAL_START;
	}
>>>>>>> 410fdc93

	if (sp->fsm == ISOAL_START) {
		struct isoal_sdu_produced *sdu;
		uint32_t anchorpoint;
		uint32_t latency;

		sp->sdu_status = ISOAL_SDU_STATUS_VALID;
		sp->sdu_state = BT_ISO_START;
		sp->pdu_cnt = 1;
		session->seqn++;
		seq_err = false;

		/* Todo: anchorpoint must be reference anchor point, should be fixed in LL */
		anchorpoint = meta->timestamp;
		latency = session->latency_unframed;
		sdu = &sp->sdu;

		sdu->timestamp = anchorpoint + latency;
	} else {
		sp->pdu_cnt++;
	}

	last_pdu = (sp->pdu_cnt == session->pdus_per_sdu);
	end_of_packet = (llid == PDU_BIS_LLID_COMPLETE_END) || last_pdu || pdu_err;

	switch (sp->fsm) {
	case ISOAL_START:
	case ISOAL_CONTINUE:
		if (pdu_err || seq_err) {
			/* PDU contains errors */
			if (last_pdu) {
				/* Last PDU all done */
				next_state = ISOAL_START;
			} else {
				next_state = ISOAL_ERR_SPOOL;
			}
		} else if (llid == PDU_BIS_LLID_START_CONTINUE) {
			/* PDU contains a continuation (neither start of end) fragment of SDU */
			if (last_pdu) {
				/* last pdu in sdu, but end fragment not seen, emit with error */
				next_state = ISOAL_START;
			} else {
				next_state = ISOAL_CONTINUE;
			}
		} else if (llid == PDU_BIS_LLID_COMPLETE_END) {
			/* PDU contains end fragment of a fragmented SDU */
			if (last_pdu) {
				/* Last PDU all done */
				next_state = ISOAL_START;
			} else {
				/* Padding after end fragment to follow */
				next_state = ISOAL_ERR_SPOOL;
			}
		} else  {
			/* Unsupported case */
			err = ISOAL_STATUS_ERR_UNSPECIFIED;
		}
		break;

	case ISOAL_ERR_SPOOL:
		/* State assumes that at end fragment or err has been seen,
		 * now just consume the rest
		 */
		if (last_pdu) {
			/* Last padding seen, restart */
			next_state = ISOAL_START;
		} else {
			next_state = ISOAL_ERR_SPOOL;
		}
		break;

	}

	/* Update error state */
	if (pdu_err && !pdu_padding) {
		sp->sdu_status |= meta->status;
	} else if (last_pdu && (llid != PDU_BIS_LLID_COMPLETE_END) &&
				(sp->fsm  != ISOAL_ERR_SPOOL)) {
		/* END fragment never seen */
		sp->sdu_status |= ISOAL_SDU_STATUS_ERRORS;
	} else if (seq_err) {
		sp->sdu_status |= ISOAL_SDU_STATUS_LOST_DATA;
	}

	/* BT Core V5.3 : Vol 4 HCI I/F : Part G HCI Func. Spec.:
	 * 5.4.5 HCI ISO Data packets
	 * If Packet_Status_Flag equals 0b10 then PB_Flag shall equal 0b10.
	 * When Packet_Status_Flag is set to 0b10 in packets from the Controller to the
	 * Host, there is no data and ISO_SDU_Length shall be set to zero.
	 *
	 * TODO: Move to hci_driver to allow vendow path to have dedicated handling.
	 */
	if (sp->sdu_status == ISOAL_SDU_STATUS_LOST_DATA) {
		sp->sdu_written = 0;
		end_of_packet = 1;
		length = 0;
	}

	/* Append valid PDU to SDU */
	if (!pdu_padding) {
		err |= isoal_rx_append_to_sdu(sink, pdu_meta, 0,
					      length, end_of_packet);
	}

	/* Update next state */
	sp->fsm = next_state;
	sp->prev_pdu_id = meta->payload_number;
	sp->prev_pdu_is_end = !pdu_err && llid == PDU_BIS_LLID_COMPLETE_END;
	sp->prev_pdu_is_padding = !pdu_err && pdu_padding;

	return err;
}

/**
 * @brief Consume a framed PDU: Copy contents into SDU(s) and emit to a sink
 * @details Destination sink may have an already partially built SDU
 *
 * @param sink[in,out]   Destination sink with bookkeeping state
 * @param pdu_meta[out]  PDU with meta information (origin, timing, status)
 *
 * @return Status
 */
static isoal_status_t isoal_rx_framed_consume(struct isoal_sink *sink,
					      const struct isoal_pdu_rx *pdu_meta)
{
	struct isoal_sink_session *session;
	struct isoal_sdu_production *sp;
	struct isoal_sdu_produced *sdu;
	struct pdu_iso_sdu_sh *seg_hdr;
	struct node_rx_iso_meta *meta;
	uint32_t anchorpoint;
	uint8_t *end_of_pdu;
	uint32_t timeoffset;
	isoal_status_t err;
	uint8_t next_state;
	uint32_t timestamp;
	uint32_t latency;
	bool pdu_padding;
	bool pdu_err;
	bool seq_err;

	sp = &sink->sdu_production;
	session = &sink->session;
	meta = pdu_meta->meta;
	sdu = &sp->sdu;

	err = ISOAL_STATUS_OK;
	next_state = ISOAL_START;
	pdu_err = (pdu_meta->meta->status != ISOAL_PDU_STATUS_VALID);
	pdu_padding = (pdu_meta->pdu->length == 0);

	if (sp->fsm == ISOAL_START) {
		seq_err = false;
	} else {
		seq_err = (meta->payload_number != (sp->prev_pdu_id + 1));
	}

	end_of_pdu = ((uint8_t *) pdu_meta->pdu->payload) + pdu_meta->pdu->length - 1;
	seg_hdr = (struct pdu_iso_sdu_sh *) pdu_meta->pdu->payload;

	if (pdu_err || seq_err) {
		/* When one or more ISO Data PDUs are not received, the receiving device may
		 * discard all SDUs affected by the missing PDUs. Any partially received SDU
		 * may also be discarded.
		 */
		next_state = ISOAL_ERR_SPOOL;
		/* Update next state */
		sink->sdu_production.fsm = next_state;

<<<<<<< HEAD
		/* This maps directly to the HCI ISO Data packet Packet_Status_Flag by way of the
		 * sdu_status in the SDU emitted.
=======
		/* This maps directly to the HCI ISO Data packet Packet_Status_Flag by way of the sdu_status in the
		 * SDU emitted.
>>>>>>> 410fdc93
		 * BT Core V5.3 : Vol 4 HCI I/F : Part G HCI Func. Spec.:
		 * 5.4.5 HCI ISO Data packets : Table 5.2 :
		 * Packet_Status_Flag (in packets sent by the Controller)
		 *   0b00  Valid data. The complete SDU was received correctly.
<<<<<<< HEAD
		 *   0b01  Possibly invalid data. The contents of the ISO_SDU_Fragment may contain
		 *         errors or part of the SDU may be missing. This is reported as "data with
		 *         possible errors".
		 *   0b10  Part(s) of the SDU were not received correctly. This is reported as
		 *         "lost data".
=======
		 *   0b01  Possibly invalid data. The contents of the ISO_SDU_Fragment may contain errors or part of the
		 *         SDU may be missing. This is reported as "data with possible errors".
		 *   0b10  Part(s) of the SDU were not received correctly. This is reported as "lost data".
>>>>>>> 410fdc93
		 */
		if (pdu_err) {
			sp->sdu_status |= meta->status;
		} else if (seq_err) {
			sp->sdu_status |= ISOAL_SDU_STATUS_LOST_DATA;
		}

		/* Flush current SDU with error if any */
		err |= isoal_rx_append_to_sdu(sink, pdu_meta, 0, 0, true);

		/* Skip searching this PDU */
		seg_hdr = NULL;
	}

	if (pdu_padding) {
		/* Skip searching this PDU */
		seg_hdr = NULL;
	}

	while (seg_hdr) {
		bool append = true;
		const uint8_t sc    = seg_hdr->sc;
		const uint8_t cmplt = seg_hdr->cmplt;

		if (sp->fsm == ISOAL_START) {
			sp->sdu_status = ISOAL_SDU_STATUS_VALID;
			sp->sdu_state  = BT_ISO_START;
			session->seqn++;
		}

		switch (sp->fsm) {
		case ISOAL_START:
			timeoffset = seg_hdr->timeoffset;
			anchorpoint = meta->timestamp;
			latency = session->latency_framed;
			/* TODO: This needs to be rechecked.
			 * timeoffset seems to be in us
			 * latency seems to be in us
			 * anchorpoint seems to be in ticks (16 = 1us)
			 */
			timestamp = anchorpoint + latency - timeoffset;

			if (!sc && !cmplt) {
				/* The start of a new SDU, where not all SDU data is included in
				 * the current PDU, and additional PDUs are required to complete
				 * the SDU.
				 */
				sdu->timestamp = timestamp;
				next_state = ISOAL_CONTINUE;
			} else if (!sc && cmplt) {
				/* The start of a new SDU that contains the full SDU data in the
				 * current PDU.
				 */
				sdu->timestamp = timestamp;
				next_state = ISOAL_START;
			} else {
				/* Unsupported case */
				err = ISOAL_STATUS_ERR_UNSPECIFIED;
			}
			break;

		case ISOAL_CONTINUE:
			if (sc && !cmplt) {
				/* The continuation of a previous SDU. The SDU payload is appended
				 * to the previous data and additional PDUs are required to
				 * complete the SDU.
				 */
				next_state = ISOAL_CONTINUE;
			} else if (sc && cmplt) {
				/* The continuation of a previous SDU.
				 * Frame data is appended to previously received SDU data and
				 * completes in the current PDU.
				 */
				next_state = ISOAL_START;
			} else {
				/* Unsupported case */
				err = ISOAL_STATUS_ERR_UNSPECIFIED;
			}
			break;

		case ISOAL_ERR_SPOOL:
			/* In error state, search for valid next start of SDU */
			timeoffset = seg_hdr->timeoffset;
			anchorpoint = meta->timestamp;
			latency = session->latency_framed;
			timestamp = anchorpoint + latency - timeoffset;

			if (!sc && !cmplt) {
				/* The start of a new SDU, where not all SDU data is included in
				 * the current PDU, and additional PDUs are required to complete
				 * the SDU.
				 */
				sdu->timestamp = timestamp;
				next_state = ISOAL_CONTINUE;
			} else if (!sc && cmplt) {
				/* The start of a new SDU that contains the full SDU data in the
				 * current PDU.
				 */
				sdu->timestamp = timestamp;
				next_state = ISOAL_START;
			} else {
				/* Start not found yet, stay in Error state */
				append = false;
				next_state = ISOAL_ERR_SPOOL;
			}

			/* TODO: Confirm if the sequence number must be updated even for an SDU
			 * with errors.
			 * BT Core V5.3 : Vol 6 Low Energy Controller : Part G IS0-AL:
			 * 2 ISOAL Features :
			 * The sequence number shall be incremented for each SDU_Interval,
			 * whether or not an SDU was received from or sent to the upper layer.
			 */

			if (next_state != ISOAL_ERR_SPOOL) {
				/* While in the Error state, received a valid start of the next SDU,
				 * so SDU status and sequence number should be updated.
				 */
				sp->sdu_status = ISOAL_SDU_STATUS_VALID;
				/* sp->sdu_state will be set by next_state decided above */
				session->seqn++;
			}
			break;
		}

		if (append) {
			/* Calculate offset of first payload byte from SDU based on assumption
			 * of No time_offset in header
			 */
			uint8_t offset = ((uint8_t *) seg_hdr) + PDU_ISO_SEG_HDR_SIZE -
					 pdu_meta->pdu->payload;
			uint8_t length = seg_hdr->length;

			if (!sc) {
				/* time_offset included in header, don't copy offset field to SDU */
				offset = offset + PDU_ISO_SEG_TIMEOFFSET_SIZE;
				length = length - PDU_ISO_SEG_TIMEOFFSET_SIZE;
			}

			/* Todo: check if effective len=0 what happens then?
			 * We should possibly be able to send empty packets with only time stamp
			 */

			err |= isoal_rx_append_to_sdu(sink, pdu_meta, offset, length, cmplt);
		}

		/* Update next state */
		sp->fsm = next_state;

		/* Find next segment header, set to null if past end of PDU */
		seg_hdr = (struct pdu_iso_sdu_sh *) (((uint8_t *) seg_hdr) +
						     seg_hdr->length + PDU_ISO_SEG_HDR_SIZE);

		if (((uint8_t *) seg_hdr) > end_of_pdu) {
			seg_hdr = NULL;
		}
	}

	sp->prev_pdu_id = meta->payload_number;

	return err;
}

/**
 * @brief Deep copy a PDU, recombine into SDU(s)
 * @details Recombination will occur individually for every enabled sink
 *
 * @param sink_hdl[in] Handle of destination sink
 * @param pdu_meta[in] PDU along with meta information (origin, timing, status)
 * @return Status
 */
isoal_status_t isoal_rx_pdu_recombine(isoal_sink_handle_t sink_hdl,
				      const struct isoal_pdu_rx *pdu_meta)
{
	struct isoal_sink *sink = &isoal_global.sink_state[sink_hdl];
	isoal_status_t err = ISOAL_STATUS_OK;

	if (sink && sink->sdu_production.mode != ISOAL_PRODUCTION_MODE_DISABLED) {
		if (sink->session.framed) {
			err = isoal_rx_framed_consume(sink, pdu_meta);
		} else {
			err = isoal_rx_unframed_consume(sink, pdu_meta);
		}
	}

	return err;
}
<<<<<<< HEAD
#endif /* CONFIG_BT_CTLR_SYNC_ISO || CONFIG_BT_CTLR_CONN_ISO */

#if defined(CONFIG_BT_CTLR_ADV_ISO) || defined(CONFIG_BT_CTLR_CONN_ISO)
/**
 * @brief Find free source from statically-sized pool and allocate it
 * @details Implemented as linear search since pool is very small
 *
 * @param hdl[out]  Handle to source
 * @return ISOAL_STATUS_OK if we could allocate; otherwise ISOAL_STATUS_ERR_SOURCE_ALLOC
 */
static isoal_status_t isoal_source_allocate(isoal_source_handle_t *hdl)
{
	isoal_source_handle_t i;

	/* Very small linear search to find first free */
	for (i = 0; i < CONFIG_BT_CTLR_ISOAL_SOURCES; i++) {
		if (isoal_global.source_allocated[i] == ISOAL_ALLOC_STATE_FREE) {
			isoal_global.source_allocated[i] = ISOAL_ALLOC_STATE_TAKEN;
			*hdl = i;
			return ISOAL_STATUS_OK;
		}
	}

	return ISOAL_STATUS_ERR_SOURCE_ALLOC; /* All entries were taken */
}

/**
 * @brief Mark a source as being free to allocate again
 * @param hdl[in]  Handle to source
 */
static void isoal_source_deallocate(isoal_source_handle_t hdl)
{
	isoal_global.source_allocated[hdl] = ISOAL_ALLOC_STATE_FREE;
}

/**
 * @brief Create a new source
 *
 * @param handle[in]            Connection handle
 * @param role[in]              Peripheral, Central or Broadcast
 * @param burst_number[in]      Burst Number
 * @param flush_timeout[in]     Flush timeout
 * @param max_octets[in]        Maximum PDU size (Max_PDU_C_To_P / Max_PDU_P_To_C)
 * @param sdu_interval[in]      SDU interval
 * @param iso_interval[in]      ISO interval
 * @param stream_sync_delay[in] CIS sync delay
 * @param group_sync_delay[in]  CIG sync delay
 * @param pdu_alloc[in]         Callback of PDU allocator
 * @param pdu_write[in]         Callback of PDU byte writer
 * @param pdu_emit[in]          Callback of PDU emitter
 * @param pdu_release[in]       Callback of PDU deallocator
 * @param hdl[out]              Handle to new source
 *
 * @return ISOAL_STATUS_OK if we could create a new sink; otherwise ISOAL_STATUS_ERR_SOURCE_ALLOC
 */
isoal_status_t isoal_source_create(
	uint16_t                    handle,
	uint8_t                     role,
	uint8_t                     burst_number,
	uint8_t                     flush_timeout,
	uint8_t                     max_octets,
	uint32_t                    sdu_interval,
	uint16_t                    iso_interval,
	uint32_t                    stream_sync_delay,
	uint32_t                    group_sync_delay,
	isoal_source_pdu_alloc_cb   pdu_alloc,
	isoal_source_pdu_write_cb   pdu_write,
	isoal_source_pdu_emit_cb    pdu_emit,
	isoal_source_pdu_release_cb pdu_release,
	isoal_source_handle_t       *hdl)
{
	isoal_status_t err;

	/* Allocate a new source */
	err = isoal_source_allocate(hdl);
	if (err) {
		return err;
	}

	struct isoal_source_session *session = &isoal_global.source_state[*hdl].session;

	session->handle = handle;

	/* Todo: Next section computing various constants, should potentially be a
	 * function in itself as a number of the dependencies could be changed while
	 * a connection is active.
	 */

	/* Note: sdu_interval unit is uS, iso_interval is a multiple of 1.25mS */
	session->pdus_per_sdu = (burst_number * sdu_interval) /
		((uint32_t)iso_interval * CONN_INT_UNIT_US);
	/* Set maximum PDU size */
	session->max_pdu_size = max_octets;

	/* Remember the platform-specific callbacks */
	session->pdu_alloc   = pdu_alloc;
	session->pdu_write   = pdu_write;
	session->pdu_emit    = pdu_emit;
	session->pdu_release = pdu_release;

	/* TODO: Constant need to be updated */

	/* Initialize running seq number to zero */
	session->seqn = 0;

	return err;
}

/**
 * @brief Get reference to configuration struct
 *
 * @param hdl[in]   Handle to new source
 * @return Reference to parameter struct, to be configured by caller
 */
struct isoal_source_config *isoal_get_source_param_ref(isoal_source_handle_t hdl)
{
	LL_ASSERT(isoal_global.source_allocated[hdl] == ISOAL_ALLOC_STATE_TAKEN);

	return &isoal_global.source_state[hdl].session.param;
}

/**
 * @brief Atomically enable latch-in of packets and PDU production
 * @param hdl[in]  Handle of existing instance
 */
void isoal_source_enable(isoal_source_handle_t hdl)
{
	/* Reset bookkeeping state */
	memset(&isoal_global.source_state[hdl].pdu_production, 0,
	       sizeof(isoal_global.source_state[hdl].pdu_production));

	/* Atomically enable */
	isoal_global.source_state[hdl].pdu_production.mode = ISOAL_PRODUCTION_MODE_ENABLED;
}

/**
 * @brief Atomically disable latch-in of packets and PDU production
 * @param hdl[in]  Handle of existing instance
 */
void isoal_source_disable(isoal_source_handle_t hdl)
{
	/* Atomically disable */
	isoal_global.source_state[hdl].pdu_production.mode = ISOAL_PRODUCTION_MODE_DISABLED;
}

/**
 * @brief Disable and deallocate existing source
 * @param hdl[in]  Handle of existing instance
 */
void isoal_source_destroy(isoal_source_handle_t hdl)
{
	/* Atomic disable */
	isoal_source_disable(hdl);

	/* Permit allocation anew */
	isoal_source_deallocate(hdl);
}
=======
>>>>>>> 410fdc93

/**
 * Queue the PDU in production in the relevant LL transmit queue. If the
 * attmept to release the PDU fails, the buffer linked to the PDU will be released
 * and it will not be possible to retry the emit operation on the same PDU.
<<<<<<< HEAD
 * @param[in]  source_ctx   ISO-AL source reference for this CIS / BIS
 * @param[in]  produced_pdu PDU in production
 * @param[in]  pdu_ll_id    LLID to be set indicating the type of fragment
 * @param[in]  payload_size Length of the data written to the PDU
=======
 * @param[in]  source_ctx        ISO-AL source reference for this CIS / BIS
 * @param[in]  produced_pdu      PDU in production
 * @param[in]  pdu_ll_id         LLID to be set indicating the type of fragment
 * @param[in]  payload_number    CIS / BIS payload number
 * @param[in]  payload_size      Length of the data written to the PDU
>>>>>>> 410fdc93
 * @return     Error status of the operation
 */
static isoal_status_t isoal_tx_pdu_emit(const struct isoal_source *source_ctx,
					const struct isoal_pdu_produced *produced_pdu,
					const uint8_t pdu_ll_id,
<<<<<<< HEAD
=======
					const uint8_t sdu_fragments,
					const uint64_t payload_number,
>>>>>>> 410fdc93
					const isoal_pdu_len_t payload_size)
{
	struct node_tx_iso *node_tx;
	isoal_status_t status;
	uint16_t handle;

<<<<<<< HEAD
	/* Retrieve CIS / BIS handle */
=======
	/* Retreive CIS / BIS handle */
>>>>>>> 410fdc93
	handle = bt_iso_handle(source_ctx->session.handle);

	/* Retrieve Node handle */
	node_tx = produced_pdu->contents.handle;
<<<<<<< HEAD
=======
	/* Set payload number */
	node_tx->payload_number = payload_number & 0x7fffffffff;
	node_tx->sdu_fragments = sdu_fragments;
>>>>>>> 410fdc93
	/* Set PDU LLID */
	produced_pdu->contents.pdu->ll_id = pdu_ll_id;
	/* Set PDU length */
	produced_pdu->contents.pdu->length = (uint8_t)payload_size;

	/* Attempt to enqueue the node towards the LL */
	status = source_ctx->session.pdu_emit(node_tx, handle);

	if (status != ISOAL_STATUS_OK) {
		/* If it fails, the node will be released and no further attempt
		 * will be possible
		 */
		BT_ERR("Failed to enqueue node (%p)", node_tx);
		source_ctx->session.pdu_release(node_tx, handle, status);
	}

	return status;
}

/* Allocates a new PDU only if the previous PDU was emitted */
static isoal_status_t isoal_tx_allocate_pdu(struct isoal_source *source,
					    const struct isoal_sdu_tx *tx_sdu)
{
	struct isoal_source_session *session;
	struct isoal_pdu_production *pp;
<<<<<<< HEAD
	struct isoal_pdu_produced *pdu;
=======
	struct isoal_pdu_produced   *pdu;
>>>>>>> 410fdc93
	isoal_status_t err;

	err = ISOAL_STATUS_OK;
	session = &source->session;
	pp = &source->pdu_production;
	pdu = &pp->pdu;

	/* Allocate a PDU if the previous was filled (thus sent) */
	const bool pdu_complete = (pp->pdu_available == 0);

	if (pdu_complete) {
		/* Allocate new PDU buffer */
		err = session->pdu_alloc(
			&pdu->contents  /* [out] Updated with pointer and size */
		);

<<<<<<< HEAD
		if (err) {
=======
		if (err){
>>>>>>> 410fdc93
			pdu->contents.handle = NULL;
			pdu->contents.pdu    = NULL;
			pdu->contents.size   = 0;
		}

		/* Get maximum buffer available */
		const size_t available_len = MIN(
			session->max_pdu_size,
			pdu->contents.size
		);

		/* Nothing has been written into buffer yet */
		pp->pdu_written   = 0;
		pp->pdu_available = available_len;
		LL_ASSERT(available_len > 0);

		pp->pdu_cnt++;
	}

	return err;
}

/**
 * Attempt to emit the PDU in production if it is complete.
<<<<<<< HEAD
 * @param[in]  source     ISO-AL source reference
 * @param[in]  end_of_sdu SDU end has been reached
 * @param[in]  pdu_ll_id  LLID / PDU fragment type as Start, Cont, End, Single (Unframed) or Framed
 * @return     Error status of operation
 */
static isoal_status_t isoal_tx_try_emit_pdu(struct isoal_source *source,
					    bool end_of_sdu,
					    uint8_t pdu_ll_id)
{
	struct isoal_pdu_production *pp;
	struct isoal_pdu_produced *pdu;
=======
 * @param[in]  source      ISO-AL source reference
 * @param[in]  force_emit  Request PDU emit
 * @param[in]  pdu_ll_id   LLID / PDU fragment type as Start, Cont, End, Single (Unframed) or Framed
 * @return     Error status of operation
 */
static isoal_status_t isoal_tx_try_emit_pdu(struct isoal_source *source, bool force_emit, uint8_t pdu_ll_id)
{
	struct isoal_pdu_production *pp;
	struct isoal_pdu_produced   *pdu;
>>>>>>> 410fdc93
	isoal_status_t err;

	err = ISOAL_STATUS_OK;
	pp = &source->pdu_production;
	pdu = &pp->pdu;

	/* Emit a PDU */
<<<<<<< HEAD
	const bool pdu_complete = (pp->pdu_available == 0) || end_of_sdu;

	if (end_of_sdu) {
=======
	const bool pdu_complete = (pp->pdu_available == 0) || force_emit;

	if (force_emit) {
>>>>>>> 410fdc93
		pp->pdu_available = 0;
	}

	if (pdu_complete) {
<<<<<<< HEAD
		err = isoal_tx_pdu_emit(source, pdu, pdu_ll_id, pp->pdu_written);
=======
		/* Emit PDU and increment the payload number */
		err = isoal_tx_pdu_emit(source, pdu, pdu_ll_id,
					pp->sdu_fragments,
					pp->payload_number,
					pp->pdu_written);
		pp->payload_number++;
>>>>>>> 410fdc93
	}

	return err;
}


/**
 * @brief Fragment received SDU and produce unframed PDUs
 * @details Destination source may have an already partially built PDU
 *
 * @param source[in,out] Destination source with bookkeeping state
 * @param tx_sdu[in]     SDU with packet boundary information
 *
 * @return Status
 */
static isoal_status_t isoal_tx_unframed_produce(struct isoal_source *source,
						const struct isoal_sdu_tx *tx_sdu)
{
	struct isoal_source_session *session;
<<<<<<< HEAD
	isoal_sdu_len_t packet_available;
	struct isoal_pdu_production *pp;
	const uint8_t *sdu_payload;
	bool zero_length_sdu;
	isoal_status_t err;
=======
	struct isoal_pdu_production *pp;
	isoal_sdu_len_t packet_available;
	const uint8_t   *sdu_payload;
	isoal_status_t  err;
	bool zero_length_sdu;
>>>>>>> 410fdc93
	bool padding_pdu;
	uint8_t ll_id;

	session     = &source->session;
	pp          = &source->pdu_production;
	padding_pdu = false;
	err         = ISOAL_STATUS_OK;

	packet_available = tx_sdu->size;
	sdu_payload = tx_sdu->dbuf;
	LL_ASSERT(sdu_payload);

	zero_length_sdu = (packet_available == 0 &&
		tx_sdu->sdu_state == BT_ISO_SINGLE);

	if (tx_sdu->sdu_state == BT_ISO_START ||
		tx_sdu->sdu_state == BT_ISO_SINGLE) {
		/* Start of a new SDU */

		/* Update sequence number for received SDU
		 *
		 * BT Core V5.3 : Vol 6 Low Energy Controller : Part G IS0-AL:
		 * 2 ISOAL Features :
<<<<<<< HEAD
		 * SDUs received by the ISOAL from the upper layer shall be
		 * given a sequence number which is initialized to 0 when the
		 * CIS or BIS is created.
		 *
		 * NOTE: The upper layer may synchronize its sequence number
		 * with the sequence number in the ISOAL once the Datapath is
		 * configured and the link is established.
		 */
		session->seqn++;

		/* Reset PDU fragmentation count for this SDU */
		pp->pdu_cnt = 0;
	}

	/* PDUs should be created until the SDU fragment has been fragmented or
	 * if this is the last fragment of the SDU, until the required padding
	 * PDU(s) are sent.
=======
		 * SDUs received by the ISOAL from the upper layer shall be given a sequence number
		 * which is initialized to 0 when the CIS or BIS is created.
		 *
		 * NOTE: The upper layer may synchronize its sequence number with the sequence number
		 * in the ISOAL once the Datapath is configured and the link is established.
		 */
		session->seqn++;

		/* Update payload counter in case time has passed since last
		 * SDU. This should mean that event count * burst number should
		 * be greater than the current payload number. In the event of
		 * an SDU interval smaller than the ISO interval, multiple SDUs
		 * will be sent in the same event. As such the current payload
		 * number should be retained. Payload numbers are indexed at 0
		 * and valid until the PDU is emitted.
		 */
		pp->payload_number = MAX(pp->payload_number,
			(tx_sdu->target_event * session->burst_number));

		/* Reset PDU fragmentation count for this SDU */
		pp->pdu_cnt = 0;

		pp->sdu_fragments = 0;
	}

	pp->sdu_fragments++;

	/* PDUs should be created until the SDU fragment has been fragmented or if
	 * this is the last fragment of the SDU, until the required padding PDU(s)
	 * are sent.
>>>>>>> 410fdc93
	 */
	while ((err == ISOAL_STATUS_OK) &&
		((packet_available > 0) || padding_pdu || zero_length_sdu)) {
		const isoal_status_t err_alloc = isoal_tx_allocate_pdu(source, tx_sdu);
		struct isoal_pdu_produced  *pdu = &pp->pdu;
<<<<<<< HEAD

=======
>>>>>>> 410fdc93
		err |= err_alloc;

		/*
		 * For this PDU we can only consume of packet, bounded by:
		 *   - What can fit in the destination PDU.
		 *   - What remains of the packet.
		 */
		const size_t consume_len = MIN(
			packet_available,
			pp->pdu_available
		);

		if (consume_len > 0) {
			err |= session->pdu_write(&pdu->contents,
						  pp->pdu_written,
						  sdu_payload,
						  consume_len);
			sdu_payload       += consume_len;
			pp->pdu_written   += consume_len;
			pp->pdu_available -= consume_len;
			packet_available  -= consume_len;
		}

		/* End of the SDU is reached at the end of the last SDU fragment
		 * or if this is a single fragment SDU
		 */
		bool end_of_sdu = (packet_available == 0) &&
				((tx_sdu->sdu_state == BT_ISO_SINGLE) ||
					(tx_sdu->sdu_state == BT_ISO_END));

		/* Decide PDU type
		 *
		 * BT Core V5.3 : Vol 6 Low Energy Controller : Part G IS0-AL:
		 * 2.1 Unframed PDU :
		 * LLID 0b00 PDU_BIS_LLID_COMPLETE_END:
<<<<<<< HEAD
		 * (1) When the payload of the ISO Data PDU contains the end
		 *     fragment of an SDU.
		 * (2) When the payload of the ISO Data PDU contains a complete
		 *     SDU.
		 * (3) When an SDU contains zero length data, the corresponding
		 *     PDU shall be of zero length and the LLID field shall be
		 *     set to 0b00.
		 *
		 * LLID 0b01 PDU_BIS_LLID_COMPLETE_END:
		 * (1) When the payload of the ISO Data PDU contains a start or
		 *     a continuation fragment of an SDU.
=======
		 * (1) When the payload of the ISO Data PDU contains the end fragment of an SDU.
		 * (2) When the payload of the ISO Data PDU contains a complete SDU.
		 * (3) When an SDU contains zero length data, the corresponding PDU shall be of zero length and
		 *     the LLID field shall be set to 0b00.
		 *
		 * LLID 0b01 PDU_BIS_LLID_COMPLETE_END:
		 * (1) When the payload of the ISO Data PDU contains a start or a continuation fragment of an SDU.
>>>>>>> 410fdc93
		 * (2) When the ISO Data PDU is used as padding.
		 */
		ll_id = PDU_BIS_LLID_COMPLETE_END;
		if (!end_of_sdu || padding_pdu) {
			ll_id = PDU_BIS_LLID_START_CONTINUE;
		}

		const isoal_status_t err_emit = isoal_tx_try_emit_pdu(source, end_of_sdu, ll_id);

		err |= err_emit;

		/* Send padding PDU(s) if required
		 *
		 * BT Core V5.3 : Vol 6 Low Energy Controller : Part G IS0-AL:
		 * 2.1 Unframed PDU :
<<<<<<< HEAD
		 * Each SDU shall generate BN ÷ (ISO_Interval ÷ SDU_Interval)
		 * fragments. If an SDU generates less than this number of
		 * fragments, empty payloads shall be used to make up the
		 * number.
=======
		 * Each SDU shall generate BN ÷ (ISO_Interval ÷ SDU_Interval) fragments.
		 * If an SDU generates less than this number of fragments,
		 * empty payloads shall be used to make up the number.
>>>>>>> 410fdc93
		 */
		padding_pdu = (end_of_sdu && (pp->pdu_cnt < session->pdus_per_sdu));
		zero_length_sdu = false;
	}

	return err;
}

<<<<<<< HEAD
=======
/**
 * @brief  Inserts a segmentation header at the current wirte point in the PDU
 *         under production.
 * @param  source              source handle
 * @param  sc                  start / continuation bit value to be written
 * @param  cmplt               complete bit value to be written
 * @param  time_offset         value of time offset to be written
 * @return                     status
 */
static isoal_status_t isoal_insert_seg_header_timeoffset(struct isoal_source *source,
							 const bool sc,
							 const bool cmplt,
							 const uint32_t time_offset)
{
	struct isoal_source_session *session;
	struct isoal_pdu_production *pp;
	struct isoal_pdu_produced *pdu;
	struct pdu_iso_sdu_sh seg_hdr;
	isoal_status_t err;
	uint8_t write_size;

	session    = &source->session;
	pp         = &source->pdu_production;
	pdu        = &pp->pdu;
	write_size = PDU_ISO_SEG_HDR_SIZE + (sc ? 0 : PDU_ISO_SEG_TIMEOFFSET_SIZE);

	memset(&seg_hdr, 0, sizeof(seg_hdr));

	/* Check if there is enough space left in the PDU. This should not fail
	 * as the calling should also check before requesting insertion of a
	 * new header.
	 */
	if (pp->pdu_available < write_size) {

		return ISOAL_STATUS_ERR_UNSPECIFIED;
	}

	seg_hdr.sc = sc;
	seg_hdr.cmplt = cmplt;
	seg_hdr.length = sc ? 0 : PDU_ISO_SEG_TIMEOFFSET_SIZE;

	if (!sc) {
		seg_hdr.timeoffset = time_offset;
	}

	/* Store header */
	pp->seg_hdr_sc = seg_hdr.sc;
	pp->seg_hdr_length = seg_hdr.length;

	/* Save location of last segmentation header so that it can be updated
	 * as data is written.
	 */
	pp->last_seg_hdr_loc = pp->pdu_written;
	/* Write to PDU */
	err = session->pdu_write(&pdu->contents,
				  pp->pdu_written,
				  (uint8_t*) &seg_hdr,
				  write_size);
	pp->pdu_written   += write_size;
	pp->pdu_available -= write_size;

	return err;
}

/**
 * @breif  Updates the cmplt flag and length in the last segmentation header written
 * @param  source     source handle
 * @param  cmplt      ew value for complete flag
 * param   add_length length to add
 * @return            status
 */
static isoal_status_t isoal_update_seg_header_cmplt_length(struct isoal_source *source,
							   const bool cmplt,
							   const uint8_t add_length)
{
	struct isoal_source_session *session;
	struct isoal_pdu_production *pp;
	struct isoal_pdu_produced *pdu;
	struct pdu_iso_sdu_sh seg_hdr;

	session    = &source->session;
	pp         = &source->pdu_production;
	pdu        = &pp->pdu;
	memset(&seg_hdr, 0, sizeof(seg_hdr));

	seg_hdr.sc = pp->seg_hdr_sc;

	/* Update the complete flag and length */
	seg_hdr.cmplt = cmplt;
	pp->seg_hdr_length += add_length;
	seg_hdr.length = pp->seg_hdr_length;


	/* Re-write the segmentation header at the same location */
	return session->pdu_write(&pdu->contents,
				  pp->last_seg_hdr_loc,
				  (uint8_t*) &seg_hdr,
				  PDU_ISO_SEG_HDR_SIZE);
}

/**
 * @brief Fragment received SDU and produce framed PDUs
 * @details Destination source may have an already partially built PDU
 *
 * @param source[in,out] Destination source with bookkeeping state
 * @param tx_sdu[in]     SDU with packet boundary information
 *
 * @return Status
 */
static isoal_status_t isoal_tx_framed_produce(struct isoal_source *source,
						const struct isoal_sdu_tx *tx_sdu)
{
	struct isoal_source_session *session;
	struct isoal_pdu_production *pp;
	isoal_sdu_len_t packet_available;
	const uint8_t *sdu_payload;
	uint32_t time_offset;
	bool zero_length_sdu;
	isoal_status_t err;
	bool padding_pdu;
	uint8_t ll_id;

	session     = &source->session;
	pp          = &source->pdu_production;
	padding_pdu = false;
	err         = ISOAL_STATUS_OK;

	packet_available = tx_sdu->size;
	sdu_payload      = tx_sdu->dbuf;
	LL_ASSERT(sdu_payload);

	zero_length_sdu = (packet_available == 0 &&
		tx_sdu->sdu_state == BT_ISO_SINGLE);

	if (tx_sdu->sdu_state == BT_ISO_START ||
		tx_sdu->sdu_state == BT_ISO_SINGLE) {
		/* Start of a new SDU */

		/* Initialize to info provided in SDU */
		uint32_t actual_cig_ref_point = tx_sdu->cig_ref_point;
		uint64_t actual_event = tx_sdu->target_event;

		/* Update sequence number for received SDU
		 *
		 * BT Core V5.3 : Vol 6 Low Energy Controller : Part G IS0-AL:
		 * 2 ISOAL Features :
		 * SDUs received by the ISOAL from the upper layer shall be
		 * given a sequence number which is initialized to 0 when the
		 * CIS or BIS is created.
		 *
		 * NOTE: The upper layer may synchronize its sequence number
		 * with the sequence number in the ISOAL once the Datapath is
		 * configured and the link is established.
		 */
		session->seqn++;

		/* Reset PDU production state */
		pp->pdu_state = BT_ISO_START;

		/* Update payload counter in case time has passed since the last
		 * SDU. This should mean that event count * burst number should
		 * be greater than the current payload number. In the event of
		 * an SDU interval smaller than the ISO interval, multiple SDUs
		 * will be sent in the same event. As such the current payload
		 * number should be retained. Payload numbers are indexed at 0
		 * and valid until the PDU is emitted.
		 */
		pp->payload_number = MAX(pp->payload_number,
			(tx_sdu->target_event * session->burst_number));

		/* Get actual event for this payload number */
		actual_event = pp->payload_number / session->burst_number;

		/* Get cig reference point for this PDU based on the actual
		 * event being set. This might introduce some errors as the cig
		 * refernce point for future events could drift. However as the
		 * time offset calculation requires an absolute value, this
		 * seems to be the best candidate.
		 */
		if (actual_event > tx_sdu->target_event) {
			actual_cig_ref_point = tx_sdu->cig_ref_point +
				((actual_event - tx_sdu->target_event) * session->iso_interval *
					CONN_INT_UNIT_US);
		}

		/* Check if time stamp on packet is later than the CIG reference
		 * point and adjust targets. This could happen if the SDU has
		 * been time-stampped at the controller when received via HCI.
		 *
		 * BT Core V5.3 : Vol 6 Low Energy Controller : Part G IS0-AL:
		 * 3.1 Time_Offset in framed PDUs :
		 * The Time_Offset shall be a positive value.
		 */
		if (actual_cig_ref_point <= tx_sdu->time_stamp) {
			/* Advance target to next event */
			actual_event++;
			actual_cig_ref_point += session->iso_interval * CONN_INT_UNIT_US;

			/* Set payload number */
			pp->payload_number = actual_event * session->burst_number;
		}

		/* Calculate the time offset */
		LL_ASSERT(actual_cig_ref_point > tx_sdu->time_stamp);
		time_offset = actual_cig_ref_point - tx_sdu->time_stamp;

		/* Reset PDU fragmentation count for this SDU */
		pp->pdu_cnt = 0;

		pp->sdu_fragments = 0;
	}

	pp->sdu_fragments++;

	/* PDUs should be created until the SDU fragment has been fragmented or if
	 * this is the last fragment of the SDU, until the required padding PDU(s)
	 * are sent.
	 */
	while ((err == ISOAL_STATUS_OK) &&
		((packet_available > 0) || padding_pdu || zero_length_sdu)) {
		const isoal_status_t err_alloc = isoal_tx_allocate_pdu(source, tx_sdu);
		struct isoal_pdu_produced  *pdu = &pp->pdu;
		err |= err_alloc;

		if (pp->pdu_state == BT_ISO_START) {
			/* Start of a new SDU. Segmentation header and time-offset
			 * should be inserted.
			 */
			err |= isoal_insert_seg_header_timeoffset(source,
								false, false,
								time_offset);
			pp->pdu_state = BT_ISO_CONT;
		} else if (!padding_pdu && pp->pdu_state == BT_ISO_CONT && pp->pdu_written == 0) {
			/* Continuing an SDU in a new PDU. Segmentation header
			 * alone should be inserted.
			 */
			err |= isoal_insert_seg_header_timeoffset(source,
								true, false,
								0);
		}

		/*
		 * For this PDU we can only consume of packet, bounded by:
		 *   - What can fit in the destination PDU.
		 *   - What remains of the packet.
		 */
		const size_t consume_len = MIN(
			packet_available,
			pp->pdu_available
		);

		if (consume_len > 0) {
			err |= session->pdu_write(&pdu->contents,
						  pp->pdu_written,
						  sdu_payload,
						  consume_len);
			sdu_payload       += consume_len;
			pp->pdu_written   += consume_len;
			pp->pdu_available -= consume_len;
			packet_available  -= consume_len;
		}

		/* End of the SDU is reached at the end of the last SDU fragment
		 * or if this is a single fragment SDU
		 */
		bool end_of_sdu = (packet_available == 0) &&
				((tx_sdu->sdu_state == BT_ISO_SINGLE) ||
					(tx_sdu->sdu_state == BT_ISO_END));
		/* Update complete flag in last segmentation header */
		err |= isoal_update_seg_header_cmplt_length(source, end_of_sdu, consume_len);

		/* LLID is fixed for framed PDUs */
		ll_id = PDU_BIS_LLID_FRAMED;

		/* NOTE: Ideally even if the end of the SDU is reached, the PDU
		 * should not be emitted as long as there is space left. If the
		 * PDU is not released, it might require a flush timeout to
		 * trigger the release as receiving an SDU per SDU interval is
		 * not guarenteed. As there is no trigger for this in the
		 * ISO-AL, the PDU is released. This does mean that the
		 * bandwidth of this implementation will be less that the ideal
		 * supported by framed PDUs. Ideally ISOAL_SEGMENT_MIN_SIZE
		 * should be used to assess if there is sufficient usable space
		 * left in the PDU.
		 */
		bool release_pdu = end_of_sdu;
		const isoal_status_t err_emit = isoal_tx_try_emit_pdu(source, release_pdu, ll_id);

		err |= err_emit;

		/* TODO: Send padding PDU(s) if required
		 *
		 * BT Core V5.3 : Vol 6 Low Energy Controller : Part G IS0-AL:
		 * 2 ISOAL Features :
		 * Padding is required when the data does not add up to the
		 * configured number of PDUs that are specified in the BN
		 * parameter per CIS or BIS event.
		 *
		 * When padding PDUs as opposed to null PDUs are required for
		 * framed production is not clear.
		 */
		padding_pdu = false;
		zero_length_sdu = false;
	}

	return err;
}

>>>>>>> 410fdc93

/**
 * @brief Deep copy a SDU, fragment into PDU(s)
 * @details Fragmentation will occur individually for every enabled source
 *
 * @param source_hdl[in] Handle of destination source
 * @param tx_sdu[in]     SDU along with packet boudary state
 * @return Status
 */
isoal_status_t isoal_tx_sdu_fragment(isoal_source_handle_t source_hdl,
<<<<<<< HEAD
				      const struct isoal_sdu_tx *tx_sdu)
{
	struct isoal_source *source = &isoal_global.source_state[source_hdl];
	isoal_status_t err = ISOAL_STATUS_ERR_PDU_ALLOC;

	if (source->pdu_production.mode != ISOAL_PRODUCTION_MODE_DISABLED) {
		/* TODO: consider how to separate framed and unframed production
		 * BT Core V5.3 : Vol 6 Low Energy Controller : Part G IS0-AL:
		 * 2 ISOAL Features :
		 * (1) Unframed PDUs shall only be used when the ISO_Interval
		 *     is equal to or an integer multiple of the SDU_Interval
		 *     and a constant time offset alignment is maintained
		 *     between the SDU generation and the timing in the
		 *     isochronous transport.
		 * (2) When the Host requests the use of framed PDUs, the
		 *     Controller shall use framed PDUs.
		 */
		bool pdu_framed = false;

		if (pdu_framed) {
			/* TODO: add framed handling */
=======
				     struct isoal_sdu_tx *tx_sdu)
{
	struct isoal_source *source;
	isoal_status_t err;

	source = &isoal_global.source_state[source_hdl];
	err = ISOAL_STATUS_ERR_PDU_ALLOC;

	if (source->pdu_production.mode != ISOAL_PRODUCTION_MODE_DISABLED) {
		/* BT Core V5.3 : Vol 6 Low Energy Controller : Part G IS0-AL:
		 * 2 ISOAL Features :
		 * (1) Unframed PDUs shall only be used when the ISO_Interval is equal to or an
		 * integer multiple of the SDU_Interval and a constant time offset alignment is
		 * maintained between the SDU generation and the timing in the isochronous
		 * transport. (TODO)
		 * (2) When the Host requests the use of framed PDUs, the Controller shall use framed PDUs.
		 */
		bool pdu_framed = source->session.framed;

		if (pdu_framed) {
			err = isoal_tx_framed_produce(source, tx_sdu);
>>>>>>> 410fdc93
		} else {
			err = isoal_tx_unframed_produce(source, tx_sdu);
		}
	}

	return err;
}

void isoal_tx_pdu_release(isoal_source_handle_t source_hdl,
			  struct node_tx_iso *node_tx)
{
	struct isoal_source *source = &isoal_global.source_state[source_hdl];

	if (source && source->session.pdu_release) {
		source->session.pdu_release(node_tx, source->session.handle,
					    ISOAL_STATUS_OK);
	}
<<<<<<< HEAD
}
#endif /* CONFIG_BT_CTLR_ADV_ISO || CONFIG_BT_CTLR_CONN_ISO */
=======
}
>>>>>>> 410fdc93
<|MERGE_RESOLUTION|>--- conflicted
+++ resolved
@@ -20,10 +20,7 @@
 #include "ll.h"
 #include "lll.h"
 #include "lll_conn_iso.h"
-<<<<<<< HEAD
 #include "lll_iso_tx.h"
-=======
->>>>>>> 410fdc93
 #include "isoal.h"
 #include "ull_iso_types.h"
 
@@ -31,25 +28,6 @@
 #include "common/log.h"
 #include "hal/debug.h"
 
-<<<<<<< HEAD
-=======
-/* TODO this must be taken from a Kconfig */
-#define ISOAL_SINKS_MAX   (4)
-#define ISOAL_SOURCES_MAX (4)
-
-/* Minimum number of bytes that would make inserting a new segment into a PDU
- * worthwhile.
- */
-#define ISOAL_SEGMENT_MIN_PAYLOAD         (1)
-/* Given the minimum payload, this defines the minimum remaining in a PDU that
- * would make inserting a new segment worthwhile.
- * [Payload (min) + Segmentation Header + Time Offset]
- */
-#define ISOAL_SEGMENT_MIN_SIZE            (ISOAL_SEGMENT_MIN_PAYLOAD +         \
-					   PDU_ISO_SEG_HDR_SIZE +              \
-					   PDU_ISO_SEG_TIMEOFFSET_SIZE)
-
->>>>>>> 410fdc93
 /** Allocation state */
 typedef uint8_t isoal_alloc_state_t;
 #define ISOAL_ALLOC_STATE_FREE            ((isoal_alloc_state_t) 0x00)
@@ -57,7 +35,6 @@
 
 struct
 {
-<<<<<<< HEAD
 #if defined(CONFIG_BT_CTLR_SYNC_ISO) || defined(CONFIG_BT_CTLR_CONN_ISO)
 	isoal_alloc_state_t sink_allocated[CONFIG_BT_CTLR_ISOAL_SINKS];
 	struct isoal_sink   sink_state[CONFIG_BT_CTLR_ISOAL_SINKS];
@@ -67,12 +44,6 @@
 	isoal_alloc_state_t source_allocated[CONFIG_BT_CTLR_ISOAL_SOURCES];
 	struct isoal_source source_state[CONFIG_BT_CTLR_ISOAL_SOURCES];
 #endif /* CONFIG_BT_CTLR_ADV_ISO || CONFIG_BT_CTLR_CONN_ISO */
-=======
-	isoal_alloc_state_t  sink_allocated[ISOAL_SINKS_MAX];
-	isoal_alloc_state_t  source_allocated[ISOAL_SOURCES_MAX];
-	struct isoal_sink    sink_state[ISOAL_SINKS_MAX];
-	struct isoal_source  source_state[ISOAL_SOURCES_MAX];
->>>>>>> 410fdc93
 } isoal_global;
 
 
@@ -195,11 +166,7 @@
 
 	/* Note: sdu_interval unit is uS, iso_interval is a multiple of 1.25mS */
 	session->pdus_per_sdu = (burst_number * sdu_interval) /
-<<<<<<< HEAD
 		((uint32_t)iso_interval * CONN_INT_UNIT_US);
-=======
-		((uint32_t)iso_interval * 1250);
->>>>>>> 410fdc93
 
 	/* Computation of transport latency (constant part)
 	 *
@@ -270,115 +237,6 @@
 }
 
 /**
- * @brief Find free source from statically-sized pool and allocate it
- * @details Implemented as linear search since pool is very small
- *
- * @param hdl[out]  Handle to source
- * @return ISOAL_STATUS_OK if we could allocate; otherwise ISOAL_STATUS_ERR_SOURCE_ALLOC
- */
-static isoal_status_t isoal_source_allocate(isoal_source_handle_t *hdl)
-{
-	isoal_source_handle_t i;
-
-	/* Very small linear search to find first free */
-	for (i = 0; i < ISOAL_SOURCES_MAX; i++) {
-		if (isoal_global.source_allocated[i] == ISOAL_ALLOC_STATE_FREE) {
-			isoal_global.source_allocated[i] = ISOAL_ALLOC_STATE_TAKEN;
-			*hdl = i;
-			return ISOAL_STATUS_OK;
-		}
-	}
-
-	return ISOAL_STATUS_ERR_SOURCE_ALLOC; /* All entries were taken */
-}
-
-/**
- * @brief Mark a source as being free to allocate again
- * @param hdl[in]  Handle to source
- */
-static void isoal_source_deallocate(isoal_source_handle_t hdl)
-{
-	isoal_global.source_allocated[hdl] = ISOAL_ALLOC_STATE_FREE;
-}
-
-/**
- * @brief Create a new source
- *
- * @param handle[in]            Connection handle
- * @param role[in]              Peripheral, Central or Broadcast
- * @param framed[in]            Framed case
- * @param burst_number[in]      Burst Number
- * @param flush_timeout[in]     Flush timeout
- * @param max_octets[in]        Maximum PDU size (Max_PDU_C_To_P / Max_PDU_P_To_C)
- * @param sdu_interval[in]      SDU interval
- * @param iso_interval[in]      ISO interval
- * @param stream_sync_delay[in] CIS sync delay
- * @param group_sync_delay[in]  CIG sync delay
- * @param pdu_alloc[in]         Callback of PDU allocator
- * @param pdu_write[in]         Callback of PDU byte writer
- * @param pdu_emit[in]          Callback of PDU emitter
- * @param pdu_release[in]       Callback of PDU deallocator
- * @param hdl[out]              Handle to new source
- *
- * @return ISOAL_STATUS_OK if we could create a new sink; otherwise ISOAL_STATUS_ERR_SOURCE_ALLOC
- */
-isoal_status_t isoal_source_create(
-	uint16_t                    handle,
-	uint8_t                     role,
-	uint8_t                     framed,
-	uint8_t                     burst_number,
-	uint8_t                     flush_timeout,
-	uint8_t                     max_octets,
-	uint32_t                    sdu_interval,
-	uint16_t                    iso_interval,
-	uint32_t                    stream_sync_delay,
-	uint32_t                    group_sync_delay,
-	isoal_source_pdu_alloc_cb   pdu_alloc,
-	isoal_source_pdu_write_cb   pdu_write,
-	isoal_source_pdu_emit_cb    pdu_emit,
-	isoal_source_pdu_release_cb pdu_release,
-	isoal_source_handle_t       *hdl)
-{
-	isoal_status_t err;
-
-	/* Allocate a new source */
-	err = isoal_source_allocate(hdl);
-	if (err) {
-		return err;
-	}
-
-	struct isoal_source_session *session = &isoal_global.source_state[*hdl].session;
-
-	session->handle = handle;
-	session->framed = framed;
-	session->burst_number = burst_number;
-	session->iso_interval = iso_interval;
-
-	/* Todo: Next section computing various constants, should potentially be a
-	 * function in itself as a number of the dependencies could be changed while
-	 * a connection is active.
-	 */
-
-	/* Note: sdu_interval unit is uS, iso_interval is a multiple of 1.25mS */
-	session->pdus_per_sdu = burst_number * (sdu_interval / (iso_interval * 1250));
-	/* Set maximum PDU size */
-	session->max_pdu_size = max_octets;
-
-	/* Remember the platform-specific callbacks */
-	session->pdu_alloc   = pdu_alloc;
-	session->pdu_write   = pdu_write;
-	session->pdu_emit    = pdu_emit;
-	session->pdu_release = pdu_release;
-
-	/* TODO: Constant need to be updated */
-
-	/* Initialize running seq number to zero */
-	session->seqn = 0;
-
-	return err;
-}
-
-/**
  * @brief Get reference to configuration struct
  *
  * @param hdl[in]   Handle to new sink
@@ -426,56 +284,6 @@
 
 	/* Permit allocation anew */
 	isoal_sink_deallocate(hdl);
-}
-
-/**
- * @brief Get reference to configuration struct
- *
- * @param hdl[in]   Handle to new source
- * @return Reference to parameter struct, to be configured by caller
- */
-struct isoal_source_config *isoal_get_source_param_ref(isoal_source_handle_t hdl)
-{
-	LL_ASSERT(isoal_global.source_allocated[hdl] == ISOAL_ALLOC_STATE_TAKEN);
-
-	return &isoal_global.source_state[hdl].session.param;
-}
-
-/**
- * @brief Atomically enable latch-in of packets and PDU production
- * @param hdl[in]  Handle of existing instance
- */
-void isoal_source_enable(isoal_source_handle_t hdl)
-{
-	/* Reset bookkeeping state */
-	memset(&isoal_global.source_state[hdl].pdu_production, 0,
-	       sizeof(isoal_global.source_state[hdl].pdu_production));
-
-	/* Atomically enable */
-	isoal_global.source_state[hdl].pdu_production.mode = ISOAL_PRODUCTION_MODE_ENABLED;
-}
-
-/**
- * @brief Atomically disable latch-in of packets and PDU production
- * @param hdl[in]  Handle of existing instance
- */
-void isoal_source_disable(isoal_source_handle_t hdl)
-{
-	/* Atomically disable */
-	isoal_global.source_state[hdl].pdu_production.mode = ISOAL_PRODUCTION_MODE_DISABLED;
-}
-
-/**
- * @brief Disable and deallocate existing source
- * @param hdl[in]  Handle of existing instance
- */
-void isoal_source_destroy(isoal_source_handle_t hdl)
-{
-	/* Atomic disable */
-	isoal_source_disable(hdl);
-
-	/* Permit allocation anew */
-	isoal_source_deallocate(hdl);
 }
 
 /* Obtain destination SDU */
@@ -672,18 +480,10 @@
 	llid = pdu_meta->pdu->ll_id;
 	pdu_err = (pdu_meta->meta->status != ISOAL_PDU_STATUS_VALID);
 	length = pdu_err ? 0 : pdu_meta->pdu->length;
-<<<<<<< HEAD
 	/* A zero length PDU with LLID 0b01 (PDU_BIS_LLID_START_CONTINUE) would be a padding PDU.
 	 * However if there are errors in the PDU, it could be an incorrectly receive non-padding
 	 * PDU. Therefore only consider a PDU with errors as padding if received after the end
 	 * fragment is seen when padding PDUs are expected.
-	 */
-	pdu_padding = (length == 0) && (llid == PDU_BIS_LLID_START_CONTINUE) &&
-		      (!pdu_err || sp->fsm == ISOAL_ERR_SPOOL);
-=======
-	/* A zero length PDU with LLID 0b01 (PDU_BIS_LLID_START_CONTINUE) would be a padding PDU. However if there are
-	 * errors in the PDU, it could be an incorrectly receive non-padding PDU. Therefore only consider a PDU with
-	 * erros as padding if received after the end fragment is seen when padding PDUs are expected.
 	 */
 	pdu_padding = (length == 0) && (llid == PDU_BIS_LLID_START_CONTINUE) &&
 		      (!pdu_err || sp->fsm == ISOAL_ERR_SPOOL);
@@ -710,7 +510,6 @@
 		 */
 		sp->fsm = ISOAL_START;
 	}
->>>>>>> 410fdc93
 
 	if (sp->fsm == ISOAL_START) {
 		struct isoal_sdu_produced *sdu;
@@ -880,28 +679,17 @@
 		/* Update next state */
 		sink->sdu_production.fsm = next_state;
 
-<<<<<<< HEAD
 		/* This maps directly to the HCI ISO Data packet Packet_Status_Flag by way of the
 		 * sdu_status in the SDU emitted.
-=======
-		/* This maps directly to the HCI ISO Data packet Packet_Status_Flag by way of the sdu_status in the
-		 * SDU emitted.
->>>>>>> 410fdc93
 		 * BT Core V5.3 : Vol 4 HCI I/F : Part G HCI Func. Spec.:
 		 * 5.4.5 HCI ISO Data packets : Table 5.2 :
 		 * Packet_Status_Flag (in packets sent by the Controller)
 		 *   0b00  Valid data. The complete SDU was received correctly.
-<<<<<<< HEAD
 		 *   0b01  Possibly invalid data. The contents of the ISO_SDU_Fragment may contain
 		 *         errors or part of the SDU may be missing. This is reported as "data with
 		 *         possible errors".
 		 *   0b10  Part(s) of the SDU were not received correctly. This is reported as
 		 *         "lost data".
-=======
-		 *   0b01  Possibly invalid data. The contents of the ISO_SDU_Fragment may contain errors or part of the
-		 *         SDU may be missing. This is reported as "data with possible errors".
-		 *   0b10  Part(s) of the SDU were not received correctly. This is reported as "lost data".
->>>>>>> 410fdc93
 		 */
 		if (pdu_err) {
 			sp->sdu_status |= meta->status;
@@ -1089,7 +877,6 @@
 
 	return err;
 }
-<<<<<<< HEAD
 #endif /* CONFIG_BT_CTLR_SYNC_ISO || CONFIG_BT_CTLR_CONN_ISO */
 
 #if defined(CONFIG_BT_CTLR_ADV_ISO) || defined(CONFIG_BT_CTLR_CONN_ISO)
@@ -1130,6 +917,7 @@
  *
  * @param handle[in]            Connection handle
  * @param role[in]              Peripheral, Central or Broadcast
+ * @param framed[in]            Framed case
  * @param burst_number[in]      Burst Number
  * @param flush_timeout[in]     Flush timeout
  * @param max_octets[in]        Maximum PDU size (Max_PDU_C_To_P / Max_PDU_P_To_C)
@@ -1148,6 +936,7 @@
 isoal_status_t isoal_source_create(
 	uint16_t                    handle,
 	uint8_t                     role,
+	uint8_t                     framed,
 	uint8_t                     burst_number,
 	uint8_t                     flush_timeout,
 	uint8_t                     max_octets,
@@ -1172,6 +961,9 @@
 	struct isoal_source_session *session = &isoal_global.source_state[*hdl].session;
 
 	session->handle = handle;
+	session->framed = framed;
+	session->burst_number = burst_number;
+	session->iso_interval = iso_interval;
 
 	/* Todo: Next section computing various constants, should potentially be a
 	 * function in itself as a number of the dependencies could be changed while
@@ -1247,56 +1039,38 @@
 	/* Permit allocation anew */
 	isoal_source_deallocate(hdl);
 }
-=======
->>>>>>> 410fdc93
 
 /**
  * Queue the PDU in production in the relevant LL transmit queue. If the
  * attmept to release the PDU fails, the buffer linked to the PDU will be released
  * and it will not be possible to retry the emit operation on the same PDU.
-<<<<<<< HEAD
- * @param[in]  source_ctx   ISO-AL source reference for this CIS / BIS
- * @param[in]  produced_pdu PDU in production
- * @param[in]  pdu_ll_id    LLID to be set indicating the type of fragment
- * @param[in]  payload_size Length of the data written to the PDU
-=======
  * @param[in]  source_ctx        ISO-AL source reference for this CIS / BIS
  * @param[in]  produced_pdu      PDU in production
  * @param[in]  pdu_ll_id         LLID to be set indicating the type of fragment
+ * @param[in]  sdu_fragments     Nummber of SDU HCI fragments consumed
  * @param[in]  payload_number    CIS / BIS payload number
  * @param[in]  payload_size      Length of the data written to the PDU
->>>>>>> 410fdc93
  * @return     Error status of the operation
  */
 static isoal_status_t isoal_tx_pdu_emit(const struct isoal_source *source_ctx,
 					const struct isoal_pdu_produced *produced_pdu,
 					const uint8_t pdu_ll_id,
-<<<<<<< HEAD
-=======
 					const uint8_t sdu_fragments,
 					const uint64_t payload_number,
->>>>>>> 410fdc93
 					const isoal_pdu_len_t payload_size)
 {
 	struct node_tx_iso *node_tx;
 	isoal_status_t status;
 	uint16_t handle;
 
-<<<<<<< HEAD
 	/* Retrieve CIS / BIS handle */
-=======
-	/* Retreive CIS / BIS handle */
->>>>>>> 410fdc93
 	handle = bt_iso_handle(source_ctx->session.handle);
 
 	/* Retrieve Node handle */
 	node_tx = produced_pdu->contents.handle;
-<<<<<<< HEAD
-=======
 	/* Set payload number */
 	node_tx->payload_number = payload_number & 0x7fffffffff;
 	node_tx->sdu_fragments = sdu_fragments;
->>>>>>> 410fdc93
 	/* Set PDU LLID */
 	produced_pdu->contents.pdu->ll_id = pdu_ll_id;
 	/* Set PDU length */
@@ -1322,11 +1096,7 @@
 {
 	struct isoal_source_session *session;
 	struct isoal_pdu_production *pp;
-<<<<<<< HEAD
 	struct isoal_pdu_produced *pdu;
-=======
-	struct isoal_pdu_produced   *pdu;
->>>>>>> 410fdc93
 	isoal_status_t err;
 
 	err = ISOAL_STATUS_OK;
@@ -1343,11 +1113,7 @@
 			&pdu->contents  /* [out] Updated with pointer and size */
 		);
 
-<<<<<<< HEAD
 		if (err) {
-=======
-		if (err){
->>>>>>> 410fdc93
 			pdu->contents.handle = NULL;
 			pdu->contents.pdu    = NULL;
 			pdu->contents.size   = 0;
@@ -1372,29 +1138,17 @@
 
 /**
  * Attempt to emit the PDU in production if it is complete.
-<<<<<<< HEAD
- * @param[in]  source     ISO-AL source reference
- * @param[in]  end_of_sdu SDU end has been reached
- * @param[in]  pdu_ll_id  LLID / PDU fragment type as Start, Cont, End, Single (Unframed) or Framed
- * @return     Error status of operation
- */
-static isoal_status_t isoal_tx_try_emit_pdu(struct isoal_source *source,
-					    bool end_of_sdu,
-					    uint8_t pdu_ll_id)
-{
-	struct isoal_pdu_production *pp;
-	struct isoal_pdu_produced *pdu;
-=======
  * @param[in]  source      ISO-AL source reference
  * @param[in]  force_emit  Request PDU emit
  * @param[in]  pdu_ll_id   LLID / PDU fragment type as Start, Cont, End, Single (Unframed) or Framed
  * @return     Error status of operation
  */
-static isoal_status_t isoal_tx_try_emit_pdu(struct isoal_source *source, bool force_emit, uint8_t pdu_ll_id)
+static isoal_status_t isoal_tx_try_emit_pdu(struct isoal_source *source,
+					    bool force_emit,
+					    uint8_t pdu_ll_id)
 {
 	struct isoal_pdu_production *pp;
 	struct isoal_pdu_produced   *pdu;
->>>>>>> 410fdc93
 	isoal_status_t err;
 
 	err = ISOAL_STATUS_OK;
@@ -1402,29 +1156,19 @@
 	pdu = &pp->pdu;
 
 	/* Emit a PDU */
-<<<<<<< HEAD
-	const bool pdu_complete = (pp->pdu_available == 0) || end_of_sdu;
-
-	if (end_of_sdu) {
-=======
 	const bool pdu_complete = (pp->pdu_available == 0) || force_emit;
 
 	if (force_emit) {
->>>>>>> 410fdc93
 		pp->pdu_available = 0;
 	}
 
 	if (pdu_complete) {
-<<<<<<< HEAD
-		err = isoal_tx_pdu_emit(source, pdu, pdu_ll_id, pp->pdu_written);
-=======
 		/* Emit PDU and increment the payload number */
 		err = isoal_tx_pdu_emit(source, pdu, pdu_ll_id,
 					pp->sdu_fragments,
 					pp->payload_number,
 					pp->pdu_written);
 		pp->payload_number++;
->>>>>>> 410fdc93
 	}
 
 	return err;
@@ -1444,19 +1188,11 @@
 						const struct isoal_sdu_tx *tx_sdu)
 {
 	struct isoal_source_session *session;
-<<<<<<< HEAD
 	isoal_sdu_len_t packet_available;
 	struct isoal_pdu_production *pp;
 	const uint8_t *sdu_payload;
 	bool zero_length_sdu;
 	isoal_status_t err;
-=======
-	struct isoal_pdu_production *pp;
-	isoal_sdu_len_t packet_available;
-	const uint8_t   *sdu_payload;
-	isoal_status_t  err;
-	bool zero_length_sdu;
->>>>>>> 410fdc93
 	bool padding_pdu;
 	uint8_t ll_id;
 
@@ -1480,7 +1216,6 @@
 		 *
 		 * BT Core V5.3 : Vol 6 Low Energy Controller : Part G IS0-AL:
 		 * 2 ISOAL Features :
-<<<<<<< HEAD
 		 * SDUs received by the ISOAL from the upper layer shall be
 		 * given a sequence number which is initialized to 0 when the
 		 * CIS or BIS is created.
@@ -1491,22 +1226,6 @@
 		 */
 		session->seqn++;
 
-		/* Reset PDU fragmentation count for this SDU */
-		pp->pdu_cnt = 0;
-	}
-
-	/* PDUs should be created until the SDU fragment has been fragmented or
-	 * if this is the last fragment of the SDU, until the required padding
-	 * PDU(s) are sent.
-=======
-		 * SDUs received by the ISOAL from the upper layer shall be given a sequence number
-		 * which is initialized to 0 when the CIS or BIS is created.
-		 *
-		 * NOTE: The upper layer may synchronize its sequence number with the sequence number
-		 * in the ISOAL once the Datapath is configured and the link is established.
-		 */
-		session->seqn++;
-
 		/* Update payload counter in case time has passed since last
 		 * SDU. This should mean that event count * burst number should
 		 * be greater than the current payload number. In the event of
@@ -1526,19 +1245,14 @@
 
 	pp->sdu_fragments++;
 
-	/* PDUs should be created until the SDU fragment has been fragmented or if
-	 * this is the last fragment of the SDU, until the required padding PDU(s)
-	 * are sent.
->>>>>>> 410fdc93
+	/* PDUs should be created until the SDU fragment has been fragmented or
+	 * if this is the last fragment of the SDU, until the required padding
+	 * PDU(s) are sent.
 	 */
 	while ((err == ISOAL_STATUS_OK) &&
 		((packet_available > 0) || padding_pdu || zero_length_sdu)) {
 		const isoal_status_t err_alloc = isoal_tx_allocate_pdu(source, tx_sdu);
 		struct isoal_pdu_produced  *pdu = &pp->pdu;
-<<<<<<< HEAD
-
-=======
->>>>>>> 410fdc93
 		err |= err_alloc;
 
 		/*
@@ -1574,7 +1288,6 @@
 		 * BT Core V5.3 : Vol 6 Low Energy Controller : Part G IS0-AL:
 		 * 2.1 Unframed PDU :
 		 * LLID 0b00 PDU_BIS_LLID_COMPLETE_END:
-<<<<<<< HEAD
 		 * (1) When the payload of the ISO Data PDU contains the end
 		 *     fragment of an SDU.
 		 * (2) When the payload of the ISO Data PDU contains a complete
@@ -1586,15 +1299,6 @@
 		 * LLID 0b01 PDU_BIS_LLID_COMPLETE_END:
 		 * (1) When the payload of the ISO Data PDU contains a start or
 		 *     a continuation fragment of an SDU.
-=======
-		 * (1) When the payload of the ISO Data PDU contains the end fragment of an SDU.
-		 * (2) When the payload of the ISO Data PDU contains a complete SDU.
-		 * (3) When an SDU contains zero length data, the corresponding PDU shall be of zero length and
-		 *     the LLID field shall be set to 0b00.
-		 *
-		 * LLID 0b01 PDU_BIS_LLID_COMPLETE_END:
-		 * (1) When the payload of the ISO Data PDU contains a start or a continuation fragment of an SDU.
->>>>>>> 410fdc93
 		 * (2) When the ISO Data PDU is used as padding.
 		 */
 		ll_id = PDU_BIS_LLID_COMPLETE_END;
@@ -1610,16 +1314,10 @@
 		 *
 		 * BT Core V5.3 : Vol 6 Low Energy Controller : Part G IS0-AL:
 		 * 2.1 Unframed PDU :
-<<<<<<< HEAD
 		 * Each SDU shall generate BN ÷ (ISO_Interval ÷ SDU_Interval)
 		 * fragments. If an SDU generates less than this number of
 		 * fragments, empty payloads shall be used to make up the
 		 * number.
-=======
-		 * Each SDU shall generate BN ÷ (ISO_Interval ÷ SDU_Interval) fragments.
-		 * If an SDU generates less than this number of fragments,
-		 * empty payloads shall be used to make up the number.
->>>>>>> 410fdc93
 		 */
 		padding_pdu = (end_of_sdu && (pp->pdu_cnt < session->pdus_per_sdu));
 		zero_length_sdu = false;
@@ -1628,8 +1326,6 @@
 	return err;
 }
 
-<<<<<<< HEAD
-=======
 /**
  * @brief  Inserts a segmentation header at the current wirte point in the PDU
  *         under production.
@@ -1756,6 +1452,7 @@
 	pp          = &source->pdu_production;
 	padding_pdu = false;
 	err         = ISOAL_STATUS_OK;
+	time_offset = 0;
 
 	packet_available = tx_sdu->size;
 	sdu_payload      = tx_sdu->dbuf;
@@ -1938,7 +1635,6 @@
 	return err;
 }
 
->>>>>>> 410fdc93
 
 /**
  * @brief Deep copy a SDU, fragment into PDU(s)
@@ -1949,15 +1645,16 @@
  * @return Status
  */
 isoal_status_t isoal_tx_sdu_fragment(isoal_source_handle_t source_hdl,
-<<<<<<< HEAD
-				      const struct isoal_sdu_tx *tx_sdu)
-{
-	struct isoal_source *source = &isoal_global.source_state[source_hdl];
-	isoal_status_t err = ISOAL_STATUS_ERR_PDU_ALLOC;
+				     struct isoal_sdu_tx *tx_sdu)
+{
+	struct isoal_source *source;
+	isoal_status_t err;
+
+	source = &isoal_global.source_state[source_hdl];
+	err = ISOAL_STATUS_ERR_PDU_ALLOC;
 
 	if (source->pdu_production.mode != ISOAL_PRODUCTION_MODE_DISABLED) {
-		/* TODO: consider how to separate framed and unframed production
-		 * BT Core V5.3 : Vol 6 Low Energy Controller : Part G IS0-AL:
+		/* BT Core V5.3 : Vol 6 Low Energy Controller : Part G IS0-AL:
 		 * 2 ISOAL Features :
 		 * (1) Unframed PDUs shall only be used when the ISO_Interval
 		 *     is equal to or an integer multiple of the SDU_Interval
@@ -1967,33 +1664,8 @@
 		 * (2) When the Host requests the use of framed PDUs, the
 		 *     Controller shall use framed PDUs.
 		 */
-		bool pdu_framed = false;
-
-		if (pdu_framed) {
-			/* TODO: add framed handling */
-=======
-				     struct isoal_sdu_tx *tx_sdu)
-{
-	struct isoal_source *source;
-	isoal_status_t err;
-
-	source = &isoal_global.source_state[source_hdl];
-	err = ISOAL_STATUS_ERR_PDU_ALLOC;
-
-	if (source->pdu_production.mode != ISOAL_PRODUCTION_MODE_DISABLED) {
-		/* BT Core V5.3 : Vol 6 Low Energy Controller : Part G IS0-AL:
-		 * 2 ISOAL Features :
-		 * (1) Unframed PDUs shall only be used when the ISO_Interval is equal to or an
-		 * integer multiple of the SDU_Interval and a constant time offset alignment is
-		 * maintained between the SDU generation and the timing in the isochronous
-		 * transport. (TODO)
-		 * (2) When the Host requests the use of framed PDUs, the Controller shall use framed PDUs.
-		 */
-		bool pdu_framed = source->session.framed;
-
-		if (pdu_framed) {
+		if (source->session.framed) {
 			err = isoal_tx_framed_produce(source, tx_sdu);
->>>>>>> 410fdc93
 		} else {
 			err = isoal_tx_unframed_produce(source, tx_sdu);
 		}
@@ -2011,9 +1683,5 @@
 		source->session.pdu_release(node_tx, source->session.handle,
 					    ISOAL_STATUS_OK);
 	}
-<<<<<<< HEAD
-}
-#endif /* CONFIG_BT_CTLR_ADV_ISO || CONFIG_BT_CTLR_CONN_ISO */
-=======
-}
->>>>>>> 410fdc93
+}
+#endif /* CONFIG_BT_CTLR_ADV_ISO || CONFIG_BT_CTLR_CONN_ISO */