/*
 * Copyright (c) 2021 Demant
 *
 * SPDX-License-Identifier: Apache-2.0
 */
#include <string.h>
#include <zephyr/types.h>
#include <sys/types.h>
#include <zephyr/toolchain.h>
#include <zephyr/sys/util.h>

#include <zephyr/zephyr.h>

#include <zephyr/bluetooth/bluetooth.h>

#include "util/memq.h"
#include "pdu.h"


#include "ll.h"
#include "lll.h"
#include "lll_conn_iso.h"
#include "lll_iso_tx.h"
#include "isoal.h"
#include "ull_iso_types.h"

#define LOG_MODULE_NAME bt_ctlr_isoal
#include "common/log.h"
#include "hal/debug.h"

/** Allocation state */
typedef uint8_t isoal_alloc_state_t;
#define ISOAL_ALLOC_STATE_FREE            ((isoal_alloc_state_t) 0x00)
#define ISOAL_ALLOC_STATE_TAKEN           ((isoal_alloc_state_t) 0x01)

struct
{
#if defined(CONFIG_BT_CTLR_SYNC_ISO) || defined(CONFIG_BT_CTLR_CONN_ISO)
	isoal_alloc_state_t sink_allocated[CONFIG_BT_CTLR_ISOAL_SINKS];
	struct isoal_sink   sink_state[CONFIG_BT_CTLR_ISOAL_SINKS];
#endif /* CONFIG_BT_CTLR_SYNC_ISO || CONFIG_BT_CTLR_CONN_ISO */

#if defined(CONFIG_BT_CTLR_ADV_ISO) || defined(CONFIG_BT_CTLR_CONN_ISO)
	isoal_alloc_state_t source_allocated[CONFIG_BT_CTLR_ISOAL_SOURCES];
	struct isoal_source source_state[CONFIG_BT_CTLR_ISOAL_SOURCES];
#endif /* CONFIG_BT_CTLR_ADV_ISO || CONFIG_BT_CTLR_CONN_ISO */
} isoal_global;


/**
 * @brief Internal reset
 * Zero-init entire ISO-AL state
 */
static isoal_status_t isoal_init_reset(void)
{
	memset(&isoal_global, 0, sizeof(isoal_global));
	return ISOAL_STATUS_OK;
}

/**
 * @brief  Initialize ISO-AL
 */
isoal_status_t isoal_init(void)
{
	isoal_status_t err = ISOAL_STATUS_OK;

	err = isoal_init_reset();

	return err;
}

/** Clean up and reinitialize */
isoal_status_t isoal_reset(void)
{
	isoal_status_t err = ISOAL_STATUS_OK;

	err = isoal_init_reset();

	return err;
}

#if defined(CONFIG_BT_CTLR_SYNC_ISO) || defined(CONFIG_BT_CTLR_CONN_ISO)
/**
 * @brief Find free sink from statically-sized pool and allocate it
 * @details Implemented as linear search since pool is very small
 *
 * @param hdl[out]  Handle to sink
 * @return ISOAL_STATUS_OK if we could allocate; otherwise ISOAL_STATUS_ERR_SINK_ALLOC
 */
static isoal_status_t isoal_sink_allocate(isoal_sink_handle_t *hdl)
{
	isoal_sink_handle_t i;

	/* Very small linear search to find first free */
	for (i = 0; i < CONFIG_BT_CTLR_ISOAL_SINKS; i++) {
		if (isoal_global.sink_allocated[i] == ISOAL_ALLOC_STATE_FREE) {
			isoal_global.sink_allocated[i] = ISOAL_ALLOC_STATE_TAKEN;
			*hdl = i;
			return ISOAL_STATUS_OK;
		}
	}

	return ISOAL_STATUS_ERR_SINK_ALLOC; /* All entries were taken */
}

/**
 * @brief Mark a sink as being free to allocate again
 * @param hdl[in]  Handle to sink
 */
static void isoal_sink_deallocate(isoal_sink_handle_t hdl)
{
	isoal_global.sink_allocated[hdl] = ISOAL_ALLOC_STATE_FREE;
}

/**
 * @brief Create a new sink
 *
 * @param handle[in]            Connection handle
 * @param role[in]              Peripheral, Central or Broadcast
 * @param framed[in]            Framed case
 * @param burst_number[in]      Burst Number
 * @param flush_timeout[in]     Flush timeout
 * @param sdu_interval[in]      SDU interval
 * @param iso_interval[in]      ISO interval
 * @param stream_sync_delay[in] CIS sync delay
 * @param group_sync_delay[in]  CIG sync delay
 * @param sdu_alloc[in]         Callback of SDU allocator
 * @param sdu_emit[in]          Callback of SDU emitter
 * @param sdu_write[in]         Callback of SDU byte writer
 * @param hdl[out]              Handle to new sink
 *
 * @return ISOAL_STATUS_OK if we could create a new sink; otherwise ISOAL_STATUS_ERR_SINK_ALLOC
 */
isoal_status_t isoal_sink_create(
	uint16_t                 handle,
	uint8_t                  role,
	uint8_t                  framed,
	uint8_t                  burst_number,
	uint8_t                  flush_timeout,
	uint32_t                 sdu_interval,
	uint16_t                 iso_interval,
	uint32_t                 stream_sync_delay,
	uint32_t                 group_sync_delay,
	isoal_sink_sdu_alloc_cb  sdu_alloc,
	isoal_sink_sdu_emit_cb   sdu_emit,
	isoal_sink_sdu_write_cb  sdu_write,
	isoal_sink_handle_t      *hdl)
{
	uint32_t iso_interval_us;
	isoal_status_t err;

	/* ISO interval in units of time requires the integer (iso_interval)
	 * to be multiplied by 1250us.
	 */
<<<<<<< HEAD
	iso_interval_us = iso_interval * CONN_INT_UNIT_US;
=======
	iso_interval_us = iso_interval * ISO_INT_UNIT_US;
>>>>>>> 3f0e8dda

	/* Allocate a new sink */
	err = isoal_sink_allocate(hdl);
	if (err) {
		return err;
	}

	struct isoal_sink_session *session = &isoal_global.sink_state[*hdl].session;

	session->handle = handle;
	session->framed = framed;
	session->sdu_interval = sdu_interval;

	/* Todo: Next section computing various constants, should potentially be a
	 * function in itself as a number of the dependencies could be changed while
	 * a connection is active.
	 */

	session->pdus_per_sdu = (burst_number * sdu_interval) /
		iso_interval_us;

	/* Computation of transport latency (constant part)
	 *
	 * Unframed case:
	 *
	 * C->P: SDU_Synchronization_Reference =
	 *   CIS reference anchor point + CIS_Sync_Delay + (FT_C_To_P - 1) * ISO_Interval
	 *
	 * P->C: SDU_Synchronization_Reference =
	 *   CIS reference anchor point + CIS_Sync_Delay - CIG_Sync_Delay -
	 *   ((ISO_Interval / SDU interval)-1) * SDU interval
	 *
	 * BIS: SDU_Synchronization_Reference =
	 *    BIG reference anchor point + BIG_Sync_Delay
	 *
	 * Framed case:
	 *
	 * C->P: SDU_Synchronization_Reference =
	 *   CIS Reference Anchor point +
	 *   CIS_Sync_Delay + SDU_Interval_C_To_P + FT_C_To_P * ISO_Interval -
	 *   Time_Offset
	 *
	 * P->C: synchronization reference SDU = CIS reference anchor point +
	 *   CIS_Sync_Delay - CIG_Sync_Delay - Time_Offset
	 *
	 * BIS: SDU_Synchronization_Reference =
	 *   BIG reference anchor point +
	 *   BIG_Sync_Delay + SDU_interval + ISO_Interval - Time_Offset.
	 */
	if (role == BT_CONN_ROLE_PERIPHERAL) {
		isoal_global.sink_state[*hdl].session.latency_unframed =
			stream_sync_delay + ((flush_timeout - 1) * iso_interval_us);

		isoal_global.sink_state[*hdl].session.latency_framed =
			stream_sync_delay + sdu_interval + (flush_timeout * iso_interval_us);
	} else if (role == BT_CONN_ROLE_CENTRAL) {
		isoal_global.sink_state[*hdl].session.latency_unframed =
			stream_sync_delay - group_sync_delay -
			(((iso_interval_us / sdu_interval) - 1) * iso_interval_us);

		isoal_global.sink_state[*hdl].session.latency_framed =
			stream_sync_delay - group_sync_delay;
	} else if (role == BT_ROLE_BROADCAST) {
		isoal_global.sink_state[*hdl].session.latency_unframed =
			group_sync_delay;

		isoal_global.sink_state[*hdl].session.latency_framed =
			group_sync_delay + sdu_interval + iso_interval_us;

	} else {
		LL_ASSERT(0);
	}

	/* Remember the platform-specific callbacks */
	session->sdu_alloc = sdu_alloc;
	session->sdu_emit  = sdu_emit;
	session->sdu_write = sdu_write;

	/* Initialize running seq number to zero */
	session->seqn = 0;

	return err;
}

/**
 * @brief Get reference to configuration struct
 *
 * @param hdl[in]   Handle to new sink
 * @return Reference to parameter struct, to be configured by caller
 */
struct isoal_sink_config *isoal_get_sink_param_ref(isoal_sink_handle_t hdl)
{
	LL_ASSERT(isoal_global.sink_allocated[hdl] == ISOAL_ALLOC_STATE_TAKEN);

	return &isoal_global.sink_state[hdl].session.param;
}

/**
 * @brief Atomically enable latch-in of packets and SDU production
 * @param hdl[in]  Handle of existing instance
 */
void isoal_sink_enable(isoal_sink_handle_t hdl)
{
	/* Reset bookkeeping state */
	memset(&isoal_global.sink_state[hdl].sdu_production, 0,
	       sizeof(isoal_global.sink_state[hdl].sdu_production));

	/* Atomically enable */
	isoal_global.sink_state[hdl].sdu_production.mode = ISOAL_PRODUCTION_MODE_ENABLED;
}

/**
 * @brief Atomically disable latch-in of packets and SDU production
 * @param hdl[in]  Handle of existing instance
 */
void isoal_sink_disable(isoal_sink_handle_t hdl)
{
	/* Atomically disable */
	isoal_global.sink_state[hdl].sdu_production.mode = ISOAL_PRODUCTION_MODE_DISABLED;
}

/**
 * @brief Disable and deallocate existing sink
 * @param hdl[in]  Handle of existing instance
 */
void isoal_sink_destroy(isoal_sink_handle_t hdl)
{
	/* Atomic disable */
	isoal_sink_disable(hdl);

	/* Permit allocation anew */
	isoal_sink_deallocate(hdl);
}

/* Obtain destination SDU */
static isoal_status_t isoal_rx_allocate_sdu(struct isoal_sink *sink,
					    const struct isoal_pdu_rx *pdu_meta)
{
	struct isoal_sink_session *session;
	struct isoal_sdu_production *sp;
	struct isoal_sdu_produced *sdu;
	isoal_status_t err;

	err = ISOAL_STATUS_OK;
	session = &sink->session;
	sp = &sink->sdu_production;
	sdu = &sp->sdu;

	/* Allocate a SDU if the previous was filled (thus sent) */
	const bool sdu_complete = (sp->sdu_available == 0);

	if (sdu_complete) {
		/* Allocate new clean SDU buffer */
		err = session->sdu_alloc(
			sink,
			pdu_meta,      /* [in]  PDU origin may determine buffer */
			&sdu->contents  /* [out] Updated with pointer and size */
		);

		if (err == ISOAL_STATUS_OK) {
			sp->sdu_allocated = true;
		}

		/* Nothing has been written into buffer yet */
		sp->sdu_written   = 0;
		sp->sdu_available = sdu->contents.size;
		LL_ASSERT(sdu->contents.size > 0);

		/* Get seq number from session counter */
		sdu->seqn = session->seqn;
	}

	return err;
}

static isoal_status_t isoal_rx_try_emit_sdu(struct isoal_sink *sink, bool end_of_sdu)
{
	struct isoal_sdu_production *sp;
	struct isoal_sdu_produced *sdu;
	isoal_status_t err;

	err = ISOAL_STATUS_OK;
	sp = &sink->sdu_production;
	sdu = &sp->sdu;

	/* Emit a SDU */
	const bool sdu_complete = (sp->sdu_available == 0) || end_of_sdu;

	if (end_of_sdu) {
		sp->sdu_available = 0;
	}

	if (sdu_complete) {
		uint8_t next_state = BT_ISO_START;

		switch (sp->sdu_state) {
		case BT_ISO_START:
			if (end_of_sdu) {
				sp->sdu_state = BT_ISO_SINGLE;
				next_state = BT_ISO_START;
			} else {
				sp->sdu_state = BT_ISO_START;
				next_state = BT_ISO_CONT;
			}
			break;
		case BT_ISO_CONT:
			if (end_of_sdu) {
				sp->sdu_state  = BT_ISO_END;
				next_state = BT_ISO_START;
			} else {
				sp->sdu_state  = BT_ISO_CONT;
				next_state = BT_ISO_CONT;
			}
			break;
		}
		sdu->status = sp->sdu_status;
		struct isoal_sink_session *session = &sink->session;

		err = session->sdu_emit(sink, sdu);
		sp->sdu_allocated = false;

		/* update next state */
		sink->sdu_production.sdu_state = next_state;
	}

	return err;
}

static isoal_status_t isoal_rx_append_to_sdu(struct isoal_sink *sink,
					     const struct isoal_pdu_rx *pdu_meta,
					     uint8_t offset,
					     uint8_t length,
					     bool is_end_fragment,
					     bool is_padding)
{
	isoal_pdu_len_t packet_available;
	const uint8_t *pdu_payload;
	bool handle_error_case;
	isoal_status_t err;

	/* Might get an empty packed due to errors, we will need to terminate
	 * and send something up anyhow
	 */
	packet_available = length;
	handle_error_case = (is_end_fragment && (packet_available == 0));

	pdu_payload = pdu_meta->pdu->payload + offset;
	LL_ASSERT(pdu_payload);

	/* While there is something left of the packet to consume */
	err = ISOAL_STATUS_OK;
	while ((packet_available > 0) || handle_error_case) {
		isoal_status_t err_alloc;
		struct isoal_sdu_production *sp;
		struct isoal_sdu_produced *sdu;

		err_alloc = ISOAL_STATUS_OK;
		if (!is_padding) {
			/* A new SDU should only be allocated if the current is
			 * not padding. Covers a situation where the end
			 * fragment was not received.
			 */
			err_alloc = isoal_rx_allocate_sdu(sink, pdu_meta);
		}

		sp = &sink->sdu_production;
		sdu = &sp->sdu;

		err |= err_alloc;

		/*
		 * For this SDU we can only consume of packet, bounded by:
		 *   - What can fit in the destination SDU.
		 *   - What remains of the packet.
		 */
		const size_t consume_len = MIN(
			packet_available,
			sp->sdu_available
		);

		if (consume_len > 0) {
<<<<<<< HEAD
			struct isoal_sink_session *session = &sink->session;
=======
			const struct isoal_sink_session *session = &sink->session;
>>>>>>> 3f0e8dda

			err |= session->sdu_write(sdu->contents.dbuf,
						  pdu_payload,
						  consume_len);
			pdu_payload += consume_len;
			sp->sdu_written   += consume_len;
			sp->sdu_available -= consume_len;
			packet_available  -= consume_len;
		}
		bool end_of_sdu = (packet_available == 0) && is_end_fragment;

		isoal_status_t err_emit = ISOAL_STATUS_OK;
<<<<<<< HEAD
=======

>>>>>>> 3f0e8dda
		if (sp->sdu_allocated) {
			/* SDU should be emitted only if it was allocated */
			err_emit = isoal_rx_try_emit_sdu(sink, end_of_sdu);
		}

		handle_error_case = false;
		err |= err_emit;
	}

	return err;
}


/**
 * @brief Consume an unframed PDU: Copy contents into SDU(s) and emit to a sink
 * @details Destination sink may have an already partially built SDU
 *
 * @param sink[in,out]    Destination sink with bookkeeping state
 * @param pdu_meta[out]  PDU with meta information (origin, timing, status)
 *
 * @return Status
 */
static isoal_status_t isoal_rx_unframed_consume(struct isoal_sink *sink,
						const struct isoal_pdu_rx *pdu_meta)
{
	struct isoal_sink_session *session;
	struct isoal_sdu_production *sp;
	struct node_rx_iso_meta *meta;
	struct pdu_iso *pdu;
	bool end_of_packet;
	uint8_t next_state;
	isoal_status_t err;
	bool pdu_padding;
	uint8_t length;
	bool last_pdu;
	bool pdu_err;
	bool seq_err;
	uint8_t llid;

	sp = &sink->sdu_production;
	session = &sink->session;
	meta = pdu_meta->meta;
	pdu = pdu_meta->pdu;

	err = ISOAL_STATUS_OK;
	next_state = ISOAL_START;

	/* If status is not ISOAL_PDU_STATUS_VALID, length and LLID cannot be trusted */
	llid = pdu_meta->pdu->ll_id;
	pdu_err = (pdu_meta->meta->status != ISOAL_PDU_STATUS_VALID);
	length = pdu_meta->pdu->length;
	/* A zero length PDU with LLID 0b01 (PDU_BIS_LLID_START_CONTINUE) would be a padding PDU.
	 * However if there are errors in the PDU, it could be an incorrectly receive non-padding
	 * PDU. Therefore only consider a PDU with errors as padding if received after the end
	 * fragment is seen when padding PDUs are expected.
	 */
	pdu_padding = (length == 0) && (llid == PDU_BIS_LLID_START_CONTINUE) &&
		      (!pdu_err || sp->fsm == ISOAL_ERR_SPOOL);
	seq_err = (meta->payload_number != (sp->prev_pdu_id+1));

	/* If there are no buffers available, the PDUs received by the ISO-AL
	 * may not be in sequence even though this is expected for unframed rx.
	 * It would be necessary to exit the ISOAL_ERR_SPOOL state as the PDU
	 * count and as a result the last_pdu detection is no longer reliable.
	 */
	if (sp->fsm == ISOAL_ERR_SPOOL) {
<<<<<<< HEAD
	 	if ((!pdu_err && !seq_err &&
=======
		if ((!pdu_err && !seq_err &&
>>>>>>> 3f0e8dda
			/* Previous sequence error should have move to the
			 * ISOAL_ERR_SPOOL state and emitted the SDU in production. No
			 * PDU error so LLID and length are reliable and no sequence
			 * error so this PDU is the next in order.
			 */
			((sp->prev_pdu_is_end || sp->prev_pdu_is_padding) &&
				((llid == PDU_BIS_LLID_START_CONTINUE && length > 0) ||
					(llid == PDU_BIS_LLID_COMPLETE_END && length == 0))))
			/* Detected a start of a new SDU as the last PDU was an end
			 * fragment or padding and the current is the start of a new SDU
			 * (either filled or zero length). Move to ISOAL_START
			 * immediately.
			 */

			|| (meta->payload_number % session->pdus_per_sdu == 0)) {
			/* Based on the payload number, this should be the start
			 * of a new SDU.
			 */
			sp->fsm = ISOAL_START;
		}
	}

	if (sp->fsm == ISOAL_START) {
		struct isoal_sdu_produced *sdu;
		uint32_t anchorpoint;
		uint32_t latency;

		sp->sdu_status = ISOAL_SDU_STATUS_VALID;
		sp->sdu_state = BT_ISO_START;
		sp->pdu_cnt = 1;
		session->seqn++;
		seq_err = false;

		/* Todo: anchorpoint must be reference anchor point, should be fixed in LL */
		anchorpoint = meta->timestamp;
		latency = session->latency_unframed;
		sdu = &sp->sdu;

		sdu->timestamp = anchorpoint + latency;
	} else {
		sp->pdu_cnt++;
	}

	last_pdu = (sp->pdu_cnt == session->pdus_per_sdu);
	end_of_packet = (llid == PDU_BIS_LLID_COMPLETE_END) || last_pdu || pdu_err;

	switch (sp->fsm) {
	case ISOAL_START:
	case ISOAL_CONTINUE:
		if (pdu_err || seq_err) {
			/* PDU contains errors */
			if (last_pdu) {
				/* Last PDU all done */
				next_state = ISOAL_START;
			} else {
				next_state = ISOAL_ERR_SPOOL;
			}
		} else if (llid == PDU_BIS_LLID_START_CONTINUE) {
			/* PDU contains a continuation (neither start of end) fragment of SDU */
			if (last_pdu) {
				/* last pdu in sdu, but end fragment not seen, emit with error */
				next_state = ISOAL_START;
			} else {
				next_state = ISOAL_CONTINUE;
			}
		} else if (llid == PDU_BIS_LLID_COMPLETE_END) {
			/* PDU contains end fragment of a fragmented SDU */
			if (last_pdu) {
				/* Last PDU all done */
				next_state = ISOAL_START;
			} else {
				/* Padding after end fragment to follow */
				next_state = ISOAL_ERR_SPOOL;
			}
		} else  {
			/* Unsupported case */
			err = ISOAL_STATUS_ERR_UNSPECIFIED;
			BT_ERR("Invalid unframed LLID (%d)", llid);
			LL_ASSERT(0);
		}
		break;

	case ISOAL_ERR_SPOOL:
		/* State assumes that at end fragment or err has been seen,
		 * now just consume the rest
		 */
		if (last_pdu) {
			/* Last padding seen, restart */
			next_state = ISOAL_START;
		} else {
			next_state = ISOAL_ERR_SPOOL;
		}
		break;

	}

	/* Update error state */
	/* Prioritisation:
	 * (1) Sequence Error should set the ISOAL_SDU_STATUS_LOST_DATA status
	 *     as data is missing and this will trigger the HCI to discard any
	 *     data received.
	 *
	 *     BT Core V5.3 : Vol 4 HCI I/F : Part G HCI Func. Spec.:
	 *     5.4.5 HCI ISO Data packets
	 *     If Packet_Status_Flag equals 0b10 then PB_Flag shall equal 0b10.
	 *     When Packet_Status_Flag is set to 0b10 in packets from the Controller to the
	 *     Host, there is no data and ISO_SDU_Length shall be set to zero.
	 *
	 * (2) Any error status received from the LL via the PDU status should
	 *     set the relevant error conditions.
	 *
	 * (3) Missing end fragment handling.
	 */
	if (seq_err) {
		sp->sdu_status |= ISOAL_SDU_STATUS_LOST_DATA;
	} else if (pdu_err && !pdu_padding) {
		sp->sdu_status |= meta->status;
	} else if (last_pdu && (llid != PDU_BIS_LLID_COMPLETE_END) &&
				(sp->fsm  != ISOAL_ERR_SPOOL)) {
		/* END fragment never seen */
		sp->sdu_status |= ISOAL_SDU_STATUS_ERRORS;
<<<<<<< HEAD
	}

	/* BT Core V5.3 : Vol 4 HCI I/F : Part G HCI Func. Spec.:
	 * 5.4.5 HCI ISO Data packets
	 * If Packet_Status_Flag equals 0b10 then PB_Flag shall equal 0b10.
	 * When Packet_Status_Flag is set to 0b10 in packets from the Controller to the
	 * Host, there is no data and ISO_SDU_Length shall be set to zero.
	 *
	 * TODO: Move to hci_driver to allow vendor path to have dedicated handling.
	 */
	if (sp->sdu_status == ISOAL_SDU_STATUS_LOST_DATA) {
		sp->sdu_written = 0;
		end_of_packet = 1;
		length = 0;
=======
>>>>>>> 3f0e8dda
	}

	/* Append valid PDU to SDU */
	if (sp->fsm != ISOAL_ERR_SPOOL && (!pdu_padding || end_of_packet)) {
		err |= isoal_rx_append_to_sdu(sink, pdu_meta, 0,
					      length, end_of_packet,
					      pdu_padding);
	}

	/* Update next state */
	sp->fsm = next_state;
	sp->prev_pdu_id = meta->payload_number;
	sp->prev_pdu_is_end = !pdu_err && llid == PDU_BIS_LLID_COMPLETE_END;
	sp->prev_pdu_is_padding = !pdu_err && pdu_padding;

	return err;
}

/* Check a given segment for errors */
static isoal_sdu_status_t isoal_check_seg_header(struct pdu_iso_sdu_sh *seg_hdr,
						   uint8_t pdu_size_remaining)
{
	if (!seg_hdr) {
		/* Segment header is null */
		return ISOAL_SDU_STATUS_ERRORS;
	}

	if (pdu_size_remaining >= PDU_ISO_SEG_HDR_SIZE &&
		pdu_size_remaining >= PDU_ISO_SEG_HDR_SIZE + seg_hdr->length) {

		/* Valid if there is sufficient data for the segment header and
		 * there is sufficient data for the required length of the
		 * segment
		 */
		return ISOAL_SDU_STATUS_VALID;
	}

	/* Data is missing from the PDU */
	return ISOAL_SDU_STATUS_LOST_DATA;
}

/**
 * @brief Consume a framed PDU: Copy contents into SDU(s) and emit to a sink
 * @details Destination sink may have an already partially built SDU
 *
 * @param sink[in,out]   Destination sink with bookkeeping state
 * @param pdu_meta[out]  PDU with meta information (origin, timing, status)
 *
 * @return Status
 */
static isoal_status_t isoal_rx_framed_consume(struct isoal_sink *sink,
					      const struct isoal_pdu_rx *pdu_meta)
{
	struct isoal_sink_session *session;
	struct isoal_sdu_production *sp;
	struct isoal_sdu_produced *sdu;
	struct pdu_iso_sdu_sh *seg_hdr;
	struct node_rx_iso_meta *meta;
	uint32_t anchorpoint;
	uint8_t *end_of_pdu;
	uint32_t timeoffset;
	isoal_status_t err;
	uint8_t next_state;
	uint32_t timestamp;
	uint32_t latency;
	bool pdu_padding;
	bool pdu_err;
	bool seq_err;
	bool seg_err;

	sp = &sink->sdu_production;
	session = &sink->session;
	meta = pdu_meta->meta;
	sdu = &sp->sdu;

	err = ISOAL_STATUS_OK;
	next_state = ISOAL_START;
	pdu_err = (pdu_meta->meta->status != ISOAL_PDU_STATUS_VALID);
	pdu_padding = (pdu_meta->pdu->length == 0);

	if (sp->fsm == ISOAL_START) {
		seq_err = false;
	} else {
		seq_err = (meta->payload_number != (sp->prev_pdu_id + 1));
	}

	end_of_pdu = ((uint8_t *) pdu_meta->pdu->payload) + pdu_meta->pdu->length - 1;
<<<<<<< HEAD
	seg_hdr = (pdu_err || seq_err || pdu_padding) ? NULL :
			(struct pdu_iso_sdu_sh *) pdu_meta->pdu->payload;
=======
	seg_hdr = (struct pdu_iso_sdu_sh *) pdu_meta->pdu->payload;

	if (pdu_err || seq_err) {
		/* When one or more ISO Data PDUs are not received, the receiving device may
		 * discard all SDUs affected by the missing PDUs. Any partially received SDU
		 * may also be discarded.
		 */
		next_state = ISOAL_ERR_SPOOL;

		/* This maps directly to the HCI ISO Data packet Packet_Status_Flag by way of the
		 * sdu_status in the SDU emitted.
		 * BT Core V5.3 : Vol 4 HCI I/F : Part G HCI Func. Spec.:
		 * 5.4.5 HCI ISO Data packets : Table 5.2 :
		 * Packet_Status_Flag (in packets sent by the Controller)
		 *   0b00  Valid data. The complete SDU was received correctly.
		 *   0b01  Possibly invalid data. The contents of the ISO_SDU_Fragment may contain
		 *         errors or part of the SDU may be missing. This is reported as "data with
		 *         possible errors".
		 *   0b10  Part(s) of the SDU were not received correctly. This is reported as
		 *         "lost data".
		 */
		if (seq_err) {
			sp->sdu_status |= ISOAL_SDU_STATUS_LOST_DATA;
		} else if (pdu_err) {
			sp->sdu_status |= meta->status;
		}

		if (sp->fsm == ISOAL_START) {
			/* Sequence number shall be incremented even if an error
			 * occurs at the beginning.
			 */
			session->seqn++;
		}

		/* Flush current SDU with error if any */
		err |= isoal_rx_append_to_sdu(sink, pdu_meta, 0, 0, true, false);

		/* Skip searching this PDU */
		seg_hdr = NULL;

		/* Update next state */
		sink->sdu_production.fsm = next_state;
	}
>>>>>>> 3f0e8dda

	seg_err = false;
	if (seg_hdr && isoal_check_seg_header(seg_hdr, pdu_meta->pdu->length) == ISOAL_SDU_STATUS_LOST_DATA) {
		seg_err = true;
		seg_hdr = NULL;
	}

	while (seg_hdr) {
		bool append = true;
		const uint8_t sc    = seg_hdr->sc;
		const uint8_t cmplt = seg_hdr->cmplt;

		if (sp->fsm == ISOAL_START) {
			sp->sdu_status = ISOAL_SDU_STATUS_VALID;
			sp->sdu_state  = BT_ISO_START;
			session->seqn++;
		}

		switch (sp->fsm) {
		case ISOAL_START:
			timeoffset = seg_hdr->timeoffset;
			anchorpoint = meta->timestamp;
			latency = session->latency_framed;
			timestamp = anchorpoint + latency - timeoffset;

			if (!sc && !cmplt) {
				/* The start of a new SDU, where not all SDU data is included in
				 * the current PDU, and additional PDUs are required to complete
				 * the SDU.
				 */
				sdu->timestamp = timestamp;
				next_state = ISOAL_CONTINUE;
			} else if (!sc && cmplt) {
				/* The start of a new SDU that contains the full SDU data in the
				 * current PDU.
				 */
				sdu->timestamp = timestamp;
				next_state = ISOAL_START;
			} else {
				/* Unsupported case */
				err = ISOAL_STATUS_ERR_UNSPECIFIED;
			}
			break;

		case ISOAL_CONTINUE:
			if (sc && !cmplt) {
				/* The continuation of a previous SDU. The SDU payload is appended
				 * to the previous data and additional PDUs are required to
				 * complete the SDU.
				 */
				next_state = ISOAL_CONTINUE;
			} else if (sc && cmplt) {
				/* The continuation of a previous SDU.
				 * Frame data is appended to previously received SDU data and
				 * completes in the current PDU.
				 */
				next_state = ISOAL_START;
			} else {
				/* Unsupported case */
				err = ISOAL_STATUS_ERR_UNSPECIFIED;
			}
			break;

		case ISOAL_ERR_SPOOL:
			/* In error state, search for valid next start of SDU */
			timeoffset = seg_hdr->timeoffset;
			anchorpoint = meta->timestamp;
			latency = session->latency_framed;
			timestamp = anchorpoint + latency - timeoffset;

			if (!sc && !cmplt) {
				/* The start of a new SDU, where not all SDU data is included in
				 * the current PDU, and additional PDUs are required to complete
				 * the SDU.
				 */
				sdu->timestamp = timestamp;
				next_state = ISOAL_CONTINUE;
			} else if (!sc && cmplt) {
				/* The start of a new SDU that contains the full SDU data in the
				 * current PDU.
				 */
				sdu->timestamp = timestamp;
				next_state = ISOAL_START;
			} else {
				/* Start not found yet, stay in Error state */
				append = false;
				next_state = ISOAL_ERR_SPOOL;
			}

			/* TODO: Confirm if the sequence number must be updated even for an SDU
			 * with errors.
			 * BT Core V5.3 : Vol 6 Low Energy Controller : Part G IS0-AL:
			 * 2 ISOAL Features :
			 * The sequence number shall be incremented for each SDU_Interval,
			 * whether or not an SDU was received from or sent to the upper layer.
			 */

			if (next_state != ISOAL_ERR_SPOOL) {
				/* While in the Error state, received a valid start of the next SDU,
				 * so SDU status and sequence number should be updated.
				 */
				sp->sdu_status = ISOAL_SDU_STATUS_VALID;
				/* sp->sdu_state will be set by next_state decided above */
				session->seqn++;
			}
			break;
		}

		if (append) {
			/* Calculate offset of first payload byte from SDU based on assumption
			 * of No time_offset in header
			 */
			uint8_t offset = ((uint8_t *) seg_hdr) + PDU_ISO_SEG_HDR_SIZE -
					 pdu_meta->pdu->payload;
			uint8_t length = seg_hdr->length;

			if (!sc) {
				/* time_offset included in header, don't copy offset field to SDU */
				offset = offset + PDU_ISO_SEG_TIMEOFFSET_SIZE;
				length = length - PDU_ISO_SEG_TIMEOFFSET_SIZE;
			}

			/* Todo: check if effective len=0 what happens then?
			 * We should possibly be able to send empty packets with only time stamp
			 */

			err |= isoal_rx_append_to_sdu(sink, pdu_meta, offset, length, cmplt, false);
		}

		/* Update next state */
		sp->fsm = next_state;

		/* Find next segment header, set to null if past end of PDU */
		seg_hdr = (struct pdu_iso_sdu_sh *) (((uint8_t *) seg_hdr) +
						     seg_hdr->length + PDU_ISO_SEG_HDR_SIZE);

		if (((uint8_t *) seg_hdr) > end_of_pdu) {
			seg_hdr = NULL;
		} else if (isoal_check_seg_header(seg_hdr,
				(uint8_t)(end_of_pdu + 1 - ((uint8_t *) seg_hdr))) == ISOAL_SDU_STATUS_LOST_DATA) {
			seg_err = true;
			seg_hdr = NULL;
		}
	}

	if (pdu_err || seq_err || seg_err) {
		/* When one or more ISO Data PDUs are not received, the receiving device may
		 * discard all SDUs affected by the missing PDUs. Any partially received SDU
		 * may also be discarded.
		 */
		next_state = ISOAL_ERR_SPOOL;

		/* This maps directly to the HCI ISO Data packet Packet_Status_Flag by way of the
		 * sdu_status in the SDU emitted.
		 * BT Core V5.3 : Vol 4 HCI I/F : Part G HCI Func. Spec.:
		 * 5.4.5 HCI ISO Data packets : Table 5.2 :
		 * Packet_Status_Flag (in packets sent by the Controller)
		 *   0b00  Valid data. The complete SDU was received correctly.
		 *   0b01  Possibly invalid data. The contents of the ISO_SDU_Fragment may contain
		 *         errors or part of the SDU may be missing. This is reported as "data with
		 *         possible errors".
		 *   0b10  Part(s) of the SDU were not received correctly. This is reported as
		 *         "lost data".
		 */
		if (seq_err || seg_err) {
			sp->sdu_status |= ISOAL_SDU_STATUS_LOST_DATA;
		} else if (pdu_err) {
			sp->sdu_status |= meta->status;
		}

		if (sp->fsm == ISOAL_START) {
			/* Sequence number should be incremented if an error
			 * occurs at the beginning.
			 */
			session->seqn++;

			if (sdu->timestamp == 0) {
				/* Last timestamp is not valid so set an
				 * approximate timestamp
				 */
				anchorpoint = meta->timestamp;
				latency = session->latency_framed;
				timestamp = anchorpoint + latency;

				sdu->timestamp = timestamp;
			} else {
				/* Advance the timestamp by an SDU interval */
				sdu->timestamp += session->sdu_interval;
			}
		}

		/* Flush current SDU with error if any */
		err |= isoal_rx_append_to_sdu(sink, pdu_meta, 0, 0, true, false);

		/* Update next state */
		sink->sdu_production.fsm = next_state;
	}

	sp->prev_pdu_id = meta->payload_number;

	return err;
}

/**
 * @brief Deep copy a PDU, recombine into SDU(s)
 * @details Recombination will occur individually for every enabled sink
 *
 * @param sink_hdl[in] Handle of destination sink
 * @param pdu_meta[in] PDU along with meta information (origin, timing, status)
 * @return Status
 */
isoal_status_t isoal_rx_pdu_recombine(isoal_sink_handle_t sink_hdl,
				      const struct isoal_pdu_rx *pdu_meta)
{
	struct isoal_sink *sink = &isoal_global.sink_state[sink_hdl];
	isoal_status_t err = ISOAL_STATUS_OK;

	if (sink && sink->sdu_production.mode != ISOAL_PRODUCTION_MODE_DISABLED) {
		if (sink->session.framed) {
			err = isoal_rx_framed_consume(sink, pdu_meta);
		} else {
			err = isoal_rx_unframed_consume(sink, pdu_meta);
		}
	}

	return err;
}
#endif /* CONFIG_BT_CTLR_SYNC_ISO || CONFIG_BT_CTLR_CONN_ISO */

#if defined(CONFIG_BT_CTLR_ADV_ISO) || defined(CONFIG_BT_CTLR_CONN_ISO)
/**
 * @brief Find free source from statically-sized pool and allocate it
 * @details Implemented as linear search since pool is very small
 *
 * @param hdl[out]  Handle to source
 * @return ISOAL_STATUS_OK if we could allocate; otherwise ISOAL_STATUS_ERR_SOURCE_ALLOC
 */
static isoal_status_t isoal_source_allocate(isoal_source_handle_t *hdl)
{
	isoal_source_handle_t i;

	/* Very small linear search to find first free */
	for (i = 0; i < CONFIG_BT_CTLR_ISOAL_SOURCES; i++) {
		if (isoal_global.source_allocated[i] == ISOAL_ALLOC_STATE_FREE) {
			isoal_global.source_allocated[i] = ISOAL_ALLOC_STATE_TAKEN;
			*hdl = i;
			return ISOAL_STATUS_OK;
		}
	}

	return ISOAL_STATUS_ERR_SOURCE_ALLOC; /* All entries were taken */
}

/**
 * @brief Mark a source as being free to allocate again
 * @param hdl[in]  Handle to source
 */
static void isoal_source_deallocate(isoal_source_handle_t hdl)
{
	isoal_global.source_allocated[hdl] = ISOAL_ALLOC_STATE_FREE;
}

/**
 * @brief Create a new source
 *
 * @param handle[in]            Connection handle
 * @param role[in]              Peripheral, Central or Broadcast
 * @param framed[in]            Framed case
 * @param burst_number[in]      Burst Number
 * @param flush_timeout[in]     Flush timeout
 * @param max_octets[in]        Maximum PDU size (Max_PDU_C_To_P / Max_PDU_P_To_C)
 * @param sdu_interval[in]      SDU interval
 * @param iso_interval[in]      ISO interval
 * @param stream_sync_delay[in] CIS sync delay
 * @param group_sync_delay[in]  CIG sync delay
 * @param pdu_alloc[in]         Callback of PDU allocator
 * @param pdu_write[in]         Callback of PDU byte writer
 * @param pdu_emit[in]          Callback of PDU emitter
 * @param pdu_release[in]       Callback of PDU deallocator
 * @param hdl[out]              Handle to new source
 *
 * @return ISOAL_STATUS_OK if we could create a new sink; otherwise ISOAL_STATUS_ERR_SOURCE_ALLOC
 */
isoal_status_t isoal_source_create(
	uint16_t                    handle,
	uint8_t                     role,
	uint8_t                     framed,
	uint8_t                     burst_number,
	uint8_t                     flush_timeout,
	uint8_t                     max_octets,
	uint32_t                    sdu_interval,
	uint16_t                    iso_interval,
	uint32_t                    stream_sync_delay,
	uint32_t                    group_sync_delay,
	isoal_source_pdu_alloc_cb   pdu_alloc,
	isoal_source_pdu_write_cb   pdu_write,
	isoal_source_pdu_emit_cb    pdu_emit,
	isoal_source_pdu_release_cb pdu_release,
	isoal_source_handle_t       *hdl)
{
	isoal_status_t err;

	/* Allocate a new source */
	err = isoal_source_allocate(hdl);
	if (err) {
		return err;
	}

	struct isoal_source_session *session = &isoal_global.source_state[*hdl].session;

	session->handle = handle;
	session->framed = framed;
	session->burst_number = burst_number;
	session->iso_interval = iso_interval;

	/* Todo: Next section computing various constants, should potentially be a
	 * function in itself as a number of the dependencies could be changed while
	 * a connection is active.
	 */

	/* Note: sdu_interval unit is uS, iso_interval is a multiple of 1.25mS */
	session->pdus_per_sdu = (burst_number * sdu_interval) /
		((uint32_t)iso_interval * ISO_INT_UNIT_US);
	/* Set maximum PDU size */
	session->max_pdu_size = max_octets;

	/* Remember the platform-specific callbacks */
	session->pdu_alloc   = pdu_alloc;
	session->pdu_write   = pdu_write;
	session->pdu_emit    = pdu_emit;
	session->pdu_release = pdu_release;

	/* TODO: Constant need to be updated */

	/* Initialize running seq number to zero */
	session->seqn = 0;

	return err;
}

/**
 * @brief Get reference to configuration struct
 *
 * @param hdl[in]   Handle to new source
 * @return Reference to parameter struct, to be configured by caller
 */
struct isoal_source_config *isoal_get_source_param_ref(isoal_source_handle_t hdl)
{
	LL_ASSERT(isoal_global.source_allocated[hdl] == ISOAL_ALLOC_STATE_TAKEN);

	return &isoal_global.source_state[hdl].session.param;
}

/**
 * @brief Atomically enable latch-in of packets and PDU production
 * @param hdl[in]  Handle of existing instance
 */
void isoal_source_enable(isoal_source_handle_t hdl)
{
	/* Reset bookkeeping state */
	memset(&isoal_global.source_state[hdl].pdu_production, 0,
	       sizeof(isoal_global.source_state[hdl].pdu_production));

	/* Atomically enable */
	isoal_global.source_state[hdl].pdu_production.mode = ISOAL_PRODUCTION_MODE_ENABLED;
}

/**
 * @brief Atomically disable latch-in of packets and PDU production
 * @param hdl[in]  Handle of existing instance
 */
void isoal_source_disable(isoal_source_handle_t hdl)
{
	/* Atomically disable */
	isoal_global.source_state[hdl].pdu_production.mode = ISOAL_PRODUCTION_MODE_DISABLED;
}

/**
 * @brief Disable and deallocate existing source
 * @param hdl[in]  Handle of existing instance
 */
void isoal_source_destroy(isoal_source_handle_t hdl)
{
	/* Atomic disable */
	isoal_source_disable(hdl);

	/* Permit allocation anew */
	isoal_source_deallocate(hdl);
}

/**
 * Queue the PDU in production in the relevant LL transmit queue. If the
 * attmept to release the PDU fails, the buffer linked to the PDU will be released
 * and it will not be possible to retry the emit operation on the same PDU.
 * @param[in]  source_ctx        ISO-AL source reference for this CIS / BIS
 * @param[in]  produced_pdu      PDU in production
 * @param[in]  pdu_ll_id         LLID to be set indicating the type of fragment
 * @param[in]  sdu_fragments     Nummber of SDU HCI fragments consumed
 * @param[in]  payload_number    CIS / BIS payload number
 * @param[in]  payload_size      Length of the data written to the PDU
 * @return     Error status of the operation
 */
static isoal_status_t isoal_tx_pdu_emit(const struct isoal_source *source_ctx,
					const struct isoal_pdu_produced *produced_pdu,
					const uint8_t pdu_ll_id,
					const uint8_t sdu_fragments,
					const uint64_t payload_number,
					const isoal_pdu_len_t payload_size)
{
	struct node_tx_iso *node_tx;
	isoal_status_t status;
	uint16_t handle;

	/* Retrieve CIS / BIS handle */
	handle = bt_iso_handle(source_ctx->session.handle);

	/* Retrieve Node handle */
	node_tx = produced_pdu->contents.handle;
	/* Set payload number */
	node_tx->payload_count = payload_number & 0x7fffffffff;
	node_tx->sdu_fragments = sdu_fragments;
	/* Set PDU LLID */
	produced_pdu->contents.pdu->ll_id = pdu_ll_id;
	/* Set PDU length */
	produced_pdu->contents.pdu->length = (uint8_t)payload_size;

	/* Attempt to enqueue the node towards the LL */
	status = source_ctx->session.pdu_emit(node_tx, handle);

	if (status != ISOAL_STATUS_OK) {
		/* If it fails, the node will be released and no further attempt
		 * will be possible
		 */
		BT_ERR("Failed to enqueue node (%p)", node_tx);
		source_ctx->session.pdu_release(node_tx, handle, status);
	}

	return status;
}

/* Allocates a new PDU only if the previous PDU was emitted */
static isoal_status_t isoal_tx_allocate_pdu(struct isoal_source *source,
					    const struct isoal_sdu_tx *tx_sdu)
{
	struct isoal_source_session *session;
	struct isoal_pdu_production *pp;
	struct isoal_pdu_produced *pdu;
	isoal_status_t err;

	err = ISOAL_STATUS_OK;
	session = &source->session;
	pp = &source->pdu_production;
	pdu = &pp->pdu;

	/* Allocate a PDU if the previous was filled (thus sent) */
	const bool pdu_complete = (pp->pdu_available == 0);

	if (pdu_complete) {
		/* Allocate new PDU buffer */
		err = session->pdu_alloc(
			&pdu->contents  /* [out] Updated with pointer and size */
		);

		if (err) {
			pdu->contents.handle = NULL;
			pdu->contents.pdu    = NULL;
			pdu->contents.size   = 0;
		}

		/* Get maximum buffer available */
		const size_t available_len = MIN(
			session->max_pdu_size,
			pdu->contents.size
		);

		/* Nothing has been written into buffer yet */
		pp->pdu_written   = 0;
		pp->pdu_available = available_len;
		LL_ASSERT(available_len > 0);

		pp->pdu_cnt++;
	}

	return err;
}

/**
 * Attempt to emit the PDU in production if it is complete.
 * @param[in]  source      ISO-AL source reference
 * @param[in]  force_emit  Request PDU emit
 * @param[in]  pdu_ll_id   LLID / PDU fragment type as Start, Cont, End, Single (Unframed) or Framed
 * @return     Error status of operation
 */
static isoal_status_t isoal_tx_try_emit_pdu(struct isoal_source *source,
					    bool force_emit,
					    uint8_t pdu_ll_id)
{
	struct isoal_pdu_production *pp;
	struct isoal_pdu_produced   *pdu;
	isoal_status_t err;

	err = ISOAL_STATUS_OK;
	pp = &source->pdu_production;
	pdu = &pp->pdu;

	/* Emit a PDU */
	const bool pdu_complete = (pp->pdu_available == 0) || force_emit;

	if (force_emit) {
		pp->pdu_available = 0;
	}

	if (pdu_complete) {
		/* Emit PDU and increment the payload number */
		err = isoal_tx_pdu_emit(source, pdu, pdu_ll_id,
					pp->sdu_fragments,
					pp->payload_number,
					pp->pdu_written);
		pp->payload_number++;
		pp->sdu_fragments = 0;
	}

	return err;
}


/**
 * @brief Fragment received SDU and produce unframed PDUs
 * @details Destination source may have an already partially built PDU
 *
 * @param source[in,out] Destination source with bookkeeping state
 * @param tx_sdu[in]     SDU with packet boundary information
 *
 * @return Status
 */
static isoal_status_t isoal_tx_unframed_produce(struct isoal_source *source,
						const struct isoal_sdu_tx *tx_sdu)
{
	struct isoal_source_session *session;
	isoal_sdu_len_t packet_available;
	struct isoal_pdu_production *pp;
	const uint8_t *sdu_payload;
	bool zero_length_sdu;
	isoal_status_t err;
	bool padding_pdu;
	uint8_t ll_id;

	session     = &source->session;
	pp          = &source->pdu_production;
	padding_pdu = false;
	err         = ISOAL_STATUS_OK;

	packet_available = tx_sdu->size;
	sdu_payload = tx_sdu->dbuf;
	LL_ASSERT(sdu_payload);

	zero_length_sdu = (packet_available == 0 &&
		tx_sdu->sdu_state == BT_ISO_SINGLE);

	if (tx_sdu->sdu_state == BT_ISO_START ||
		tx_sdu->sdu_state == BT_ISO_SINGLE) {
		/* Start of a new SDU */

		/* Update sequence number for received SDU
		 *
		 * BT Core V5.3 : Vol 6 Low Energy Controller : Part G IS0-AL:
		 * 2 ISOAL Features :
		 * SDUs received by the ISOAL from the upper layer shall be
		 * given a sequence number which is initialized to 0 when the
		 * CIS or BIS is created.
		 *
		 * NOTE: The upper layer may synchronize its sequence number
		 * with the sequence number in the ISOAL once the Datapath is
		 * configured and the link is established.
		 */
		session->seqn++;

		/* Update payload counter in case time has passed since last
		 * SDU. This should mean that event count * burst number should
		 * be greater than the current payload number. In the event of
		 * an SDU interval smaller than the ISO interval, multiple SDUs
		 * will be sent in the same event. As such the current payload
		 * number should be retained. Payload numbers are indexed at 0
		 * and valid until the PDU is emitted.
		 */
		pp->payload_number = MAX(pp->payload_number,
			(tx_sdu->target_event * session->burst_number));

		/* Reset PDU fragmentation count for this SDU */
		pp->pdu_cnt = 0;

		/* The start of an unframed SDU will always be in a new PDU.
		 * There cannot be any other fragments packed.
		 */
		pp->sdu_fragments = 0;
	}

	/* PDUs should be created until the SDU fragment has been fragmented or
	 * if this is the last fragment of the SDU, until the required padding
	 * PDU(s) are sent.
	 */
	while ((err == ISOAL_STATUS_OK) &&
		((packet_available > 0) || padding_pdu || zero_length_sdu)) {
		const isoal_status_t err_alloc = isoal_tx_allocate_pdu(source, tx_sdu);
		struct isoal_pdu_produced  *pdu = &pp->pdu;
		err |= err_alloc;

		/*
		 * For this PDU we can only consume of packet, bounded by:
		 *   - What can fit in the destination PDU.
		 *   - What remains of the packet.
		 */
		const size_t consume_len = MIN(
			packet_available,
			pp->pdu_available
		);

		/* End of the SDU fragment has been reached when the last of the
		 * SDU is packed into a PDU.
		 */
		bool end_of_sdu_frag = !padding_pdu &&
				((consume_len > 0 && consume_len == packet_available) ||
					zero_length_sdu);

		if (consume_len > 0) {
			err |= session->pdu_write(&pdu->contents,
						  pp->pdu_written,
						  sdu_payload,
						  consume_len);
			sdu_payload       += consume_len;
			pp->pdu_written   += consume_len;
			pp->pdu_available -= consume_len;
			packet_available  -= consume_len;
		}

		if (end_of_sdu_frag) {
			/* Each PDU will carry the number of completed SDU
			 * fragments contained in that PDU.
			 */
			pp->sdu_fragments++;
		}

		/* End of the SDU is reached at the end of the last SDU fragment
		 * or if this is a single fragment SDU
		 */
		bool end_of_sdu = (packet_available == 0) &&
				((tx_sdu->sdu_state == BT_ISO_SINGLE) ||
					(tx_sdu->sdu_state == BT_ISO_END));

		/* Decide PDU type
		 *
		 * BT Core V5.3 : Vol 6 Low Energy Controller : Part G IS0-AL:
		 * 2.1 Unframed PDU :
		 * LLID 0b00 PDU_BIS_LLID_COMPLETE_END:
		 * (1) When the payload of the ISO Data PDU contains the end
		 *     fragment of an SDU.
		 * (2) When the payload of the ISO Data PDU contains a complete
		 *     SDU.
		 * (3) When an SDU contains zero length data, the corresponding
		 *     PDU shall be of zero length and the LLID field shall be
		 *     set to 0b00.
		 *
		 * LLID 0b01 PDU_BIS_LLID_COMPLETE_END:
		 * (1) When the payload of the ISO Data PDU contains a start or
		 *     a continuation fragment of an SDU.
		 * (2) When the ISO Data PDU is used as padding.
		 */
		ll_id = PDU_BIS_LLID_COMPLETE_END;
		if (!end_of_sdu || padding_pdu) {
			ll_id = PDU_BIS_LLID_START_CONTINUE;
		}

		const isoal_status_t err_emit = isoal_tx_try_emit_pdu(source, end_of_sdu, ll_id);

		err |= err_emit;

		/* Send padding PDU(s) if required
		 *
		 * BT Core V5.3 : Vol 6 Low Energy Controller : Part G IS0-AL:
		 * 2.1 Unframed PDU :
		 * Each SDU shall generate BN ÷ (ISO_Interval ÷ SDU_Interval)
		 * fragments. If an SDU generates less than this number of
		 * fragments, empty payloads shall be used to make up the
		 * number.
		 */
		padding_pdu = (end_of_sdu && (pp->pdu_cnt < session->pdus_per_sdu));
		zero_length_sdu = false;
	}

	return err;
}

/**
 * @brief  Inserts a segmentation header at the current write point in the PDU
 *         under production.
 * @param  source              source handle
 * @param  sc                  start / continuation bit value to be written
 * @param  cmplt               complete bit value to be written
 * @param  time_offset         value of time offset to be written
 * @return                     status
 */
static isoal_status_t isoal_insert_seg_header_timeoffset(struct isoal_source *source,
							 const bool sc,
							 const bool cmplt,
							 const uint32_t time_offset)
{
	struct isoal_source_session *session;
	struct isoal_pdu_production *pp;
	struct isoal_pdu_produced *pdu;
	struct pdu_iso_sdu_sh seg_hdr;
	isoal_status_t err;
	uint8_t write_size;

	session    = &source->session;
	pp         = &source->pdu_production;
	pdu        = &pp->pdu;
	write_size = PDU_ISO_SEG_HDR_SIZE + (sc ? 0 : PDU_ISO_SEG_TIMEOFFSET_SIZE);

	memset(&seg_hdr, 0, sizeof(seg_hdr));

	/* Check if there is enough space left in the PDU. This should not fail
	 * as the calling should also check before requesting insertion of a
	 * new header.
	 */
	if (pp->pdu_available < write_size) {

		return ISOAL_STATUS_ERR_UNSPECIFIED;
	}

	seg_hdr.sc = sc;
	seg_hdr.cmplt = cmplt;
	seg_hdr.length = sc ? 0 : PDU_ISO_SEG_TIMEOFFSET_SIZE;

	if (!sc) {
		seg_hdr.timeoffset = time_offset;
	}

	/* Store header */
	pp->seg_hdr_sc = seg_hdr.sc;
	pp->seg_hdr_length = seg_hdr.length;

	/* Save location of last segmentation header so that it can be updated
	 * as data is written.
	 */
	pp->last_seg_hdr_loc = pp->pdu_written;
	/* Write to PDU */
	err = session->pdu_write(&pdu->contents,
				  pp->pdu_written,
				  (uint8_t *)&seg_hdr,
				  write_size);
	pp->pdu_written   += write_size;
	pp->pdu_available -= write_size;

	return err;
}

/**
 * @breif  Updates the cmplt flag and length in the last segmentation header written
 * @param  source     source handle
 * @param  cmplt      ew value for complete flag
 * param   add_length length to add
 * @return            status
 */
static isoal_status_t isoal_update_seg_header_cmplt_length(struct isoal_source *source,
							   const bool cmplt,
							   const uint8_t add_length)
{
	struct isoal_source_session *session;
	struct isoal_pdu_production *pp;
	struct isoal_pdu_produced *pdu;
	struct pdu_iso_sdu_sh seg_hdr;

	session    = &source->session;
	pp         = &source->pdu_production;
	pdu        = &pp->pdu;
	memset(&seg_hdr, 0, sizeof(seg_hdr));

	seg_hdr.sc = pp->seg_hdr_sc;

	/* Update the complete flag and length */
	seg_hdr.cmplt = cmplt;
	pp->seg_hdr_length += add_length;
	seg_hdr.length = pp->seg_hdr_length;


	/* Re-write the segmentation header at the same location */
	return session->pdu_write(&pdu->contents,
				  pp->last_seg_hdr_loc,
				  (uint8_t *)&seg_hdr,
				  PDU_ISO_SEG_HDR_SIZE);
}

/**
 * @brief Fragment received SDU and produce framed PDUs
 * @details Destination source may have an already partially built PDU
 *
 * @param source[in,out] Destination source with bookkeeping state
 * @param tx_sdu[in]     SDU with packet boundary information
 *
 * @return Status
 */
static isoal_status_t isoal_tx_framed_produce(struct isoal_source *source,
						const struct isoal_sdu_tx *tx_sdu)
{
	struct isoal_source_session *session;
	struct isoal_pdu_production *pp;
	isoal_sdu_len_t packet_available;
	const uint8_t *sdu_payload;
	uint32_t time_offset;
	bool zero_length_sdu;
	isoal_status_t err;
	bool padding_pdu;
	uint8_t ll_id;

	session     = &source->session;
	pp          = &source->pdu_production;
	padding_pdu = false;
	err         = ISOAL_STATUS_OK;
	time_offset = 0;

	packet_available = tx_sdu->size;
	sdu_payload      = tx_sdu->dbuf;
	LL_ASSERT(sdu_payload);

	zero_length_sdu = (packet_available == 0 &&
		tx_sdu->sdu_state == BT_ISO_SINGLE);

	if (tx_sdu->sdu_state == BT_ISO_START ||
		tx_sdu->sdu_state == BT_ISO_SINGLE) {
		/* Start of a new SDU */

		/* Initialize to info provided in SDU */
		uint32_t actual_cig_ref_point = tx_sdu->cig_ref_point;
		uint64_t actual_event = tx_sdu->target_event;

		/* Update sequence number for received SDU
		 *
		 * BT Core V5.3 : Vol 6 Low Energy Controller : Part G IS0-AL:
		 * 2 ISOAL Features :
		 * SDUs received by the ISOAL from the upper layer shall be
		 * given a sequence number which is initialized to 0 when the
		 * CIS or BIS is created.
		 *
		 * NOTE: The upper layer may synchronize its sequence number
		 * with the sequence number in the ISOAL once the Datapath is
		 * configured and the link is established.
		 */
		session->seqn++;

		/* Reset PDU production state */
		pp->pdu_state = BT_ISO_START;

		/* Update payload counter in case time has passed since the last
		 * SDU. This should mean that event count * burst number should
		 * be greater than the current payload number. In the event of
		 * an SDU interval smaller than the ISO interval, multiple SDUs
		 * will be sent in the same event. As such the current payload
		 * number should be retained. Payload numbers are indexed at 0
		 * and valid until the PDU is emitted.
		 */
		pp->payload_number = MAX(pp->payload_number,
			(tx_sdu->target_event * session->burst_number));

		/* Get actual event for this payload number */
		actual_event = pp->payload_number / session->burst_number;

		/* Get cig reference point for this PDU based on the actual
		 * event being set. This might introduce some errors as the cig
		 * refernce point for future events could drift. However as the
		 * time offset calculation requires an absolute value, this
		 * seems to be the best candidate.
		 */
		if (actual_event > tx_sdu->target_event) {
			actual_cig_ref_point = tx_sdu->cig_ref_point +
				((actual_event - tx_sdu->target_event) * session->iso_interval *
					ISO_INT_UNIT_US);
		}

		/* Check if time stamp on packet is later than the CIG reference
		 * point and adjust targets. This could happen if the SDU has
		 * been time-stampped at the controller when received via HCI.
		 *
		 * BT Core V5.3 : Vol 6 Low Energy Controller : Part G IS0-AL:
		 * 3.1 Time_Offset in framed PDUs :
		 * The Time_Offset shall be a positive value.
		 */
		if (actual_cig_ref_point <= tx_sdu->time_stamp) {
			/* Advance target to next event */
			actual_event++;
			actual_cig_ref_point += session->iso_interval * ISO_INT_UNIT_US;

			/* Set payload number */
			pp->payload_number = actual_event * session->burst_number;
		}

		/* Calculate the time offset */
		LL_ASSERT(actual_cig_ref_point > tx_sdu->time_stamp);
		time_offset = actual_cig_ref_point - tx_sdu->time_stamp;

		/* Reset PDU fragmentation count for this SDU */
		pp->pdu_cnt = 0;
	}

	/* PDUs should be created until the SDU fragment has been fragmented or if
	 * this is the last fragment of the SDU, until the required padding PDU(s)
	 * are sent.
	 */
	while ((err == ISOAL_STATUS_OK) &&
		((packet_available > 0) || padding_pdu || zero_length_sdu)) {
		const isoal_status_t err_alloc = isoal_tx_allocate_pdu(source, tx_sdu);
		struct isoal_pdu_produced  *pdu = &pp->pdu;
		err |= err_alloc;

		if (pp->pdu_state == BT_ISO_START) {
			/* Start of a new SDU. Segmentation header and time-offset
			 * should be inserted.
			 */
			err |= isoal_insert_seg_header_timeoffset(source,
								false, false,
								time_offset);
			pp->pdu_state = BT_ISO_CONT;
		} else if (!padding_pdu && pp->pdu_state == BT_ISO_CONT && pp->pdu_written == 0) {
			/* Continuing an SDU in a new PDU. Segmentation header
			 * alone should be inserted.
			 */
			err |= isoal_insert_seg_header_timeoffset(source,
								true, false,
								0);
		}

		/*
		 * For this PDU we can only consume of packet, bounded by:
		 *   - What can fit in the destination PDU.
		 *   - What remains of the packet.
		 */
		const size_t consume_len = MIN(
			packet_available,
			pp->pdu_available
		);

		/* End of the SDU fragment has been reached when the last of the
		 * SDU is packed into a PDU.
		 */
		bool end_of_sdu_frag = !padding_pdu &&
				((consume_len > 0 && consume_len == packet_available) ||
					zero_length_sdu);

		if (consume_len > 0) {
			err |= session->pdu_write(&pdu->contents,
						  pp->pdu_written,
						  sdu_payload,
						  consume_len);
			sdu_payload       += consume_len;
			pp->pdu_written   += consume_len;
			pp->pdu_available -= consume_len;
			packet_available  -= consume_len;
		}

		if (end_of_sdu_frag) {
			/* Each PDU will carry the number of completed SDU
			 * fragments contained in that PDU.
			 */
			pp->sdu_fragments++;
		}

		/* End of the SDU is reached at the end of the last SDU fragment
		 * or if this is a single fragment SDU
		 */
		bool end_of_sdu = (packet_available == 0) &&
				((tx_sdu->sdu_state == BT_ISO_SINGLE) ||
					(tx_sdu->sdu_state == BT_ISO_END));
		/* Update complete flag in last segmentation header */
		err |= isoal_update_seg_header_cmplt_length(source, end_of_sdu, consume_len);

		/* LLID is fixed for framed PDUs */
		ll_id = PDU_BIS_LLID_FRAMED;

		/* NOTE: Ideally even if the end of the SDU is reached, the PDU
		 * should not be emitted as long as there is space left. If the
		 * PDU is not released, it might require a flush timeout to
		 * trigger the release as receiving an SDU per SDU interval is
		 * not guaranteed. As there is no trigger for this in the
		 * ISO-AL, the PDU is released. This does mean that the
		 * bandwidth of this implementation will be less that the ideal
		 * supported by framed PDUs. Ideally ISOAL_SEGMENT_MIN_SIZE
		 * should be used to assess if there is sufficient usable space
		 * left in the PDU.
		 */
		bool release_pdu = end_of_sdu;
		const isoal_status_t err_emit = isoal_tx_try_emit_pdu(source, release_pdu, ll_id);

		err |= err_emit;

		/* TODO: Send padding PDU(s) if required
		 *
		 * BT Core V5.3 : Vol 6 Low Energy Controller : Part G IS0-AL:
		 * 2 ISOAL Features :
		 * Padding is required when the data does not add up to the
		 * configured number of PDUs that are specified in the BN
		 * parameter per CIS or BIS event.
		 *
		 * When padding PDUs as opposed to null PDUs are required for
		 * framed production is not clear.
		 */
		padding_pdu = false;
		zero_length_sdu = false;
	}

	return err;
}


/**
 * @brief Deep copy a SDU, fragment into PDU(s)
 * @details Fragmentation will occur individually for every enabled source
 *
 * @param source_hdl[in] Handle of destination source
 * @param tx_sdu[in]     SDU along with packet boudary state
 * @return Status
 */
isoal_status_t isoal_tx_sdu_fragment(isoal_source_handle_t source_hdl,
				     struct isoal_sdu_tx *tx_sdu)
{
	struct isoal_source *source;
	isoal_status_t err;

	source = &isoal_global.source_state[source_hdl];
	err = ISOAL_STATUS_ERR_PDU_ALLOC;

	if (source->pdu_production.mode != ISOAL_PRODUCTION_MODE_DISABLED) {
		/* BT Core V5.3 : Vol 6 Low Energy Controller : Part G IS0-AL:
		 * 2 ISOAL Features :
		 * (1) Unframed PDUs shall only be used when the ISO_Interval
		 *     is equal to or an integer multiple of the SDU_Interval
		 *     and a constant time offset alignment is maintained
		 *     between the SDU generation and the timing in the
		 *     isochronous transport.
		 * (2) When the Host requests the use of framed PDUs, the
		 *     Controller shall use framed PDUs.
		 */
		if (source->session.framed) {
			err = isoal_tx_framed_produce(source, tx_sdu);
		} else {
			err = isoal_tx_unframed_produce(source, tx_sdu);
		}
	}

	return err;
}

void isoal_tx_pdu_release(isoal_source_handle_t source_hdl,
			  struct node_tx_iso *node_tx)
{
	struct isoal_source *source = &isoal_global.source_state[source_hdl];

	if (source && source->session.pdu_release) {
		source->session.pdu_release(node_tx, source->session.handle,
					    ISOAL_STATUS_OK);
	}
}
#endif /* CONFIG_BT_CTLR_ADV_ISO || CONFIG_BT_CTLR_CONN_ISO */<|MERGE_RESOLUTION|>--- conflicted
+++ resolved
@@ -152,11 +152,7 @@
 	/* ISO interval in units of time requires the integer (iso_interval)
 	 * to be multiplied by 1250us.
 	 */
-<<<<<<< HEAD
-	iso_interval_us = iso_interval * CONN_INT_UNIT_US;
-=======
 	iso_interval_us = iso_interval * ISO_INT_UNIT_US;
->>>>>>> 3f0e8dda
 
 	/* Allocate a new sink */
 	err = isoal_sink_allocate(hdl);
@@ -438,11 +434,7 @@
 		);
 
 		if (consume_len > 0) {
-<<<<<<< HEAD
-			struct isoal_sink_session *session = &sink->session;
-=======
 			const struct isoal_sink_session *session = &sink->session;
->>>>>>> 3f0e8dda
 
 			err |= session->sdu_write(sdu->contents.dbuf,
 						  pdu_payload,
@@ -455,10 +447,7 @@
 		bool end_of_sdu = (packet_available == 0) && is_end_fragment;
 
 		isoal_status_t err_emit = ISOAL_STATUS_OK;
-<<<<<<< HEAD
-=======
-
->>>>>>> 3f0e8dda
+
 		if (sp->sdu_allocated) {
 			/* SDU should be emitted only if it was allocated */
 			err_emit = isoal_rx_try_emit_sdu(sink, end_of_sdu);
@@ -525,11 +514,7 @@
 	 * count and as a result the last_pdu detection is no longer reliable.
 	 */
 	if (sp->fsm == ISOAL_ERR_SPOOL) {
-<<<<<<< HEAD
-	 	if ((!pdu_err && !seq_err &&
-=======
 		if ((!pdu_err && !seq_err &&
->>>>>>> 3f0e8dda
 			/* Previous sequence error should have move to the
 			 * ISOAL_ERR_SPOOL state and emitted the SDU in production. No
 			 * PDU error so LLID and length are reliable and no sequence
@@ -651,23 +636,6 @@
 				(sp->fsm  != ISOAL_ERR_SPOOL)) {
 		/* END fragment never seen */
 		sp->sdu_status |= ISOAL_SDU_STATUS_ERRORS;
-<<<<<<< HEAD
-	}
-
-	/* BT Core V5.3 : Vol 4 HCI I/F : Part G HCI Func. Spec.:
-	 * 5.4.5 HCI ISO Data packets
-	 * If Packet_Status_Flag equals 0b10 then PB_Flag shall equal 0b10.
-	 * When Packet_Status_Flag is set to 0b10 in packets from the Controller to the
-	 * Host, there is no data and ISO_SDU_Length shall be set to zero.
-	 *
-	 * TODO: Move to hci_driver to allow vendor path to have dedicated handling.
-	 */
-	if (sp->sdu_status == ISOAL_SDU_STATUS_LOST_DATA) {
-		sp->sdu_written = 0;
-		end_of_packet = 1;
-		length = 0;
-=======
->>>>>>> 3f0e8dda
 	}
 
 	/* Append valid PDU to SDU */
@@ -755,54 +723,8 @@
 	}
 
 	end_of_pdu = ((uint8_t *) pdu_meta->pdu->payload) + pdu_meta->pdu->length - 1;
-<<<<<<< HEAD
 	seg_hdr = (pdu_err || seq_err || pdu_padding) ? NULL :
 			(struct pdu_iso_sdu_sh *) pdu_meta->pdu->payload;
-=======
-	seg_hdr = (struct pdu_iso_sdu_sh *) pdu_meta->pdu->payload;
-
-	if (pdu_err || seq_err) {
-		/* When one or more ISO Data PDUs are not received, the receiving device may
-		 * discard all SDUs affected by the missing PDUs. Any partially received SDU
-		 * may also be discarded.
-		 */
-		next_state = ISOAL_ERR_SPOOL;
-
-		/* This maps directly to the HCI ISO Data packet Packet_Status_Flag by way of the
-		 * sdu_status in the SDU emitted.
-		 * BT Core V5.3 : Vol 4 HCI I/F : Part G HCI Func. Spec.:
-		 * 5.4.5 HCI ISO Data packets : Table 5.2 :
-		 * Packet_Status_Flag (in packets sent by the Controller)
-		 *   0b00  Valid data. The complete SDU was received correctly.
-		 *   0b01  Possibly invalid data. The contents of the ISO_SDU_Fragment may contain
-		 *         errors or part of the SDU may be missing. This is reported as "data with
-		 *         possible errors".
-		 *   0b10  Part(s) of the SDU were not received correctly. This is reported as
-		 *         "lost data".
-		 */
-		if (seq_err) {
-			sp->sdu_status |= ISOAL_SDU_STATUS_LOST_DATA;
-		} else if (pdu_err) {
-			sp->sdu_status |= meta->status;
-		}
-
-		if (sp->fsm == ISOAL_START) {
-			/* Sequence number shall be incremented even if an error
-			 * occurs at the beginning.
-			 */
-			session->seqn++;
-		}
-
-		/* Flush current SDU with error if any */
-		err |= isoal_rx_append_to_sdu(sink, pdu_meta, 0, 0, true, false);
-
-		/* Skip searching this PDU */
-		seg_hdr = NULL;
-
-		/* Update next state */
-		sink->sdu_production.fsm = next_state;
-	}
->>>>>>> 3f0e8dda
 
 	seg_err = false;
 	if (seg_hdr && isoal_check_seg_header(seg_hdr, pdu_meta->pdu->length) == ISOAL_SDU_STATUS_LOST_DATA) {
