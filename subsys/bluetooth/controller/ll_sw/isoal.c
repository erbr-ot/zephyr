/*
 * Copyright (c) 2021 Demant
 *
 * SPDX-License-Identifier: Apache-2.0
 */
#include <string.h>
#include <zephyr/types.h>
#include <sys/types.h>
#include <zephyr/toolchain.h>
#include <zephyr/sys/util.h>

#include <zephyr/kernel.h>

#include <zephyr/bluetooth/bluetooth.h>

#include "util/memq.h"
#include "pdu.h"


#include "ll.h"
#include "lll.h"
#include "lll_conn_iso.h"
#include "lll_iso_tx.h"
#include "isoal.h"
#include "ull_iso_types.h"

#define LOG_MODULE_NAME bt_ctlr_isoal
#include "common/log.h"
#include "hal/debug.h"

<<<<<<< HEAD
/* Minimum number of bytes that would make inserting a new segment into a PDU
 * worthwhile.
 */
#if defined(CONFIG_BT_CTLR_ISO_TX_SEG_PLAYLOAD_MIN)
#define ISOAL_SEGMENT_MIN_PAYLOAD         CONFIG_BT_CTLR_ISO_TX_SEG_PLAYLOAD_MIN
#else
#define ISOAL_SEGMENT_MIN_PAYLOAD         (1)
#endif /* CONFIG_BT_CTLR_ISO_TX_SEG_PLAYLOAD_MIN */

/* Given the minimum payload, this defines the minimum remaining in a PDU that
 * would make inserting a new segment worthwhile.
 * [Payload (min) + Segmentation Header + Time Offset]
 */
#define ISOAL_SEGMENT_MIN_SIZE            (ISOAL_SEGMENT_MIN_PAYLOAD +         \
                                          PDU_ISO_SEG_HDR_SIZE +              \
                                          PDU_ISO_SEG_TIMEOFFSET_SIZE)
=======
#if defined(CONFIG_BT_CTLR_ADV_ISO) || defined(CONFIG_BT_CTLR_CONN_ISO)
/* Given the minimum payload, this defines the minimum number of bytes that
 * should be  remaining in a TX PDU such that it would make inserting a new
 * segment worthwhile during the segmentation process.
 * [Payload (min) + Segmentation Header + Time Offset]
 */
#define ISOAL_TX_SEGMENT_MIN_SIZE         (CONFIG_BT_CTLR_ISO_TX_SEG_PLAYLOAD_MIN +                \
					   PDU_ISO_SEG_HDR_SIZE +                                  \
					   PDU_ISO_SEG_TIMEOFFSET_SIZE)
#endif /* CONFIG_BT_CTLR_ADV_ISO || CONFIG_BT_CTLR_CONN_ISO */
>>>>>>> 0ec243b6

/** Allocation state */
typedef uint8_t isoal_alloc_state_t;
#define ISOAL_ALLOC_STATE_FREE            ((isoal_alloc_state_t) 0x00)
#define ISOAL_ALLOC_STATE_TAKEN           ((isoal_alloc_state_t) 0x01)

struct
{
#if defined(CONFIG_BT_CTLR_SYNC_ISO) || defined(CONFIG_BT_CTLR_CONN_ISO)
	isoal_alloc_state_t sink_allocated[CONFIG_BT_CTLR_ISOAL_SINKS];
	struct isoal_sink   sink_state[CONFIG_BT_CTLR_ISOAL_SINKS];
#endif /* CONFIG_BT_CTLR_SYNC_ISO || CONFIG_BT_CTLR_CONN_ISO */

#if defined(CONFIG_BT_CTLR_ADV_ISO) || defined(CONFIG_BT_CTLR_CONN_ISO)
	isoal_alloc_state_t source_allocated[CONFIG_BT_CTLR_ISOAL_SOURCES];
	struct isoal_source source_state[CONFIG_BT_CTLR_ISOAL_SOURCES];
#endif /* CONFIG_BT_CTLR_ADV_ISO || CONFIG_BT_CTLR_CONN_ISO */
} isoal_global;

/**
 * @brief Internal reset
 * Zero-init entire ISO-AL state
 */
static isoal_status_t isoal_init_reset(void)
{
	memset(&isoal_global, 0, sizeof(isoal_global));
	return ISOAL_STATUS_OK;
}

/**
 * @brief  Initialize ISO-AL
 */
isoal_status_t isoal_init(void)
{
	isoal_status_t err = ISOAL_STATUS_OK;

	err = isoal_init_reset();

	return err;
}

/** Clean up and reinitialize */
isoal_status_t isoal_reset(void)
{
	isoal_status_t err = ISOAL_STATUS_OK;

	err = isoal_init_reset();

	return err;
}

#if defined(CONFIG_BT_CTLR_SYNC_ISO) || defined(CONFIG_BT_CTLR_CONN_ISO)
/**
 * @brief Find free sink from statically-sized pool and allocate it
 * @details Implemented as linear search since pool is very small
 *
 * @param hdl[out]  Handle to sink
 * @return ISOAL_STATUS_OK if we could allocate; otherwise ISOAL_STATUS_ERR_SINK_ALLOC
 */
static isoal_status_t isoal_sink_allocate(isoal_sink_handle_t *hdl)
{
	isoal_sink_handle_t i;

	/* Very small linear search to find first free */
	for (i = 0; i < CONFIG_BT_CTLR_ISOAL_SINKS; i++) {
		if (isoal_global.sink_allocated[i] == ISOAL_ALLOC_STATE_FREE) {
			isoal_global.sink_allocated[i] = ISOAL_ALLOC_STATE_TAKEN;
			*hdl = i;
			return ISOAL_STATUS_OK;
		}
	}

	return ISOAL_STATUS_ERR_SINK_ALLOC; /* All entries were taken */
}

/**
 * @brief Mark a sink as being free to allocate again
 * @param hdl[in]  Handle to sink
 */
static void isoal_sink_deallocate(isoal_sink_handle_t hdl)
{
	isoal_global.sink_allocated[hdl] = ISOAL_ALLOC_STATE_FREE;
<<<<<<< HEAD
	memset(&isoal_global.sink_state[hdl], 0, sizeof(struct isoal_sink));
=======
	(void)memset(&isoal_global.sink_state[hdl], 0, sizeof(struct isoal_sink));
>>>>>>> 0ec243b6
}

/**
 * @brief Create a new sink
 *
 * @param handle[in]            Connection handle
 * @param role[in]              Peripheral, Central or Broadcast
 * @param framed[in]            Framed case
 * @param burst_number[in]      Burst Number
 * @param flush_timeout[in]     Flush timeout
 * @param sdu_interval[in]      SDU interval
 * @param iso_interval[in]      ISO interval
 * @param stream_sync_delay[in] CIS / BIS sync delay
 * @param group_sync_delay[in]  CIG / BIG sync delay
 * @param sdu_alloc[in]         Callback of SDU allocator
 * @param sdu_emit[in]          Callback of SDU emitter
 * @param sdu_write[in]         Callback of SDU byte writer
 * @param hdl[out]              Handle to new sink
 *
 * @return ISOAL_STATUS_OK if we could create a new sink; otherwise ISOAL_STATUS_ERR_SINK_ALLOC
 */
isoal_status_t isoal_sink_create(
	uint16_t                 handle,
	uint8_t                  role,
	uint8_t                  framed,
	uint8_t                  burst_number,
	uint8_t                  flush_timeout,
	uint32_t                 sdu_interval,
	uint16_t                 iso_interval,
	uint32_t                 stream_sync_delay,
	uint32_t                 group_sync_delay,
	isoal_sink_sdu_alloc_cb  sdu_alloc,
	isoal_sink_sdu_emit_cb   sdu_emit,
	isoal_sink_sdu_write_cb  sdu_write,
	isoal_sink_handle_t      *hdl)
{
	uint32_t iso_interval_us;
	isoal_status_t err;

	/* ISO interval in units of time requires the integer (iso_interval)
	 * to be multiplied by 1250us.
	 */
	iso_interval_us = iso_interval * ISO_INT_UNIT_US;

	/* Allocate a new sink */
	err = isoal_sink_allocate(hdl);
	if (err) {
		return err;
	}

	struct isoal_sink_session *session = &isoal_global.sink_state[*hdl].session;

	session->handle = handle;
	session->framed = framed;
	session->sdu_interval = sdu_interval;

	/* Todo: Next section computing various constants, should potentially be a
	 * function in itself as a number of the dependencies could be changed while
	 * a connection is active.
	 */

	session->pdus_per_sdu = (burst_number * sdu_interval) /
		iso_interval_us;

	/* Computation of transport latency (constant part)
	 *
	 * Unframed case:
	 *
	 * C->P: SDU_Synchronization_Reference =
	 *   CIS reference anchor point + CIS_Sync_Delay + (FT_C_To_P - 1) * ISO_Interval
	 *
	 * P->C: SDU_Synchronization_Reference =
	 *   CIS reference anchor point + CIS_Sync_Delay - CIG_Sync_Delay -
	 *   ((ISO_Interval / SDU interval)-1) * SDU interval
	 *
	 * BIS: SDU_Synchronization_Reference =
	 *    BIG reference anchor point + BIG_Sync_Delay
	 *
	 * Framed case:
	 *
	 * C->P: SDU_Synchronization_Reference =
	 *   CIS Reference Anchor point +
	 *   CIS_Sync_Delay + SDU_Interval_C_To_P + FT_C_To_P * ISO_Interval -
	 *   Time_Offset
	 *
	 * P->C: synchronization reference SDU = CIS reference anchor point +
	 *   CIS_Sync_Delay - CIG_Sync_Delay - Time_Offset
	 *
	 * BIS: SDU_Synchronization_Reference =
	 *   BIG reference anchor point +
	 *   BIG_Sync_Delay + SDU_interval + ISO_Interval - Time_Offset.
	 */
	if (role == BT_CONN_ROLE_PERIPHERAL) {
		isoal_global.sink_state[*hdl].session.latency_unframed =
			stream_sync_delay + ((flush_timeout - 1) * iso_interval_us);

		isoal_global.sink_state[*hdl].session.latency_framed =
			stream_sync_delay + sdu_interval + (flush_timeout * iso_interval_us);
	} else if (role == BT_CONN_ROLE_CENTRAL) {
		isoal_global.sink_state[*hdl].session.latency_unframed =
			stream_sync_delay - group_sync_delay -
			(((iso_interval_us / sdu_interval) - 1) * iso_interval_us);

		isoal_global.sink_state[*hdl].session.latency_framed =
			stream_sync_delay - group_sync_delay;
	} else if (role == BT_ROLE_BROADCAST) {
		isoal_global.sink_state[*hdl].session.latency_unframed =
			group_sync_delay;

		isoal_global.sink_state[*hdl].session.latency_framed =
			group_sync_delay + sdu_interval + iso_interval_us;

	} else {
		LL_ASSERT(0);
	}

	/* Remember the platform-specific callbacks */
	session->sdu_alloc = sdu_alloc;
	session->sdu_emit  = sdu_emit;
	session->sdu_write = sdu_write;

	/* Initialize running seq number to zero */
	session->seqn = 0;

	return err;
}

/**
 * @brief Get reference to configuration struct
 *
 * @param hdl[in]   Handle to new sink
 * @return Reference to parameter struct, to be configured by caller
 */
struct isoal_sink_config *isoal_get_sink_param_ref(isoal_sink_handle_t hdl)
{
	LL_ASSERT(isoal_global.sink_allocated[hdl] == ISOAL_ALLOC_STATE_TAKEN);

	return &isoal_global.sink_state[hdl].session.param;
}

/**
 * @brief Atomically enable latch-in of packets and SDU production
 * @param hdl[in]  Handle of existing instance
 */
void isoal_sink_enable(isoal_sink_handle_t hdl)
{
	/* Reset bookkeeping state */
	memset(&isoal_global.sink_state[hdl].sdu_production, 0,
	       sizeof(isoal_global.sink_state[hdl].sdu_production));

	/* Atomically enable */
	isoal_global.sink_state[hdl].sdu_production.mode = ISOAL_PRODUCTION_MODE_ENABLED;
}

/**
 * @brief Atomically disable latch-in of packets and SDU production
 * @param hdl[in]  Handle of existing instance
 */
void isoal_sink_disable(isoal_sink_handle_t hdl)
{
	/* Atomically disable */
	isoal_global.sink_state[hdl].sdu_production.mode = ISOAL_PRODUCTION_MODE_DISABLED;
}

/**
 * @brief Disable and deallocate existing sink
 * @param hdl[in]  Handle of existing instance
 */
void isoal_sink_destroy(isoal_sink_handle_t hdl)
{
	/* Atomic disable */
	isoal_sink_disable(hdl);

	/* Permit allocation anew */
	isoal_sink_deallocate(hdl);
}

/* Obtain destination SDU */
static isoal_status_t isoal_rx_allocate_sdu(struct isoal_sink *sink,
					    const struct isoal_pdu_rx *pdu_meta)
{
	struct isoal_sink_session *session;
	struct isoal_sdu_production *sp;
	struct isoal_sdu_produced *sdu;
	isoal_status_t err;

	err = ISOAL_STATUS_OK;
	session = &sink->session;
	sp = &sink->sdu_production;
	sdu = &sp->sdu;

	/* Allocate a SDU if the previous was filled (thus sent) */
	const bool sdu_complete = (sp->sdu_available == 0);

	if (sdu_complete) {
		/* Allocate new clean SDU buffer */
		err = session->sdu_alloc(
			sink,
			pdu_meta,      /* [in]  PDU origin may determine buffer */
			&sdu->contents  /* [out] Updated with pointer and size */
		);

		if (err == ISOAL_STATUS_OK) {
			sp->sdu_allocated = true;
		}

		/* Nothing has been written into buffer yet */
		sp->sdu_written   = 0;
		sp->sdu_available = sdu->contents.size;
		LL_ASSERT(sdu->contents.size > 0);

		/* Get seq number from session counter */
		sdu->seqn = session->seqn;
	}

	return err;
}

/**
 * @brief  Depending of whether the configuration is enabled, this will either
 *         buffer and collate information for the SDU across all fragments
 *         before emitting the batch of fragments, or immediately release the
 *         fragment.
 * @param  sink       Point to the sink context structure
 * @param  end_of_sdu Indicates if this is the end fragment of an SDU or forced
 *                    release on an error
 * @return            Status of operation
 */
static isoal_status_t isoal_rx_buffered_emit_sdu(struct isoal_sink *sink, bool end_of_sdu)
{
	struct isoal_emitted_sdu_frag sdu_frag;
	struct isoal_emitted_sdu sdu_status;
	struct isoal_sink_session *session;
	struct isoal_sdu_production *sp;
	struct isoal_sdu_produced *sdu;
	bool emit_sdu_current;
	isoal_status_t err;

	err = ISOAL_STATUS_OK;
	session = &sink->session;
	sp = &sink->sdu_production;
	sdu = &sp->sdu;

	/* Initialize current SDU fragment buffer */
	sdu_frag.sdu_state = sp->sdu_state;
	sdu_frag.sdu_frag_size = sp->sdu_written;
	sdu_frag.sdu = *sdu;

	sdu_status.total_sdu_size = sdu_frag.sdu_frag_size;
	sdu_status.collated_status = sdu_frag.sdu.status;
	emit_sdu_current = true;

<<<<<<< HEAD
#if defined(ISOAL_CONFIG_BUFFER_RX_SDUS_ENABLE)
=======
#if defined(ISOAL_BUFFER_RX_SDUS_ENABLE)
>>>>>>> 0ec243b6
	uint16_t next_write_indx;
	bool sdu_list_empty;
	bool emit_sdu_list;
	bool sdu_list_max;
	bool sdu_list_err;

	next_write_indx = sp->sdu_list.next_write_indx;
	sdu_list_max = (next_write_indx >= CONFIG_BT_CTLR_ISO_RX_SDU_BUFFERS);
	sdu_list_empty = (next_write_indx == 0);

	/* There is an error in the sequence of SDUs if the current SDU fragment
	 * is not an end fragment and either the list at capacity or the current
	 * fragment is not a continuation (i.e. it is a start of a new SDU).
	 */
	sdu_list_err = !end_of_sdu &&
		(sdu_list_max ||
		(!sdu_list_empty && sdu_frag.sdu_state != BT_ISO_CONT));

	/* Release the current fragment if it is the end of the SDU or if it is
	 * not the starting fragment of a multi-fragment SDU.
	 */
	emit_sdu_current = end_of_sdu || (sdu_list_empty && sdu_frag.sdu_state != BT_ISO_START);

	/* Flush the buffered SDUs if this is an end fragment either on account
	 * of reaching the end of the SDU or on account of an error or if
	 * there is an error in the sequence of buffered fragments.
	 */
	emit_sdu_list = emit_sdu_current || sdu_list_err;

	/* Total size is cleared if the current fragment is not being emitted
	 * or if there is an error in the sequence of fragments.
	 */
	if (!emit_sdu_current || sdu_list_err) {
		sdu_status.total_sdu_size = 0;
		sdu_status.collated_status = (sdu_list_err ? ISOAL_SDU_STATUS_LOST_DATA :
						ISOAL_SDU_STATUS_VALID);
	}

	if (emit_sdu_list && next_write_indx > 0) {
		if (!sdu_list_err) {
<<<<<<< HEAD
			/* Collated information is not reliable if there is an error in
			 * the sequence of the fragments.
			 */
			for (int i = 0; i < next_write_indx; i++) {
=======
			/* Collated information is not reliable if there is an
			 * error in the sequence of the fragments.
			 */
			for (uint8_t i = 0; i < next_write_indx; i++) {
>>>>>>> 0ec243b6
				sdu_status.total_sdu_size +=
					sp->sdu_list.list[i].sdu_frag_size;
				if (sp->sdu_list.list[i].sdu.status == ISOAL_SDU_STATUS_LOST_DATA ||
					sdu_status.collated_status == ISOAL_SDU_STATUS_LOST_DATA) {
					sdu_status.collated_status = ISOAL_SDU_STATUS_LOST_DATA;
				} else {
<<<<<<< HEAD
					sdu_status.collated_status |= sp->sdu_list.list[i].sdu.status;
				}
			}
		}

		for (int i = 0; i < next_write_indx; i++) {
=======
					sdu_status.collated_status |=
						sp->sdu_list.list[i].sdu.status;
				}
			}
		}

		for (uint8_t i = 0; i < next_write_indx; i++) {
>>>>>>> 0ec243b6
			err |= session->sdu_emit(sink, &sp->sdu_list.list[i],
						&sdu_status);
		}

		next_write_indx = sp->sdu_list.next_write_indx  = 0;
	}
<<<<<<< HEAD
#endif /* ISOAL_CONFIG_BUFFER_RX_SDUS_ENABLE */
=======
#endif /* ISOAL_BUFFER_RX_SDUS_ENABLE */
>>>>>>> 0ec243b6

	if (emit_sdu_current) {
		if (sdu_frag.sdu_state == BT_ISO_SINGLE) {
			sdu_status.total_sdu_size = sdu_frag.sdu_frag_size;
			sdu_status.collated_status = sdu_frag.sdu.status;
		}

		err |= session->sdu_emit(sink, &sdu_frag, &sdu_status);

<<<<<<< HEAD
#if defined(ISOAL_CONFIG_BUFFER_RX_SDUS_ENABLE)
	} else if (next_write_indx < CONFIG_BT_CTLR_ISO_RX_SDU_BUFFERS) {
		sp->sdu_list.list[next_write_indx++] = sdu_frag;
		sp->sdu_list.next_write_indx = next_write_indx;
#endif /* ISOAL_CONFIG_BUFFER_RX_SDUS_ENABLE */
=======
#if defined(ISOAL_BUFFER_RX_SDUS_ENABLE)
	} else if (next_write_indx < CONFIG_BT_CTLR_ISO_RX_SDU_BUFFERS) {
		sp->sdu_list.list[next_write_indx++] = sdu_frag;
		sp->sdu_list.next_write_indx = next_write_indx;
#endif /* ISOAL_BUFFER_RX_SDUS_ENABLE */
>>>>>>> 0ec243b6
	} else {
		/* Unreachable */
		LL_ASSERT(0);
	}

	return err;
}

static isoal_status_t isoal_rx_try_emit_sdu(struct isoal_sink *sink, bool end_of_sdu)
{
	struct isoal_sdu_production *sp;
	struct isoal_sdu_produced *sdu;
	isoal_status_t err;

	err = ISOAL_STATUS_OK;
	sp = &sink->sdu_production;
	sdu = &sp->sdu;

	/* Emit a SDU */
	const bool sdu_complete = (sp->sdu_available == 0) || end_of_sdu;

	if (end_of_sdu) {
		sp->sdu_available = 0;
	}

	if (sdu_complete) {
		uint8_t next_state = BT_ISO_START;

		switch (sp->sdu_state) {
		case BT_ISO_START:
			if (end_of_sdu) {
				sp->sdu_state = BT_ISO_SINGLE;
				next_state = BT_ISO_START;
			} else {
				sp->sdu_state = BT_ISO_START;
				next_state = BT_ISO_CONT;
			}
			break;
		case BT_ISO_CONT:
			if (end_of_sdu) {
				sp->sdu_state  = BT_ISO_END;
				next_state = BT_ISO_START;
			} else {
				sp->sdu_state  = BT_ISO_CONT;
				next_state = BT_ISO_CONT;
			}
			break;
		}
		sdu->status = sp->sdu_status;

		err = isoal_rx_buffered_emit_sdu(sink, end_of_sdu);
		sp->sdu_allocated = false;

		/* update next state */
		sink->sdu_production.sdu_state = next_state;
	}

	return err;
}

static isoal_status_t isoal_rx_append_to_sdu(struct isoal_sink *sink,
					     const struct isoal_pdu_rx *pdu_meta,
					     uint8_t offset,
					     uint8_t length,
					     bool is_end_fragment,
					     bool is_padding)
{
	isoal_pdu_len_t packet_available;
	const uint8_t *pdu_payload;
	bool handle_error_case;
	isoal_status_t err;

	/* Might get an empty packed due to errors, we will need to terminate
	 * and send something up anyhow
	 */
	packet_available = length;
	handle_error_case = (is_end_fragment && (packet_available == 0));

	pdu_payload = pdu_meta->pdu->payload + offset;
	LL_ASSERT(pdu_payload);

	/* While there is something left of the packet to consume */
	err = ISOAL_STATUS_OK;
	while ((packet_available > 0) || handle_error_case) {
		isoal_status_t err_alloc;
		struct isoal_sdu_production *sp;
		struct isoal_sdu_produced *sdu;

		err_alloc = ISOAL_STATUS_OK;
		if (!is_padding) {
			/* A new SDU should only be allocated if the current is
			 * not padding. Covers a situation where the end
			 * fragment was not received.
			 */
			err_alloc = isoal_rx_allocate_sdu(sink, pdu_meta);
		}

		sp = &sink->sdu_production;
		sdu = &sp->sdu;

		err |= err_alloc;

		/*
		 * For this SDU we can only consume of packet, bounded by:
		 *   - What can fit in the destination SDU.
		 *   - What remains of the packet.
		 */
		const size_t consume_len = MIN(
			packet_available,
			sp->sdu_available
		);

		if (consume_len > 0) {
			const struct isoal_sink_session *session = &sink->session;

			err |= session->sdu_write(sdu->contents.dbuf,
						  pdu_payload,
						  consume_len);
			pdu_payload += consume_len;
			sp->sdu_written   += consume_len;
			sp->sdu_available -= consume_len;
			packet_available  -= consume_len;
		}
		bool end_of_sdu = (packet_available == 0) && is_end_fragment;

		isoal_status_t err_emit = ISOAL_STATUS_OK;

		if (sp->sdu_allocated) {
			/* SDU should be emitted only if it was allocated */
			err_emit = isoal_rx_try_emit_sdu(sink, end_of_sdu);
		}

		handle_error_case = false;
		err |= err_emit;
	}

	return err;
}


/**
 * @brief Consume an unframed PDU: Copy contents into SDU(s) and emit to a sink
 * @details Destination sink may have an already partially built SDU
 *
 * @param sink[in,out]    Destination sink with bookkeeping state
 * @param pdu_meta[out]  PDU with meta information (origin, timing, status)
 *
 * @return Status
 */
static isoal_status_t isoal_rx_unframed_consume(struct isoal_sink *sink,
						const struct isoal_pdu_rx *pdu_meta)
{
	struct isoal_sink_session *session;
	struct isoal_sdu_production *sp;
	struct node_rx_iso_meta *meta;
	struct pdu_iso *pdu;
	bool end_of_packet;
	uint8_t next_state;
	isoal_status_t err;
	bool pdu_padding;
	uint8_t length;
	bool last_pdu;
	bool pdu_err;
	bool seq_err;
	uint8_t llid;

	sp = &sink->sdu_production;
	session = &sink->session;
	meta = pdu_meta->meta;
	pdu = pdu_meta->pdu;

	err = ISOAL_STATUS_OK;
	next_state = ISOAL_START;

	/* If status is not ISOAL_PDU_STATUS_VALID, length and LLID cannot be trusted */
	llid = pdu_meta->pdu->ll_id;
	pdu_err = (pdu_meta->meta->status != ISOAL_PDU_STATUS_VALID);
	length = pdu_meta->pdu->length;
	/* A zero length PDU with LLID 0b01 (PDU_BIS_LLID_START_CONTINUE) would be a padding PDU.
	 * However if there are errors in the PDU, it could be an incorrectly receive non-padding
	 * PDU. Therefore only consider a PDU with errors as padding if received after the end
	 * fragment is seen when padding PDUs are expected.
	 */
	pdu_padding = (length == 0) && (llid == PDU_BIS_LLID_START_CONTINUE) &&
		      (!pdu_err || sp->fsm == ISOAL_ERR_SPOOL);
	seq_err = (meta->payload_number != (sp->prev_pdu_id+1));

	/* If there are no buffers available, the PDUs received by the ISO-AL
	 * may not be in sequence even though this is expected for unframed rx.
	 * It would be necessary to exit the ISOAL_ERR_SPOOL state as the PDU
	 * count and as a result the last_pdu detection is no longer reliable.
	 */
	if (sp->fsm == ISOAL_ERR_SPOOL) {
		if ((!pdu_err && !seq_err &&
			/* Previous sequence error should have move to the
			 * ISOAL_ERR_SPOOL state and emitted the SDU in production. No
			 * PDU error so LLID and length are reliable and no sequence
			 * error so this PDU is the next in order.
			 */
			((sp->prev_pdu_is_end || sp->prev_pdu_is_padding) &&
				((llid == PDU_BIS_LLID_START_CONTINUE && length > 0) ||
					(llid == PDU_BIS_LLID_COMPLETE_END && length == 0))))
			/* Detected a start of a new SDU as the last PDU was an end
			 * fragment or padding and the current is the start of a new SDU
			 * (either filled or zero length). Move to ISOAL_START
			 * immediately.
			 */

			|| (meta->payload_number % session->pdus_per_sdu == 0)) {
			/* Based on the payload number, this should be the start
			 * of a new SDU.
			 */
			sp->fsm = ISOAL_START;
		}
	}

	if (sp->fsm == ISOAL_START) {
		struct isoal_sdu_produced *sdu;
		uint32_t anchorpoint;
		uint32_t latency;

		sp->sdu_status = ISOAL_SDU_STATUS_VALID;
		sp->sdu_state = BT_ISO_START;
		sp->pdu_cnt = 1;
		session->seqn++;
		seq_err = false;

		/* Todo: anchorpoint must be reference anchor point, should be fixed in LL */
		anchorpoint = meta->timestamp;
		latency = session->latency_unframed;
		sdu = &sp->sdu;

		sdu->timestamp = anchorpoint + latency;
	} else {
		sp->pdu_cnt++;
	}

	last_pdu = (sp->pdu_cnt == session->pdus_per_sdu);
	end_of_packet = (llid == PDU_BIS_LLID_COMPLETE_END) || last_pdu || pdu_err;

	switch (sp->fsm) {
	case ISOAL_START:
	case ISOAL_CONTINUE:
		if (pdu_err || seq_err) {
			/* PDU contains errors */
			if (last_pdu) {
				/* Last PDU all done */
				next_state = ISOAL_START;
			} else {
				next_state = ISOAL_ERR_SPOOL;
			}
		} else if (llid == PDU_BIS_LLID_START_CONTINUE) {
			/* PDU contains a continuation (neither start of end) fragment of SDU */
			if (last_pdu) {
				/* last pdu in sdu, but end fragment not seen, emit with error */
				next_state = ISOAL_START;
			} else {
				next_state = ISOAL_CONTINUE;
			}
		} else if (llid == PDU_BIS_LLID_COMPLETE_END) {
			/* PDU contains end fragment of a fragmented SDU */
			if (last_pdu) {
				/* Last PDU all done */
				next_state = ISOAL_START;
			} else {
				/* Padding after end fragment to follow */
				next_state = ISOAL_ERR_SPOOL;
			}
		} else  {
			/* Unsupported case */
			err = ISOAL_STATUS_ERR_UNSPECIFIED;
			BT_ERR("Invalid unframed LLID (%d)", llid);
			LL_ASSERT(0);
		}
		break;

	case ISOAL_ERR_SPOOL:
		/* State assumes that at end fragment or err has been seen,
		 * now just consume the rest
		 */
		if (last_pdu) {
			/* Last padding seen, restart */
			next_state = ISOAL_START;
		} else {
			next_state = ISOAL_ERR_SPOOL;
		}
		break;

	}

	/* Update error state */
	/* Prioritisation:
	 * (1) Sequence Error should set the ISOAL_SDU_STATUS_LOST_DATA status
	 *     as data is missing and this will trigger the HCI to discard any
	 *     data received.
	 *
	 *     BT Core V5.3 : Vol 4 HCI I/F : Part G HCI Func. Spec.:
	 *     5.4.5 HCI ISO Data packets
	 *     If Packet_Status_Flag equals 0b10 then PB_Flag shall equal 0b10.
	 *     When Packet_Status_Flag is set to 0b10 in packets from the Controller to the
	 *     Host, there is no data and ISO_SDU_Length shall be set to zero.
	 *
	 * (2) Any error status received from the LL via the PDU status should
	 *     set the relevant error conditions.
	 *
	 * (3) Missing end fragment handling.
	 */
	if (seq_err) {
		sp->sdu_status |= ISOAL_SDU_STATUS_LOST_DATA;
	} else if (pdu_err && !pdu_padding) {
		sp->sdu_status |= meta->status;
	} else if (last_pdu && (llid != PDU_BIS_LLID_COMPLETE_END) &&
				(sp->fsm  != ISOAL_ERR_SPOOL)) {
		/* END fragment never seen */
		sp->sdu_status |= ISOAL_SDU_STATUS_ERRORS;
	}

	/* Append valid PDU to SDU */
	if (sp->fsm != ISOAL_ERR_SPOOL && (!pdu_padding || end_of_packet)) {
		err |= isoal_rx_append_to_sdu(sink, pdu_meta, 0,
					      length, end_of_packet,
					      pdu_padding);
	}

	/* Update next state */
	sp->fsm = next_state;
	sp->prev_pdu_id = meta->payload_number;
	sp->prev_pdu_is_end = !pdu_err && llid == PDU_BIS_LLID_COMPLETE_END;
	sp->prev_pdu_is_padding = !pdu_err && pdu_padding;

	return err;
}

/* Check a given segment for errors */
static isoal_sdu_status_t isoal_check_seg_header(struct pdu_iso_sdu_sh *seg_hdr,
						   uint8_t pdu_size_remaining)
{
	if (!seg_hdr) {
		/* Segment header is null */
		return ISOAL_SDU_STATUS_ERRORS;
	}

	if (pdu_size_remaining >= PDU_ISO_SEG_HDR_SIZE &&
		pdu_size_remaining >= PDU_ISO_SEG_HDR_SIZE + seg_hdr->length) {

		/* Valid if there is sufficient data for the segment header and
		 * there is sufficient data for the required length of the
		 * segment
		 */
		return ISOAL_SDU_STATUS_VALID;
	}

	/* Data is missing from the PDU */
	return ISOAL_SDU_STATUS_LOST_DATA;
}

/**
 * @brief Consume a framed PDU: Copy contents into SDU(s) and emit to a sink
 * @details Destination sink may have an already partially built SDU
 *
 * @param sink[in,out]   Destination sink with bookkeeping state
 * @param pdu_meta[out]  PDU with meta information (origin, timing, status)
 *
 * @return Status
 */
static isoal_status_t isoal_rx_framed_consume(struct isoal_sink *sink,
					      const struct isoal_pdu_rx *pdu_meta)
{
	struct isoal_sink_session *session;
	struct isoal_sdu_production *sp;
	struct isoal_sdu_produced *sdu;
	struct pdu_iso_sdu_sh *seg_hdr;
	struct node_rx_iso_meta *meta;
	uint32_t anchorpoint;
	uint8_t *end_of_pdu;
	uint32_t timeoffset;
	isoal_status_t err;
	uint8_t next_state;
	uint32_t timestamp;
	uint32_t latency;
	bool pdu_padding;
	bool pdu_err;
	bool seq_err;
	bool seg_err;

	sp = &sink->sdu_production;
	session = &sink->session;
	meta = pdu_meta->meta;
	sdu = &sp->sdu;

	err = ISOAL_STATUS_OK;
	next_state = ISOAL_START;
	pdu_err = (pdu_meta->meta->status != ISOAL_PDU_STATUS_VALID);
	pdu_padding = (pdu_meta->pdu->length == 0);

	if (sp->fsm == ISOAL_START) {
		seq_err = false;
	} else {
		seq_err = (meta->payload_number != (sp->prev_pdu_id + 1));
	}

	end_of_pdu = ((uint8_t *) pdu_meta->pdu->payload) + pdu_meta->pdu->length - 1;
	seg_hdr = (pdu_err || seq_err || pdu_padding) ? NULL :
			(struct pdu_iso_sdu_sh *) pdu_meta->pdu->payload;

	seg_err = false;
<<<<<<< HEAD
	if (seg_hdr && isoal_check_seg_header(seg_hdr, pdu_meta->pdu->length) == ISOAL_SDU_STATUS_LOST_DATA) {
=======
	if (seg_hdr && isoal_check_seg_header(seg_hdr, pdu_meta->pdu->length) ==
								ISOAL_SDU_STATUS_LOST_DATA) {
>>>>>>> 0ec243b6
		seg_err = true;
		seg_hdr = NULL;
	}

	while (seg_hdr) {
		bool append = true;
		const uint8_t sc    = seg_hdr->sc;
		const uint8_t cmplt = seg_hdr->cmplt;

		if (sp->fsm == ISOAL_START) {
			sp->sdu_status = ISOAL_SDU_STATUS_VALID;
			sp->sdu_state  = BT_ISO_START;
			session->seqn++;
		}

		switch (sp->fsm) {
		case ISOAL_START:
			timeoffset = seg_hdr->timeoffset;
			anchorpoint = meta->timestamp;
			latency = session->latency_framed;
			timestamp = anchorpoint + latency - timeoffset;

			if (!sc && !cmplt) {
				/* The start of a new SDU, where not all SDU data is included in
				 * the current PDU, and additional PDUs are required to complete
				 * the SDU.
				 */
				sdu->timestamp = timestamp;
				next_state = ISOAL_CONTINUE;
			} else if (!sc && cmplt) {
				/* The start of a new SDU that contains the full SDU data in the
				 * current PDU.
				 */
				sdu->timestamp = timestamp;
				next_state = ISOAL_START;
			} else {
				/* Unsupported case */
				err = ISOAL_STATUS_ERR_UNSPECIFIED;
			}
			break;

		case ISOAL_CONTINUE:
			if (sc && !cmplt) {
				/* The continuation of a previous SDU. The SDU payload is appended
				 * to the previous data and additional PDUs are required to
				 * complete the SDU.
				 */
				next_state = ISOAL_CONTINUE;
			} else if (sc && cmplt) {
				/* The continuation of a previous SDU.
				 * Frame data is appended to previously received SDU data and
				 * completes in the current PDU.
				 */
				next_state = ISOAL_START;
			} else {
				/* Unsupported case */
				err = ISOAL_STATUS_ERR_UNSPECIFIED;
			}
			break;

		case ISOAL_ERR_SPOOL:
			/* In error state, search for valid next start of SDU */
			timeoffset = seg_hdr->timeoffset;
			anchorpoint = meta->timestamp;
			latency = session->latency_framed;
			timestamp = anchorpoint + latency - timeoffset;

			if (!sc && !cmplt) {
				/* The start of a new SDU, where not all SDU data is included in
				 * the current PDU, and additional PDUs are required to complete
				 * the SDU.
				 */
				sdu->timestamp = timestamp;
				next_state = ISOAL_CONTINUE;
			} else if (!sc && cmplt) {
				/* The start of a new SDU that contains the full SDU data in the
				 * current PDU.
				 */
				sdu->timestamp = timestamp;
				next_state = ISOAL_START;
			} else {
				/* Start not found yet, stay in Error state */
				append = false;
				next_state = ISOAL_ERR_SPOOL;
			}

			/* TODO: Confirm if the sequence number must be updated even for an SDU
			 * with errors.
			 * BT Core V5.3 : Vol 6 Low Energy Controller : Part G IS0-AL:
			 * 2 ISOAL Features :
			 * The sequence number shall be incremented for each SDU_Interval,
			 * whether or not an SDU was received from or sent to the upper layer.
			 */

			if (next_state != ISOAL_ERR_SPOOL) {
				/* While in the Error state, received a valid start of the next SDU,
				 * so SDU status and sequence number should be updated.
				 */
				sp->sdu_status = ISOAL_SDU_STATUS_VALID;
				/* sp->sdu_state will be set by next_state decided above */
				session->seqn++;
			}
			break;
		}

		if (append) {
			/* Calculate offset of first payload byte from SDU based on assumption
			 * of No time_offset in header
			 */
			uint8_t offset = ((uint8_t *) seg_hdr) + PDU_ISO_SEG_HDR_SIZE -
					 pdu_meta->pdu->payload;
			uint8_t length = seg_hdr->length;

			if (!sc) {
				/* time_offset included in header, don't copy offset field to SDU */
				offset = offset + PDU_ISO_SEG_TIMEOFFSET_SIZE;
				length = length - PDU_ISO_SEG_TIMEOFFSET_SIZE;
			}

			/* Todo: check if effective len=0 what happens then?
			 * We should possibly be able to send empty packets with only time stamp
			 */

			err |= isoal_rx_append_to_sdu(sink, pdu_meta, offset, length, cmplt, false);
		}

		/* Update next state */
		sp->fsm = next_state;

		/* Find next segment header, set to null if past end of PDU */
		seg_hdr = (struct pdu_iso_sdu_sh *) (((uint8_t *) seg_hdr) +
						     seg_hdr->length + PDU_ISO_SEG_HDR_SIZE);

		if (((uint8_t *) seg_hdr) > end_of_pdu) {
			seg_hdr = NULL;
		} else if (isoal_check_seg_header(seg_hdr,
<<<<<<< HEAD
				(uint8_t)(end_of_pdu + 1 - ((uint8_t *) seg_hdr))) == ISOAL_SDU_STATUS_LOST_DATA) {
			seg_err = true;
			seg_hdr = NULL;
		}
	}

	if (pdu_err || seq_err || seg_err) {
		/* When one or more ISO Data PDUs are not received, the receiving device may
		 * discard all SDUs affected by the missing PDUs. Any partially received SDU
		 * may also be discarded.
		 */
		next_state = ISOAL_ERR_SPOOL;

		/* This maps directly to the HCI ISO Data packet Packet_Status_Flag by way of the
		 * sdu_status in the SDU emitted.
		 * BT Core V5.3 : Vol 4 HCI I/F : Part G HCI Func. Spec.:
		 * 5.4.5 HCI ISO Data packets : Table 5.2 :
		 * Packet_Status_Flag (in packets sent by the Controller)
		 *   0b00  Valid data. The complete SDU was received correctly.
		 *   0b01  Possibly invalid data. The contents of the ISO_SDU_Fragment may contain
		 *         errors or part of the SDU may be missing. This is reported as "data with
		 *         possible errors".
		 *   0b10  Part(s) of the SDU were not received correctly. This is reported as
		 *         "lost data".
		 */
		if (seq_err || seg_err) {
			sp->sdu_status |= ISOAL_SDU_STATUS_LOST_DATA;
		} else if (pdu_err) {
			sp->sdu_status |= meta->status;
		}

		if (sp->fsm == ISOAL_START) {
			/* Sequence number should be incremented if an error
			 * occurs at the beginning.
			 */
			session->seqn++;

			if (sdu->timestamp == 0) {
				/* Last timestamp is not valid so set an
				 * approximate timestamp
				 */
				anchorpoint = meta->timestamp;
				latency = session->latency_framed;
				timestamp = anchorpoint + latency;

				sdu->timestamp = timestamp;
			} else {
				/* Advance the timestamp by an SDU interval */
				sdu->timestamp += session->sdu_interval;
			}
=======
				(uint8_t)(end_of_pdu + 1 - ((uint8_t *) seg_hdr))) ==
								ISOAL_SDU_STATUS_LOST_DATA) {
			seg_err = true;
			seg_hdr = NULL;
>>>>>>> 0ec243b6
		}

		/* Flush current SDU with error if any */
		err |= isoal_rx_append_to_sdu(sink, pdu_meta, 0, 0, true, false);

		/* Update next state */
		sink->sdu_production.fsm = next_state;
	}

	if (pdu_err || seq_err || seg_err) {
		/* When one or more ISO Data PDUs are not received, the receiving device may
		 * discard all SDUs affected by the missing PDUs. Any partially received SDU
		 * may also be discarded.
		 */
		next_state = ISOAL_ERR_SPOOL;

		/* This maps directly to the HCI ISO Data packet Packet_Status_Flag by way of the
		 * sdu_status in the SDU emitted.
		 * BT Core V5.3 : Vol 4 HCI I/F : Part G HCI Func. Spec.:
		 * 5.4.5 HCI ISO Data packets : Table 5.2 :
		 * Packet_Status_Flag (in packets sent by the Controller)
		 *   0b00  Valid data. The complete SDU was received correctly.
		 *   0b01  Possibly invalid data. The contents of the ISO_SDU_Fragment may contain
		 *         errors or part of the SDU may be missing. This is reported as "data with
		 *         possible errors".
		 *   0b10  Part(s) of the SDU were not received correctly. This is reported as
		 *         "lost data".
		 */
		if (seq_err || seg_err) {
			sp->sdu_status |= ISOAL_SDU_STATUS_LOST_DATA;
		} else if (pdu_err) {
			sp->sdu_status |= meta->status;
		}

		if (sp->fsm == ISOAL_START) {
			/* Sequence number should be incremented if an error
			 * occurs at the beginning.
			 */
			session->seqn++;

			if (sdu->timestamp == 0) {
				/* Last timestamp is not valid so set an
				 * approximate timestamp
				 */
				anchorpoint = meta->timestamp;
				latency = session->latency_framed;
				timestamp = anchorpoint + latency;

				sdu->timestamp = timestamp;
			} else {
				/* Advance the timestamp by an SDU interval */
				sdu->timestamp += session->sdu_interval;
			}
		}

		/* Flush current SDU with error if any */
		err |= isoal_rx_append_to_sdu(sink, pdu_meta, 0, 0, true, false);

		/* Update next state */
		sink->sdu_production.fsm = next_state;
	}

	sp->prev_pdu_id = meta->payload_number;

	return err;
}

/**
 * @brief Deep copy a PDU, recombine into SDU(s)
 * @details Recombination will occur individually for every enabled sink
 *
 * @param sink_hdl[in] Handle of destination sink
 * @param pdu_meta[in] PDU along with meta information (origin, timing, status)
 * @return Status
 */
isoal_status_t isoal_rx_pdu_recombine(isoal_sink_handle_t sink_hdl,
				      const struct isoal_pdu_rx *pdu_meta)
{
	struct isoal_sink *sink = &isoal_global.sink_state[sink_hdl];
	isoal_status_t err = ISOAL_STATUS_OK;

	if (sink && sink->sdu_production.mode != ISOAL_PRODUCTION_MODE_DISABLED) {
		if (sink->session.framed) {
			err = isoal_rx_framed_consume(sink, pdu_meta);
		} else {
			err = isoal_rx_unframed_consume(sink, pdu_meta);
		}
	}

	return err;
}
#endif /* CONFIG_BT_CTLR_SYNC_ISO || CONFIG_BT_CTLR_CONN_ISO */

#if defined(CONFIG_BT_CTLR_ADV_ISO) || defined(CONFIG_BT_CTLR_CONN_ISO)
/**
 * @brief Find free source from statically-sized pool and allocate it
 * @details Implemented as linear search since pool is very small
 *
 * @param hdl[out]  Handle to source
 * @return ISOAL_STATUS_OK if we could allocate; otherwise ISOAL_STATUS_ERR_SOURCE_ALLOC
 */
static isoal_status_t isoal_source_allocate(isoal_source_handle_t *hdl)
{
	isoal_source_handle_t i;

	/* Very small linear search to find first free */
	for (i = 0; i < CONFIG_BT_CTLR_ISOAL_SOURCES; i++) {
		if (isoal_global.source_allocated[i] == ISOAL_ALLOC_STATE_FREE) {
			isoal_global.source_allocated[i] = ISOAL_ALLOC_STATE_TAKEN;
			*hdl = i;
			return ISOAL_STATUS_OK;
		}
	}

	return ISOAL_STATUS_ERR_SOURCE_ALLOC; /* All entries were taken */
}

/**
 * @brief Mark a source as being free to allocate again
 * @param hdl[in]  Handle to source
 */
static void isoal_source_deallocate(isoal_source_handle_t hdl)
{
	struct isoal_pdu_production *pp;
	struct isoal_source *source;

	source = &isoal_global.source_state[hdl];
	pp = &source->pdu_production;

	if (pp->pdu_available > 0) {
		/* There is a pending PDU that should be released */
		if (source && source->session.pdu_release) {
			source->session.pdu_release(pp->pdu.contents.handle,
						    source->session.handle,
						    ISOAL_STATUS_ERR_PDU_EMIT);
		}
	}

	isoal_global.source_allocated[hdl] = ISOAL_ALLOC_STATE_FREE;
<<<<<<< HEAD
	memset(&isoal_global.source_state[hdl], 0, sizeof(struct isoal_source));
=======
	(void)memset(&isoal_global.source_state[hdl], 0, sizeof(struct isoal_source));
>>>>>>> 0ec243b6
}

/**
 * @brief      Check if a provided handle is valid
 * @param[in]  hdl Input handle for validation
 * @return         Handle valid / not valid
 */
static isoal_status_t isoal_check_source_hdl_valid(isoal_source_handle_t hdl)
{
	if (hdl < CONFIG_BT_CTLR_ISOAL_SOURCES &&
		isoal_global.source_allocated[hdl] == ISOAL_ALLOC_STATE_TAKEN) {
		return ISOAL_STATUS_OK;
	}

	BT_ERR("Invalid source handle (0x%02x)", hdl);

	return ISOAL_STATUS_ERR_UNSPECIFIED;
}

/**
 * @brief Create a new source
 *
 * @param handle[in]            Connection handle
 * @param role[in]              Peripheral, Central or Broadcast
 * @param framed[in]            Framed case
 * @param burst_number[in]      Burst Number
 * @param flush_timeout[in]     Flush timeout
 * @param max_octets[in]        Maximum PDU size (Max_PDU_C_To_P / Max_PDU_P_To_C)
 * @param sdu_interval[in]      SDU interval
 * @param iso_interval[in]      ISO interval
 * @param stream_sync_delay[in] CIS / BIS sync delay
 * @param group_sync_delay[in]  CIG / BIG sync delay
 * @param pdu_alloc[in]         Callback of PDU allocator
 * @param pdu_write[in]         Callback of PDU byte writer
 * @param pdu_emit[in]          Callback of PDU emitter
 * @param pdu_release[in]       Callback of PDU deallocator
 * @param hdl[out]              Handle to new source
 *
 * @return ISOAL_STATUS_OK if we could create a new sink; otherwise ISOAL_STATUS_ERR_SOURCE_ALLOC
 */
isoal_status_t isoal_source_create(
	uint16_t                    handle,
	uint8_t                     role,
	uint8_t                     framed,
	uint8_t                     burst_number,
	uint8_t                     flush_timeout,
	uint8_t                     max_octets,
	uint32_t                    sdu_interval,
	uint16_t                    iso_interval,
	uint32_t                    stream_sync_delay,
	uint32_t                    group_sync_delay,
	isoal_source_pdu_alloc_cb   pdu_alloc,
	isoal_source_pdu_write_cb   pdu_write,
	isoal_source_pdu_emit_cb    pdu_emit,
	isoal_source_pdu_release_cb pdu_release,
	isoal_source_handle_t       *hdl)
{
	isoal_status_t err;

	/* Allocate a new source */
	err = isoal_source_allocate(hdl);
	if (err) {
		return err;
	}

	struct isoal_source_session *session = &isoal_global.source_state[*hdl].session;

	session->handle = handle;
	session->framed = framed;
	session->burst_number = burst_number;
	session->iso_interval = iso_interval;

	/* Todo: Next section computing various constants, should potentially be a
	 * function in itself as a number of the dependencies could be changed while
	 * a connection is active.
	 */

	/* Note: sdu_interval unit is uS, iso_interval is a multiple of 1.25mS */
	session->pdus_per_sdu = (burst_number * sdu_interval) /
		((uint32_t)iso_interval * ISO_INT_UNIT_US);
	/* Set maximum PDU size */
	session->max_pdu_size = max_octets;

	/* Remember the platform-specific callbacks */
	session->pdu_alloc   = pdu_alloc;
	session->pdu_write   = pdu_write;
	session->pdu_emit    = pdu_emit;
	session->pdu_release = pdu_release;

	/* TODO: Constant need to be updated */

	/* Initialize running seq number to zero */
	session->seqn = 0;

	return err;
}

/**
 * @brief Get reference to configuration struct
 *
 * @param hdl[in]   Handle to new source
 * @return Reference to parameter struct, to be configured by caller
 */
struct isoal_source_config *isoal_get_source_param_ref(isoal_source_handle_t hdl)
{
	LL_ASSERT(isoal_global.source_allocated[hdl] == ISOAL_ALLOC_STATE_TAKEN);

	return &isoal_global.source_state[hdl].session.param;
}

/**
 * @brief Atomically enable latch-in of packets and PDU production
 * @param hdl[in]  Handle of existing instance
 */
void isoal_source_enable(isoal_source_handle_t hdl)
{
	/* Reset bookkeeping state */
	memset(&isoal_global.source_state[hdl].pdu_production, 0,
	       sizeof(isoal_global.source_state[hdl].pdu_production));

	/* Atomically enable */
	isoal_global.source_state[hdl].pdu_production.mode = ISOAL_PRODUCTION_MODE_ENABLED;
}

/**
 * @brief Atomically disable latch-in of packets and PDU production
 * @param hdl[in]  Handle of existing instance
 */
void isoal_source_disable(isoal_source_handle_t hdl)
{
	/* Atomically disable */
	isoal_global.source_state[hdl].pdu_production.mode = ISOAL_PRODUCTION_MODE_DISABLED;
}

struct isoal_source *isoal_source_get(isoal_source_handle_t hdl)
{
	return &isoal_global.source_state[hdl];
}

/**
 * @brief Disable and deallocate existing source
 * @param hdl[in]  Handle of existing instance
 */
void isoal_source_destroy(isoal_source_handle_t hdl)
{
	/* Atomic disable */
	isoal_source_disable(hdl);

	/* Permit allocation anew */
	isoal_source_deallocate(hdl);
}

/**
 * Queue the PDU in production in the relevant LL transmit queue. If the
 * attmept to release the PDU fails, the buffer linked to the PDU will be released
 * and it will not be possible to retry the emit operation on the same PDU.
 * @param[in]  source_ctx        ISO-AL source reference for this CIS / BIS
 * @param[in]  produced_pdu      PDU in production
 * @param[in]  pdu_ll_id         LLID to be set indicating the type of fragment
 * @param[in]  sdu_fragments     Nummber of SDU HCI fragments consumed
 * @param[in]  payload_number    CIS / BIS payload number
 * @param[in]  payload_size      Length of the data written to the PDU
 * @return     Error status of the operation
 */
static isoal_status_t isoal_tx_pdu_emit(const struct isoal_source *source_ctx,
					const struct isoal_pdu_produced *produced_pdu,
					const uint8_t pdu_ll_id,
					const uint8_t sdu_fragments,
					const uint64_t payload_number,
					const isoal_pdu_len_t payload_size)
{
	struct node_tx_iso *node_tx;
	isoal_status_t status;
	uint16_t handle;

	/* Retrieve CIS / BIS handle */
	handle = bt_iso_handle(source_ctx->session.handle);

	/* Retrieve Node handle */
	node_tx = produced_pdu->contents.handle;
	/* Set payload number */
	node_tx->payload_count = payload_number & 0x7fffffffff;
	node_tx->sdu_fragments = sdu_fragments;
	/* Set PDU LLID */
	produced_pdu->contents.pdu->ll_id = pdu_ll_id;
	/* Set PDU length */
	produced_pdu->contents.pdu->length = (uint8_t)payload_size;

	/* Attempt to enqueue the node towards the LL */
	status = source_ctx->session.pdu_emit(node_tx, handle);

	if (status != ISOAL_STATUS_OK) {
		/* If it fails, the node will be released and no further attempt
		 * will be possible
		 */
		BT_ERR("Failed to enqueue node (%p)", node_tx);
		source_ctx->session.pdu_release(node_tx, handle, status);
	}

	return status;
}

/* Allocates a new PDU only if the previous PDU was emitted */
static isoal_status_t isoal_tx_allocate_pdu(struct isoal_source *source,
					    const struct isoal_sdu_tx *tx_sdu)
{
	struct isoal_source_session *session;
	struct isoal_pdu_production *pp;
	struct isoal_pdu_produced *pdu;
	isoal_status_t err;

	err = ISOAL_STATUS_OK;
	session = &source->session;
	pp = &source->pdu_production;
	pdu = &pp->pdu;

	/* Allocate a PDU if the previous was filled (thus sent) */
	const bool pdu_complete = (pp->pdu_available == 0);

	if (pdu_complete) {
		/* Allocate new PDU buffer */
		err = session->pdu_alloc(
			&pdu->contents  /* [out] Updated with pointer and size */
		);

		if (err) {
			pdu->contents.handle = NULL;
			pdu->contents.pdu    = NULL;
			pdu->contents.size   = 0;
		}

		/* Get maximum buffer available */
		const size_t available_len = MIN(
			session->max_pdu_size,
			pdu->contents.size
		);

		/* Nothing has been written into buffer yet */
		pp->pdu_written   = 0;
		pp->pdu_available = available_len;
		LL_ASSERT(available_len > 0);

		pp->pdu_cnt++;
	}

	return err;
}

/**
 * Attempt to emit the PDU in production if it is complete.
 * @param[in]  source      ISO-AL source reference
 * @param[in]  force_emit  Request PDU emit
 * @param[in]  pdu_ll_id   LLID / PDU fragment type as Start, Cont, End, Single (Unframed) or Framed
 * @return     Error status of operation
 */
static isoal_status_t isoal_tx_try_emit_pdu(struct isoal_source *source,
					    bool force_emit,
					    uint8_t pdu_ll_id)
{
	struct isoal_pdu_production *pp;
	struct isoal_pdu_produced   *pdu;
	isoal_status_t err;

	err = ISOAL_STATUS_OK;
	pp = &source->pdu_production;
	pdu = &pp->pdu;

	/* Emit a PDU */
	const bool pdu_complete = (pp->pdu_available == 0) || force_emit;

	if (force_emit) {
		pp->pdu_available = 0;
	}

	if (pdu_complete) {
		/* Emit PDU and increment the payload number */
		err = isoal_tx_pdu_emit(source, pdu, pdu_ll_id,
					pp->sdu_fragments,
					pp->payload_number,
					pp->pdu_written);
		pp->payload_number++;
		pp->sdu_fragments = 0;
	}

	return err;
}

/**
 * @brief Fragment received SDU and produce unframed PDUs
 * @details Destination source may have an already partially built PDU
 *
 * @param source[in,out] Destination source with bookkeeping state
 * @param tx_sdu[in]     SDU with packet boundary information
 *
 * @return Status
 */
static isoal_status_t isoal_tx_unframed_produce(struct isoal_source *source,
						const struct isoal_sdu_tx *tx_sdu)
{
	struct isoal_source_session *session;
	isoal_sdu_len_t packet_available;
	struct isoal_pdu_production *pp;
	const uint8_t *sdu_payload;
	bool zero_length_sdu;
	uint8_t burst_index;
	isoal_status_t err;
	bool padding_pdu;
	uint8_t ll_id;

	session     = &source->session;
	pp          = &source->pdu_production;
	padding_pdu = false;
	err         = ISOAL_STATUS_OK;

	packet_available = tx_sdu->size;
	sdu_payload = tx_sdu->dbuf;
	LL_ASSERT(sdu_payload);

	zero_length_sdu = (packet_available == 0 &&
		tx_sdu->sdu_state == BT_ISO_SINGLE);

	if (tx_sdu->sdu_state == BT_ISO_START ||
		tx_sdu->sdu_state == BT_ISO_SINGLE) {
		/* Initialize to info provided in SDU */
		uint32_t actual_grp_ref_point = tx_sdu->grp_ref_point;
<<<<<<< HEAD
		uint64_t actual_event;
=======
		uint64_t actual_event = tx_sdu->target_event;
>>>>>>> 0ec243b6

		/* Start of a new SDU */

		/* Calculate the burst index, i.e. the payload location within the burst.
		 * FIXME: There is a risk of losing data if there are multiple SDUs per ISO
		 * interval and SDUs are not released consecutively because the payload number
		 * only aligns with the event after BN number of payloads. This solution is
		 * aimed at passing EBQ testing.
		 */
		burst_index = pp->payload_number % session->burst_number;

		/* Prevent changing target event in the middle of the burst. This means that
		 * all payload within a burst will be targeted the same event.
		 */
		if (burst_index == 0) {
			/* First payload in the burst - align with target event */

			/* Update payload counter in case time has passed since last
			 * SDU. This should mean that event count * burst number should
			 * be greater than the current payload number. In the event of
			 * an SDU interval smaller than the ISO interval, multiple SDUs
			 * will be sent in the same event. As such the current payload
			 * number should be retained. Payload numbers are indexed at 0
			 * and valid until the PDU is emitted.
			 */
			pp->payload_number = MAX(pp->payload_number,
				(tx_sdu->target_event * session->burst_number));
		}

		/* Update sequence number for received SDU
		 *
		 * BT Core V5.3 : Vol 6 Low Energy Controller : Part G IS0-AL:
		 * 2 ISOAL Features :
		 * SDUs received by the ISOAL from the upper layer shall be
		 * given a sequence number which is initialized to 0 when the
		 * CIS or BIS is created.
		 *
		 * NOTE: The upper layer may synchronize its sequence number
		 * with the sequence number in the ISOAL once the Datapath is
		 * configured and the link is established.
		 */
		session->seqn++;

		/* Get actual event for this payload number */
		actual_event = pp->payload_number / session->burst_number;

		/* Get group reference point for this PDU based on the actual
		 * event being set. This might introduce some errors as the
		 * group refernce point for future events could drift. However
		 * as the time offset calculation requires an absolute value,
		 * this seems to be the best candidate.
		 */
		if (actual_event > tx_sdu->target_event) {
			actual_grp_ref_point = tx_sdu->grp_ref_point +
				((actual_event - tx_sdu->target_event) * session->iso_interval *
					ISO_INT_UNIT_US);
		}

		/* Store timing info for TX Sync command */
		session->tx_time_stamp = actual_grp_ref_point;
		/* BT Core V5.3 : Vol 4 HCI : Part E HCI Functional Spec:
		 * 7.8.96 LE Read ISO TX Sync Command:
		 * When the Connection_Handle identifies a CIS or BIS that is
		 * transmitting unframed PDUs the value of Time_Offset returned
		 * shall be zero
		 * Relies on initialization value being 0.
		 */

		/* Get actual event for this payload number */
		actual_event = pp->payload_number / session->burst_number;

		/* Get group reference point for this PDU based on the actual
		 * event being set. This might introduce some errors as the
		 * group refernce point for future events could drift. However
		 * as the time offset calculation requires an absolute value,
		 * this seems to be the best candidate. As the actual group
		 * refereence point is 32-bits, it is expected that advancing
		 * the reference point will cause it to wrap around.
		 */
		if (actual_event > tx_sdu->target_event) {
			actual_grp_ref_point = (uint32_t)(tx_sdu->grp_ref_point +
				((actual_event - tx_sdu->target_event) * session->iso_interval *
					ISO_INT_UNIT_US));
		}

		/* Store timing info for TX Sync command */
		session->tx_time_stamp = actual_grp_ref_point;
		/* BT Core V5.3 : Vol 4 HCI : Part E HCI Functional Spec:
		 * 7.8.96 LE Read ISO TX Sync Command:
		 * When the Connection_Handle identifies a CIS or BIS that is
		 * transmitting unframed PDUs the value of Time_Offset returned
		 * shall be zero
		 * Relies on initialization value being 0.
		 */

		/* Reset PDU fragmentation count for this SDU */
		pp->pdu_cnt = 0;

		/* The start of an unframed SDU will always be in a new PDU.
		 * There cannot be any other fragments packed.
		 */
		pp->sdu_fragments = 0;
	}

	/* PDUs should be created until the SDU fragment has been fragmented or
	 * if this is the last fragment of the SDU, until the required padding
	 * PDU(s) are sent.
	 */
	while ((err == ISOAL_STATUS_OK) &&
		((packet_available > 0) || padding_pdu || zero_length_sdu)) {
		const isoal_status_t err_alloc = isoal_tx_allocate_pdu(source, tx_sdu);
		struct isoal_pdu_produced  *pdu = &pp->pdu;
		err |= err_alloc;

		/*
		 * For this PDU we can only consume of packet, bounded by:
		 *   - What can fit in the destination PDU.
		 *   - What remains of the packet.
		 */
		const size_t consume_len = MIN(
			packet_available,
			pp->pdu_available
		);

		/* End of the SDU fragment has been reached when the last of the
		 * SDU is packed into a PDU.
		 */
		bool end_of_sdu_frag = !padding_pdu &&
				((consume_len > 0 && consume_len == packet_available) ||
					zero_length_sdu);

		if (consume_len > 0) {
			err |= session->pdu_write(&pdu->contents,
						  pp->pdu_written,
						  sdu_payload,
						  consume_len);
			sdu_payload       += consume_len;
			pp->pdu_written   += consume_len;
			pp->pdu_available -= consume_len;
			packet_available  -= consume_len;
		}

		if (end_of_sdu_frag) {
			/* Each PDU will carry the number of completed SDU
			 * fragments contained in that PDU.
			 */
			pp->sdu_fragments++;
		}

		/* End of the SDU is reached at the end of the last SDU fragment
		 * or if this is a single fragment SDU
		 */
		bool end_of_sdu = (packet_available == 0) &&
				((tx_sdu->sdu_state == BT_ISO_SINGLE) ||
					(tx_sdu->sdu_state == BT_ISO_END));

		/* Decide PDU type
		 *
		 * BT Core V5.3 : Vol 6 Low Energy Controller : Part G IS0-AL:
		 * 2.1 Unframed PDU :
		 * LLID 0b00 PDU_BIS_LLID_COMPLETE_END:
		 * (1) When the payload of the ISO Data PDU contains the end
		 *     fragment of an SDU.
		 * (2) When the payload of the ISO Data PDU contains a complete
		 *     SDU.
		 * (3) When an SDU contains zero length data, the corresponding
		 *     PDU shall be of zero length and the LLID field shall be
		 *     set to 0b00.
		 *
		 * LLID 0b01 PDU_BIS_LLID_COMPLETE_END:
		 * (1) When the payload of the ISO Data PDU contains a start or
		 *     a continuation fragment of an SDU.
		 * (2) When the ISO Data PDU is used as padding.
		 */
		ll_id = PDU_BIS_LLID_COMPLETE_END;
		if (!end_of_sdu || padding_pdu) {
			ll_id = PDU_BIS_LLID_START_CONTINUE;
		}

		const isoal_status_t err_emit = isoal_tx_try_emit_pdu(source, end_of_sdu, ll_id);

		err |= err_emit;

		/* Send padding PDU(s) if required
		 *
		 * BT Core V5.3 : Vol 6 Low Energy Controller : Part G IS0-AL:
		 * 2.1 Unframed PDU :
		 * Each SDU shall generate BN ÷ (ISO_Interval ÷ SDU_Interval)
		 * fragments. If an SDU generates less than this number of
		 * fragments, empty payloads shall be used to make up the
		 * number.
		 */
		padding_pdu = (end_of_sdu && (pp->pdu_cnt < session->pdus_per_sdu));
		zero_length_sdu = false;
	}

	return err;
}

/**
 * @brief  Inserts a segmentation header at the current write point in the PDU
 *         under production.
 * @param  source              source handle
 * @param  sc                  start / continuation bit value to be written
 * @param  cmplt               complete bit value to be written
 * @param  time_offset         value of time offset to be written
 * @return                     status
 */
static isoal_status_t isoal_insert_seg_header_timeoffset(struct isoal_source *source,
							 const bool sc,
							 const bool cmplt,
							 const uint32_t time_offset)
{
	struct isoal_source_session *session;
	struct isoal_pdu_production *pp;
	struct isoal_pdu_produced *pdu;
	struct pdu_iso_sdu_sh seg_hdr;
	isoal_status_t err;
	uint8_t write_size;

	session    = &source->session;
	pp         = &source->pdu_production;
	pdu        = &pp->pdu;
	write_size = PDU_ISO_SEG_HDR_SIZE + (sc ? 0 : PDU_ISO_SEG_TIMEOFFSET_SIZE);

	memset(&seg_hdr, 0, sizeof(seg_hdr));

	/* Check if there is enough space left in the PDU. This should not fail
	 * as the calling should also check before requesting insertion of a
	 * new header.
	 */
	if (pp->pdu_available < write_size) {

		return ISOAL_STATUS_ERR_UNSPECIFIED;
	}

	seg_hdr.sc = sc;
	seg_hdr.cmplt = cmplt;
	seg_hdr.length = sc ? 0 : PDU_ISO_SEG_TIMEOFFSET_SIZE;

	if (!sc) {
		seg_hdr.timeoffset = time_offset;
	}

	/* Store header */
	pp->seg_hdr_sc = seg_hdr.sc;
	pp->seg_hdr_length = seg_hdr.length;

	/* Save location of last segmentation header so that it can be updated
	 * as data is written.
	 */
	pp->last_seg_hdr_loc = pp->pdu_written;
	/* Write to PDU */
	err = session->pdu_write(&pdu->contents,
				  pp->pdu_written,
				  (uint8_t *)&seg_hdr,
				  write_size);
	pp->pdu_written   += write_size;
	pp->pdu_available -= write_size;

	return err;
}

/**
 * @breif  Updates the cmplt flag and length in the last segmentation header written
 * @param  source     source handle
 * @param  cmplt      ew value for complete flag
 * param   add_length length to add
 * @return            status
 */
static isoal_status_t isoal_update_seg_header_cmplt_length(struct isoal_source *source,
							   const bool cmplt,
							   const uint8_t add_length)
{
	struct isoal_source_session *session;
	struct isoal_pdu_production *pp;
	struct isoal_pdu_produced *pdu;
	struct pdu_iso_sdu_sh seg_hdr;

	session    = &source->session;
	pp         = &source->pdu_production;
	pdu        = &pp->pdu;
	memset(&seg_hdr, 0, sizeof(seg_hdr));

	seg_hdr.sc = pp->seg_hdr_sc;

	/* Update the complete flag and length */
	seg_hdr.cmplt = cmplt;
	pp->seg_hdr_length += add_length;
	seg_hdr.length = pp->seg_hdr_length;


	/* Re-write the segmentation header at the same location */
	return session->pdu_write(&pdu->contents,
				  pp->last_seg_hdr_loc,
				  (uint8_t *)&seg_hdr,
				  PDU_ISO_SEG_HDR_SIZE);
}

/**
 * @brief Fragment received SDU and produce framed PDUs
 * @details Destination source may have an already partially built PDU
 *
 * @param source[in,out] Destination source with bookkeeping state
 * @param tx_sdu[in]     SDU with packet boundary information
 *
 * @return Status
 */
static isoal_status_t isoal_tx_framed_produce(struct isoal_source *source,
						const struct isoal_sdu_tx *tx_sdu)
{
	struct isoal_source_session *session;
	struct isoal_pdu_production *pp;
	isoal_sdu_len_t packet_available;
	const uint8_t *sdu_payload;
	uint32_t time_offset;
	bool zero_length_sdu;
	isoal_status_t err;
	bool padding_pdu;
	uint8_t ll_id;

	session     = &source->session;
	pp          = &source->pdu_production;
	padding_pdu = false;
	err         = ISOAL_STATUS_OK;
	time_offset = 0;

	packet_available = tx_sdu->size;
	sdu_payload      = tx_sdu->dbuf;
	LL_ASSERT(sdu_payload);

	zero_length_sdu = (packet_available == 0 &&
		tx_sdu->sdu_state == BT_ISO_SINGLE);

	if (tx_sdu->sdu_state == BT_ISO_START ||
		tx_sdu->sdu_state == BT_ISO_SINGLE) {
		/* Start of a new SDU */

		/* Initialize to info provided in SDU */
		uint32_t actual_grp_ref_point = tx_sdu->grp_ref_point;
		uint64_t actual_event = tx_sdu->target_event;

		/* Update sequence number for received SDU
		 *
		 * BT Core V5.3 : Vol 6 Low Energy Controller : Part G IS0-AL:
		 * 2 ISOAL Features :
		 * SDUs received by the ISOAL from the upper layer shall be
		 * given a sequence number which is initialized to 0 when the
		 * CIS or BIS is created.
		 *
		 * NOTE: The upper layer may synchronize its sequence number
		 * with the sequence number in the ISOAL once the Datapath is
		 * configured and the link is established.
		 */
		session->seqn++;

		/* Reset PDU production state */
		pp->pdu_state = BT_ISO_START;

		/* Update payload counter in case time has passed since the last
		 * SDU. This should mean that event count * burst number should
		 * be greater than the current payload number. In the event of
		 * an SDU interval smaller than the ISO interval, multiple SDUs
		 * will be sent in the same event. As such the current payload
		 * number should be retained. Payload numbers are indexed at 0
		 * and valid until the PDU is emitted.
		 */
		pp->payload_number = MAX(pp->payload_number,
			(tx_sdu->target_event * session->burst_number));

		/* Get actual event for this payload number */
		actual_event = pp->payload_number / session->burst_number;

		/* Get group reference point for this PDU based on the actual
		 * event being set. This might introduce some errors as the
		 * group refernce point for future events could drift. However
		 * as the time offset calculation requires an absolute value,
		 * this seems to be the best candidate.
		 */
		if (actual_event > tx_sdu->target_event) {
			actual_grp_ref_point = tx_sdu->grp_ref_point +
				((actual_event - tx_sdu->target_event) * session->iso_interval *
					ISO_INT_UNIT_US);
		}

		/* Check if time stamp on packet is later than the group
		 * reference point and adjust targets. This could happen if the
		 * SDU has been time-stampped at the controller when received
		 * via HCI.
		 *
		 * BT Core V5.3 : Vol 6 Low Energy Controller : Part G IS0-AL:
		 * 3.1 Time_Offset in framed PDUs :
		 * The Time_Offset shall be a positive value.
		 */
		if (actual_grp_ref_point <= tx_sdu->time_stamp) {
			/* Advance target to next event */
			actual_event++;
			actual_grp_ref_point += session->iso_interval * ISO_INT_UNIT_US;

			/* Set payload number */
			pp->payload_number = actual_event * session->burst_number;
		}

		/* Calculate the time offset */
		LL_ASSERT(actual_grp_ref_point > tx_sdu->time_stamp);
		time_offset = actual_grp_ref_point - tx_sdu->time_stamp;

		/* Store timing info for TX Sync command */
		session->tx_time_stamp = actual_grp_ref_point;
		session->tx_time_offset = time_offset;

		/* Reset PDU fragmentation count for this SDU */
		pp->pdu_cnt = 0;
	}

	/* PDUs should be created until the SDU fragment has been fragmented or if
	 * this is the last fragment of the SDU, until the required padding PDU(s)
	 * are sent.
	 */
	while ((err == ISOAL_STATUS_OK) &&
		((packet_available > 0) || padding_pdu || zero_length_sdu)) {
		const isoal_status_t err_alloc = isoal_tx_allocate_pdu(source, tx_sdu);
		struct isoal_pdu_produced  *pdu = &pp->pdu;
		err |= err_alloc;

		if (pp->pdu_state == BT_ISO_START) {
			/* Start of a new SDU. Segmentation header and time-offset
			 * should be inserted.
			 */
			err |= isoal_insert_seg_header_timeoffset(source,
								false, false,
								time_offset);
			pp->pdu_state = BT_ISO_CONT;
		} else if (!padding_pdu && pp->pdu_state == BT_ISO_CONT && pp->pdu_written == 0) {
			/* Continuing an SDU in a new PDU. Segmentation header
			 * alone should be inserted.
			 */
			err |= isoal_insert_seg_header_timeoffset(source,
								true, false,
								0);
		}

		/*
		 * For this PDU we can only consume of packet, bounded by:
		 *   - What can fit in the destination PDU.
		 *   - What remains of the packet.
		 */
		const size_t consume_len = MIN(
			packet_available,
			pp->pdu_available
		);

		/* End of the SDU fragment has been reached when the last of the
		 * SDU is packed into a PDU.
		 */
		bool end_of_sdu_frag = !padding_pdu &&
				((consume_len > 0 && consume_len == packet_available) ||
					zero_length_sdu);

		if (consume_len > 0) {
			err |= session->pdu_write(&pdu->contents,
						  pp->pdu_written,
						  sdu_payload,
						  consume_len);
			sdu_payload       += consume_len;
			pp->pdu_written   += consume_len;
			pp->pdu_available -= consume_len;
			packet_available  -= consume_len;
		}

		if (end_of_sdu_frag) {
			/* Each PDU will carry the number of completed SDU
			 * fragments contained in that PDU.
			 */
			pp->sdu_fragments++;
		}

		/* End of the SDU is reached at the end of the last SDU fragment
		 * or if this is a single fragment SDU
		 */
		bool end_of_sdu = (packet_available == 0) &&
				((tx_sdu->sdu_state == BT_ISO_SINGLE) ||
					(tx_sdu->sdu_state == BT_ISO_END));
		/* Update complete flag in last segmentation header */
		err |= isoal_update_seg_header_cmplt_length(source, end_of_sdu, consume_len);

		/* LLID is fixed for framed PDUs */
		ll_id = PDU_BIS_LLID_FRAMED;

		/* If there isn't sufficient usable space then release the
		 * PDU when the end of the SDU is reached, instead of waiting
		 * for the next SDU.
		 */
<<<<<<< HEAD
		bool release_pdu = end_of_sdu && (pp->pdu_available <= ISOAL_SEGMENT_MIN_SIZE);
=======
		bool release_pdu = end_of_sdu && (pp->pdu_available <= ISOAL_TX_SEGMENT_MIN_SIZE);
>>>>>>> 0ec243b6
		const isoal_status_t err_emit = isoal_tx_try_emit_pdu(source, release_pdu, ll_id);

		err |= err_emit;

		/* TODO: Send padding PDU(s) if required
		 *
		 * BT Core V5.3 : Vol 6 Low Energy Controller : Part G IS0-AL:
		 * 2 ISOAL Features :
		 * Padding is required when the data does not add up to the
		 * configured number of PDUs that are specified in the BN
		 * parameter per CIS or BIS event.
		 *
		 * When padding PDUs as opposed to null PDUs are required for
		 * framed production is not clear.
		 */
		padding_pdu = false;
		zero_length_sdu = false;
	}

	return err;
}

/**
 * @brief  Handle preparation of the given source before commencing TX on the
 *         specified event (only for framed sources)
 * @param  source_hdl   Handle of source to prepare
 * @param  event_count  Event number source should be prepared for
 * @return              Status of operation
 */
static isoal_status_t isoal_tx_framed_event_prepare_handle(isoal_source_handle_t source_hdl,
<<<<<<< HEAD
						           uint64_t event_count)
=======
							   uint64_t event_count)
>>>>>>> 0ec243b6
{
	struct isoal_source_session *session;
	struct isoal_pdu_production *pp;
	struct isoal_source *source;
	uint64_t last_event_payload;
	isoal_status_t err;

	err = ISOAL_STATUS_OK;

	source = &isoal_global.source_state[source_hdl];
	session = &source->session;
	pp = &source->pdu_production;
	last_event_payload = (session->burst_number * (event_count + 1)) - 1;

	if (pp->pdu_available > 0 &&
		pp->payload_number <= last_event_payload) {
		/* Pending PDU that should be released for framed TX */
		err = isoal_tx_try_emit_pdu(source, true, PDU_BIS_LLID_FRAMED);
	}

	if (pp->payload_number < last_event_payload + 1) {
		pp->payload_number = last_event_payload + 1;
	}

	return err;
}

/**
 * @brief Deep copy a SDU, fragment into PDU(s)
 * @details Fragmentation will occur individually for every enabled source
 *
 * @param source_hdl[in] Handle of destination source
 * @param tx_sdu[in]     SDU along with packet boudary state
 * @return Status
 */
isoal_status_t isoal_tx_sdu_fragment(isoal_source_handle_t source_hdl,
				     struct isoal_sdu_tx *tx_sdu)
{
	struct isoal_source_session *session;
	struct isoal_source *source;
	isoal_status_t err;

	source = &isoal_global.source_state[source_hdl];
	session = &source->session;
	err = ISOAL_STATUS_ERR_PDU_ALLOC;

	/* Set source context active to mutually exclude ISO Event prepare
	 * kick.
	 */
	source->context_active = true;

	if (source->pdu_production.mode != ISOAL_PRODUCTION_MODE_DISABLED) {
		/* BT Core V5.3 : Vol 6 Low Energy Controller : Part G IS0-AL:
		 * 2 ISOAL Features :
		 * (1) Unframed PDUs shall only be used when the ISO_Interval
		 *     is equal to or an integer multiple of the SDU_Interval
		 *     and a constant time offset alignment is maintained
		 *     between the SDU generation and the timing in the
		 *     isochronous transport.
		 * (2) When the Host requests the use of framed PDUs, the
		 *     Controller shall use framed PDUs.
		 */
		if (source->session.framed) {
			err = isoal_tx_framed_produce(source, tx_sdu);
		} else {
			err = isoal_tx_unframed_produce(source, tx_sdu);
		}
	}

	source->context_active = false;

	if (source->timeout_trigger) {
		source->timeout_trigger = false;
		if (session->framed) {
			isoal_tx_framed_event_prepare_handle(source_hdl,
						source->timeout_event_count);
		}
	}

	return err;
}

void isoal_tx_pdu_release(isoal_source_handle_t source_hdl,
			  struct node_tx_iso *node_tx)
{
	struct isoal_source *source = &isoal_global.source_state[source_hdl];

	if (source && source->session.pdu_release) {
		source->session.pdu_release(node_tx, source->session.handle,
					    ISOAL_STATUS_OK);
	}
}

/**
 * @brief  Get information required for HCI_LE_Read_ISO_TX_Sync
 * @param  source_hdl Source handle linked to handle provided in HCI message
 * @param  seq        Packet Sequence number of last SDU
 * @param  timestamp  CIG / BIG reference point of last SDU
 * @param  offset     Time-offset (Framed) / 0 (Unframed) of last SDU
 * @return            Operation status
 */
isoal_status_t isoal_tx_get_sync_info(isoal_source_handle_t source_hdl,
				      uint16_t *seq,
<<<<<<< HEAD
			    	      uint32_t *timestamp,
			    	      uint32_t *offset)
{
	struct isoal_source_session *session;

	if (isoal_check_source_hdl_valid(source_hdl) == ISOAL_STATUS_OK) {
=======
				      uint32_t *timestamp,
				      uint32_t *offset)
{
	if (isoal_check_source_hdl_valid(source_hdl) == ISOAL_STATUS_OK) {
		struct isoal_source_session *session;
>>>>>>> 0ec243b6

		session = &isoal_global.source_state[source_hdl].session;

		/* BT Core V5.3 : Vol 4 HCI : Part E HCI Functional Spec:
		 * 7.8.96 LE Read ISO TX Sync Command:
		 * If the Host issues this command before an SDU had been transmitted by
		 * the Controller, then Controller shall return the error code Command
		 * Disallowed.
		 */
		if (session->seqn > 0) {
			*seq = session->seqn;
			*timestamp = session->tx_time_stamp;
			*offset = session->tx_time_offset;
			return ISOAL_STATUS_OK;
		}
	}

	return ISOAL_STATUS_ERR_UNSPECIFIED;
}

/**
 * @brief  Incoming prepare request before commencing TX for the specified
 *         event
 * @param  source_hdl   Handle of source to prepare
 * @param  event_count  Event number source should be prepared for
 * @return              Status of operation
 */
void isoal_tx_event_prepare(isoal_source_handle_t source_hdl,
			    uint64_t event_count)
{
	struct isoal_source_session *session;
	struct isoal_source *source;

	source = &isoal_global.source_state[source_hdl];
	session = &source->session;

	/* Store prepare timeout information and check if fragmentation context
	 * is active.
	 */
	source->timeout_event_count = event_count;
	source->timeout_trigger = true;
	if (source->context_active) {
		return;
	}
	source->timeout_trigger = false;

	if (session->framed) {
		isoal_tx_framed_event_prepare_handle(source_hdl, event_count);
	}
}

#endif /* CONFIG_BT_CTLR_ADV_ISO || CONFIG_BT_CTLR_CONN_ISO */<|MERGE_RESOLUTION|>--- conflicted
+++ resolved
@@ -28,24 +28,6 @@
 #include "common/log.h"
 #include "hal/debug.h"
 
-<<<<<<< HEAD
-/* Minimum number of bytes that would make inserting a new segment into a PDU
- * worthwhile.
- */
-#if defined(CONFIG_BT_CTLR_ISO_TX_SEG_PLAYLOAD_MIN)
-#define ISOAL_SEGMENT_MIN_PAYLOAD         CONFIG_BT_CTLR_ISO_TX_SEG_PLAYLOAD_MIN
-#else
-#define ISOAL_SEGMENT_MIN_PAYLOAD         (1)
-#endif /* CONFIG_BT_CTLR_ISO_TX_SEG_PLAYLOAD_MIN */
-
-/* Given the minimum payload, this defines the minimum remaining in a PDU that
- * would make inserting a new segment worthwhile.
- * [Payload (min) + Segmentation Header + Time Offset]
- */
-#define ISOAL_SEGMENT_MIN_SIZE            (ISOAL_SEGMENT_MIN_PAYLOAD +         \
-                                          PDU_ISO_SEG_HDR_SIZE +              \
-                                          PDU_ISO_SEG_TIMEOFFSET_SIZE)
-=======
 #if defined(CONFIG_BT_CTLR_ADV_ISO) || defined(CONFIG_BT_CTLR_CONN_ISO)
 /* Given the minimum payload, this defines the minimum number of bytes that
  * should be  remaining in a TX PDU such that it would make inserting a new
@@ -56,7 +38,6 @@
 					   PDU_ISO_SEG_HDR_SIZE +                                  \
 					   PDU_ISO_SEG_TIMEOFFSET_SIZE)
 #endif /* CONFIG_BT_CTLR_ADV_ISO || CONFIG_BT_CTLR_CONN_ISO */
->>>>>>> 0ec243b6
 
 /** Allocation state */
 typedef uint8_t isoal_alloc_state_t;
@@ -139,11 +120,7 @@
 static void isoal_sink_deallocate(isoal_sink_handle_t hdl)
 {
 	isoal_global.sink_allocated[hdl] = ISOAL_ALLOC_STATE_FREE;
-<<<<<<< HEAD
-	memset(&isoal_global.sink_state[hdl], 0, sizeof(struct isoal_sink));
-=======
 	(void)memset(&isoal_global.sink_state[hdl], 0, sizeof(struct isoal_sink));
->>>>>>> 0ec243b6
 }
 
 /**
@@ -396,11 +373,7 @@
 	sdu_status.collated_status = sdu_frag.sdu.status;
 	emit_sdu_current = true;
 
-<<<<<<< HEAD
-#if defined(ISOAL_CONFIG_BUFFER_RX_SDUS_ENABLE)
-=======
 #if defined(ISOAL_BUFFER_RX_SDUS_ENABLE)
->>>>>>> 0ec243b6
 	uint16_t next_write_indx;
 	bool sdu_list_empty;
 	bool emit_sdu_list;
@@ -441,31 +414,16 @@
 
 	if (emit_sdu_list && next_write_indx > 0) {
 		if (!sdu_list_err) {
-<<<<<<< HEAD
-			/* Collated information is not reliable if there is an error in
-			 * the sequence of the fragments.
-			 */
-			for (int i = 0; i < next_write_indx; i++) {
-=======
 			/* Collated information is not reliable if there is an
 			 * error in the sequence of the fragments.
 			 */
 			for (uint8_t i = 0; i < next_write_indx; i++) {
->>>>>>> 0ec243b6
 				sdu_status.total_sdu_size +=
 					sp->sdu_list.list[i].sdu_frag_size;
 				if (sp->sdu_list.list[i].sdu.status == ISOAL_SDU_STATUS_LOST_DATA ||
 					sdu_status.collated_status == ISOAL_SDU_STATUS_LOST_DATA) {
 					sdu_status.collated_status = ISOAL_SDU_STATUS_LOST_DATA;
 				} else {
-<<<<<<< HEAD
-					sdu_status.collated_status |= sp->sdu_list.list[i].sdu.status;
-				}
-			}
-		}
-
-		for (int i = 0; i < next_write_indx; i++) {
-=======
 					sdu_status.collated_status |=
 						sp->sdu_list.list[i].sdu.status;
 				}
@@ -473,18 +431,13 @@
 		}
 
 		for (uint8_t i = 0; i < next_write_indx; i++) {
->>>>>>> 0ec243b6
 			err |= session->sdu_emit(sink, &sp->sdu_list.list[i],
 						&sdu_status);
 		}
 
 		next_write_indx = sp->sdu_list.next_write_indx  = 0;
 	}
-<<<<<<< HEAD
-#endif /* ISOAL_CONFIG_BUFFER_RX_SDUS_ENABLE */
-=======
 #endif /* ISOAL_BUFFER_RX_SDUS_ENABLE */
->>>>>>> 0ec243b6
 
 	if (emit_sdu_current) {
 		if (sdu_frag.sdu_state == BT_ISO_SINGLE) {
@@ -494,19 +447,11 @@
 
 		err |= session->sdu_emit(sink, &sdu_frag, &sdu_status);
 
-<<<<<<< HEAD
-#if defined(ISOAL_CONFIG_BUFFER_RX_SDUS_ENABLE)
-	} else if (next_write_indx < CONFIG_BT_CTLR_ISO_RX_SDU_BUFFERS) {
-		sp->sdu_list.list[next_write_indx++] = sdu_frag;
-		sp->sdu_list.next_write_indx = next_write_indx;
-#endif /* ISOAL_CONFIG_BUFFER_RX_SDUS_ENABLE */
-=======
 #if defined(ISOAL_BUFFER_RX_SDUS_ENABLE)
 	} else if (next_write_indx < CONFIG_BT_CTLR_ISO_RX_SDU_BUFFERS) {
 		sp->sdu_list.list[next_write_indx++] = sdu_frag;
 		sp->sdu_list.next_write_indx = next_write_indx;
 #endif /* ISOAL_BUFFER_RX_SDUS_ENABLE */
->>>>>>> 0ec243b6
 	} else {
 		/* Unreachable */
 		LL_ASSERT(0);
@@ -913,12 +858,8 @@
 			(struct pdu_iso_sdu_sh *) pdu_meta->pdu->payload;
 
 	seg_err = false;
-<<<<<<< HEAD
-	if (seg_hdr && isoal_check_seg_header(seg_hdr, pdu_meta->pdu->length) == ISOAL_SDU_STATUS_LOST_DATA) {
-=======
 	if (seg_hdr && isoal_check_seg_header(seg_hdr, pdu_meta->pdu->length) ==
 								ISOAL_SDU_STATUS_LOST_DATA) {
->>>>>>> 0ec243b6
 		seg_err = true;
 		seg_hdr = NULL;
 	}
@@ -1055,8 +996,8 @@
 		if (((uint8_t *) seg_hdr) > end_of_pdu) {
 			seg_hdr = NULL;
 		} else if (isoal_check_seg_header(seg_hdr,
-<<<<<<< HEAD
-				(uint8_t)(end_of_pdu + 1 - ((uint8_t *) seg_hdr))) == ISOAL_SDU_STATUS_LOST_DATA) {
+				(uint8_t)(end_of_pdu + 1 - ((uint8_t *) seg_hdr))) ==
+								ISOAL_SDU_STATUS_LOST_DATA) {
 			seg_err = true;
 			seg_hdr = NULL;
 		}
@@ -1106,65 +1047,6 @@
 				/* Advance the timestamp by an SDU interval */
 				sdu->timestamp += session->sdu_interval;
 			}
-=======
-				(uint8_t)(end_of_pdu + 1 - ((uint8_t *) seg_hdr))) ==
-								ISOAL_SDU_STATUS_LOST_DATA) {
-			seg_err = true;
-			seg_hdr = NULL;
->>>>>>> 0ec243b6
-		}
-
-		/* Flush current SDU with error if any */
-		err |= isoal_rx_append_to_sdu(sink, pdu_meta, 0, 0, true, false);
-
-		/* Update next state */
-		sink->sdu_production.fsm = next_state;
-	}
-
-	if (pdu_err || seq_err || seg_err) {
-		/* When one or more ISO Data PDUs are not received, the receiving device may
-		 * discard all SDUs affected by the missing PDUs. Any partially received SDU
-		 * may also be discarded.
-		 */
-		next_state = ISOAL_ERR_SPOOL;
-
-		/* This maps directly to the HCI ISO Data packet Packet_Status_Flag by way of the
-		 * sdu_status in the SDU emitted.
-		 * BT Core V5.3 : Vol 4 HCI I/F : Part G HCI Func. Spec.:
-		 * 5.4.5 HCI ISO Data packets : Table 5.2 :
-		 * Packet_Status_Flag (in packets sent by the Controller)
-		 *   0b00  Valid data. The complete SDU was received correctly.
-		 *   0b01  Possibly invalid data. The contents of the ISO_SDU_Fragment may contain
-		 *         errors or part of the SDU may be missing. This is reported as "data with
-		 *         possible errors".
-		 *   0b10  Part(s) of the SDU were not received correctly. This is reported as
-		 *         "lost data".
-		 */
-		if (seq_err || seg_err) {
-			sp->sdu_status |= ISOAL_SDU_STATUS_LOST_DATA;
-		} else if (pdu_err) {
-			sp->sdu_status |= meta->status;
-		}
-
-		if (sp->fsm == ISOAL_START) {
-			/* Sequence number should be incremented if an error
-			 * occurs at the beginning.
-			 */
-			session->seqn++;
-
-			if (sdu->timestamp == 0) {
-				/* Last timestamp is not valid so set an
-				 * approximate timestamp
-				 */
-				anchorpoint = meta->timestamp;
-				latency = session->latency_framed;
-				timestamp = anchorpoint + latency;
-
-				sdu->timestamp = timestamp;
-			} else {
-				/* Advance the timestamp by an SDU interval */
-				sdu->timestamp += session->sdu_interval;
-			}
 		}
 
 		/* Flush current SDU with error if any */
@@ -1251,11 +1133,7 @@
 	}
 
 	isoal_global.source_allocated[hdl] = ISOAL_ALLOC_STATE_FREE;
-<<<<<<< HEAD
-	memset(&isoal_global.source_state[hdl], 0, sizeof(struct isoal_source));
-=======
 	(void)memset(&isoal_global.source_state[hdl], 0, sizeof(struct isoal_source));
->>>>>>> 0ec243b6
 }
 
 /**
@@ -1581,11 +1459,7 @@
 		tx_sdu->sdu_state == BT_ISO_SINGLE) {
 		/* Initialize to info provided in SDU */
 		uint32_t actual_grp_ref_point = tx_sdu->grp_ref_point;
-<<<<<<< HEAD
 		uint64_t actual_event;
-=======
-		uint64_t actual_event = tx_sdu->target_event;
->>>>>>> 0ec243b6
 
 		/* Start of a new SDU */
 
@@ -1629,30 +1503,16 @@
 		 */
 		session->seqn++;
 
-		/* Get actual event for this payload number */
-		actual_event = pp->payload_number / session->burst_number;
-
-		/* Get group reference point for this PDU based on the actual
-		 * event being set. This might introduce some errors as the
-		 * group refernce point for future events could drift. However
-		 * as the time offset calculation requires an absolute value,
-		 * this seems to be the best candidate.
-		 */
-		if (actual_event > tx_sdu->target_event) {
-			actual_grp_ref_point = tx_sdu->grp_ref_point +
-				((actual_event - tx_sdu->target_event) * session->iso_interval *
-					ISO_INT_UNIT_US);
-		}
-
-		/* Store timing info for TX Sync command */
-		session->tx_time_stamp = actual_grp_ref_point;
-		/* BT Core V5.3 : Vol 4 HCI : Part E HCI Functional Spec:
-		 * 7.8.96 LE Read ISO TX Sync Command:
-		 * When the Connection_Handle identifies a CIS or BIS that is
-		 * transmitting unframed PDUs the value of Time_Offset returned
-		 * shall be zero
-		 * Relies on initialization value being 0.
-		 */
+		/* Update payload counter in case time has passed since last
+		 * SDU. This should mean that event count * burst number should
+		 * be greater than the current payload number. In the event of
+		 * an SDU interval smaller than the ISO interval, multiple SDUs
+		 * will be sent in the same event. As such the current payload
+		 * number should be retained. Payload numbers are indexed at 0
+		 * and valid until the PDU is emitted.
+		 */
+		pp->payload_number = MAX(pp->payload_number,
+			(tx_sdu->target_event * session->burst_number));
 
 		/* Get actual event for this payload number */
 		actual_event = pp->payload_number / session->burst_number;
@@ -2079,11 +1939,7 @@
 		 * PDU when the end of the SDU is reached, instead of waiting
 		 * for the next SDU.
 		 */
-<<<<<<< HEAD
-		bool release_pdu = end_of_sdu && (pp->pdu_available <= ISOAL_SEGMENT_MIN_SIZE);
-=======
 		bool release_pdu = end_of_sdu && (pp->pdu_available <= ISOAL_TX_SEGMENT_MIN_SIZE);
->>>>>>> 0ec243b6
 		const isoal_status_t err_emit = isoal_tx_try_emit_pdu(source, release_pdu, ll_id);
 
 		err |= err_emit;
@@ -2114,11 +1970,7 @@
  * @return              Status of operation
  */
 static isoal_status_t isoal_tx_framed_event_prepare_handle(isoal_source_handle_t source_hdl,
-<<<<<<< HEAD
-						           uint64_t event_count)
-=======
 							   uint64_t event_count)
->>>>>>> 0ec243b6
 {
 	struct isoal_source_session *session;
 	struct isoal_pdu_production *pp;
@@ -2222,20 +2074,11 @@
  */
 isoal_status_t isoal_tx_get_sync_info(isoal_source_handle_t source_hdl,
 				      uint16_t *seq,
-<<<<<<< HEAD
-			    	      uint32_t *timestamp,
-			    	      uint32_t *offset)
-{
-	struct isoal_source_session *session;
-
-	if (isoal_check_source_hdl_valid(source_hdl) == ISOAL_STATUS_OK) {
-=======
 				      uint32_t *timestamp,
 				      uint32_t *offset)
 {
 	if (isoal_check_source_hdl_valid(source_hdl) == ISOAL_STATUS_OK) {
 		struct isoal_source_session *session;
->>>>>>> 0ec243b6
 
 		session = &isoal_global.source_state[source_hdl].session;
 
