/*
 * Copyright (c) 2022 Demant
 *
 * SPDX-License-Identifier: Apache-2.0
 */

#include <zephyr/types.h>

#include <zephyr/bluetooth/hci.h>
#include <zephyr/sys/byteorder.h>
#include <zephyr/sys/slist.h>
#include <zephyr/sys/util.h>

#include "hal/ecb.h"
#include "hal/ccm.h"

#include "util/util.h"
#include "util/mem.h"
#include "util/memq.h"
#include "util/dbuf.h"

#include "pdu.h"
#include "ll.h"
#include "ll_feat.h"
#include "ll_settings.h"

#include "lll.h"
#include "lll/lll_df_types.h"
#include "lll_conn.h"
#include "lll_conn_iso.h"

#include "ull_tx_queue.h"

#include "isoal.h"
#include "ull_iso_types.h"
#include "ull_conn_types.h"
#include "ull_conn_iso_types.h"
#include "ull_internal.h"
#include "ull_llcp.h"
#include "ull_llcp_internal.h"
#include "ull_llcp_features.h"
#include "ull_conn_internal.h"

#include "ull_iso_internal.h"
#include "ull_conn_iso_internal.h"
#include "ull_peripheral_iso_internal.h"
#include "ull_central_iso_internal.h"

#define BT_DBG_ENABLED IS_ENABLED(CONFIG_BT_DEBUG_HCI_DRIVER)
#define LOG_MODULE_NAME bt_ctlr_ull_llcp_cis
#include "common/log.h"
#include <soc.h>
#include "hal/debug.h"

static bool cc_check_cis_established_lll(struct proc_ctx *ctx)
{
	const struct ll_conn_iso_stream *cis =
		ll_conn_iso_stream_get(ctx->data.cis_create.cis_handle);

	return cis->established;
}

static void cc_ntf_established(struct ll_conn *conn, struct proc_ctx *ctx)
{
	struct node_rx_pdu *ntf;
	struct node_rx_conn_iso_estab *pdu;

	/* Allocate ntf node */
	ntf = llcp_ntf_alloc();
	LL_ASSERT(ntf);

	ntf->hdr.type = NODE_RX_TYPE_CIS_ESTABLISHED;
	ntf->hdr.handle = conn->lll.handle;
	ntf->hdr.rx_ftr.param = ll_conn_iso_stream_get(ctx->data.cis_create.cis_handle);

	pdu = (struct node_rx_conn_iso_estab *)ntf->pdu;

	pdu->cis_handle = ctx->data.cis_create.cis_handle;
	pdu->status = ctx->data.cis_create.error;

	/* Enqueue notification towards LL */
	ll_rx_put(ntf->hdr.link, ntf);
	ll_rx_sched();
}

#if defined(CONFIG_BT_PERIPHERAL)
/* LLCP Remote Procedure FSM states */
enum {
	/* Establish Procedure */
	RP_CC_STATE_IDLE,
	RP_CC_STATE_WAIT_RX_CIS_REQ,
	RP_CC_STATE_WAIT_NTF_CIS_CREATE,
	RP_CC_STATE_WAIT_REPLY,
	RP_CC_STATE_WAIT_TX_CIS_RSP,
	RP_CC_STATE_WAIT_TX_REJECT_IND,
	RP_CC_STATE_WAIT_RX_CIS_IND,
	RP_CC_STATE_WAIT_INSTANT,
	RP_CC_STATE_WAIT_CIS_ESTABLISHED,
	RP_CC_STATE_WAIT_NTF,
};

/* LLCP Remote Procedure FSM events */
enum {
	/* Procedure prepared */
	RP_CC_EVT_RUN,

	/* Request received */
	RP_CC_EVT_CIS_REQ,

	/* Response received */
	RP_CC_EVT_CIS_RSP,

	/* Indication received */
	RP_CC_EVT_CIS_IND,

	/* Create request accept reply */
	RP_CC_EVT_CIS_REQ_ACCEPT,

	/* Create request decline reply */
	RP_CC_EVT_CIS_REQ_REJECT,

	/* Reject response received */
	RP_CC_EVT_REJECT,

	/* Established */
	RP_CC_EVT_CIS_ESTABLISHED,

	/* Unknown response received */
	RP_CC_EVT_UNKNOWN,
};

<<<<<<< HEAD
static void rp_cc_check_instant(struct ll_conn *conn, struct proc_ctx *ctx, uint8_t evt,
				void *param);

=======
>>>>>>> 2e49ca98
/*
 * LLCP Remote Procedure FSM
 */

static void llcp_rp_cc_tx_rsp(struct ll_conn *conn, struct proc_ctx *ctx)
{
	uint16_t delay_conn_events;
	uint16_t conn_event_count;
	struct pdu_data *pdu;
	struct node_tx *tx;

	/* Allocate tx node */
	tx = llcp_tx_alloc(conn, ctx);
	LL_ASSERT(tx);

	pdu = (struct pdu_data *)tx->pdu;
	conn_event_count = ctx->data.cis_create.conn_event_count;

	/* Postpone if instant is in this or next connection event. This would handle obsolete value
	 * due to retransmission, as well as incorrect behavior by central.
	 * We need at least 2 connection events to get ready. First for receiving the indication,
	 * the second for setting up the CIS.
	 */
	ctx->data.cis_create.conn_event_count = MAX(ctx->data.cis_create.conn_event_count,
						    ull_conn_event_counter(conn) + 2);

	delay_conn_events = ctx->data.cis_create.conn_event_count - conn_event_count;

	/* If instant is postponed, calculate the offset to add to CIS_Offset_Min and
	 * CIS_Offset_Max.
	 *
	 * BT Core v5.3, Vol 6, Part B, section 5.1.15:
	 * Two windows are equivalent if they have the same width and the difference between their
	 * start times is an integer multiple of ISO_Interval for the CIS.
	 *
	 * The offset shall compensate for the relation between ISO- and connection interval. The
	 * offset translates to what is additionally needed to move the window up to an integer
	 * number of ISO intervals.
	 */
	if (delay_conn_events) {
		uint32_t conn_interval_us = conn->lll.interval * CONN_INT_UNIT_US;
		uint32_t iso_interval_us  = ctx->data.cis_create.iso_interval * ISO_INT_UNIT_US;
		uint8_t  iso_intervals;
		uint32_t offset_us;

		iso_intervals = ceiling_fraction(delay_conn_events * conn_interval_us,
						 iso_interval_us);
		offset_us = (iso_intervals * iso_interval_us) -
			    (delay_conn_events * conn_interval_us);

		ctx->data.cis_create.cis_offset_min += offset_us;
		ctx->data.cis_create.cis_offset_max += offset_us;
	}

	llcp_pdu_encode_cis_rsp(ctx, pdu);
	ctx->tx_opcode = pdu->llctrl.opcode;

	/* Enqueue LL Control PDU towards LLL */
	llcp_tx_enqueue(conn, tx);
}

static void llcp_rp_cc_tx_reject(struct ll_conn *conn, struct proc_ctx *ctx, uint8_t opcode)
{
	struct node_tx *tx;
	struct pdu_data *pdu;

	/* Allocate tx node */
	tx = llcp_tx_alloc(conn, ctx);
	LL_ASSERT(tx);

	pdu = (struct pdu_data *)tx->pdu;

	/* Encode LL Control PDU */
	llcp_pdu_encode_reject_ext_ind(pdu, opcode, ctx->data.cis_create.error);
	ctx->tx_opcode = pdu->llctrl.opcode;

	/* Enqueue LL Control PDU towards LLL */
	llcp_tx_enqueue(conn, tx);
}

static void rp_cc_ntf_create(struct ll_conn *conn, struct proc_ctx *ctx)
{
	struct node_rx_pdu *ntf;
	struct node_rx_conn_iso_req *pdu;

	/* Allocate ntf node */
	ntf = llcp_ntf_alloc();
	LL_ASSERT(ntf);

	ntf->hdr.type = NODE_RX_TYPE_CIS_REQUEST;
	ntf->hdr.handle = conn->lll.handle;
	pdu = (struct node_rx_conn_iso_req *)ntf->pdu;

	pdu->cig_id = ctx->data.cis_create.cig_id;
	pdu->cis_id = ctx->data.cis_create.cis_id;
	pdu->cis_handle = ctx->data.cis_create.cis_handle;

	ctx->data.cis_create.host_request_to = 0U;

	/* Enqueue notification towards LL */
	ll_rx_put(ntf->hdr.link, ntf);
	ll_rx_sched();
}

static void rp_cc_complete(struct ll_conn *conn, struct proc_ctx *ctx, uint8_t evt, void *param)
{
	if (!llcp_ntf_alloc_is_available()) {
		ctx->state = RP_CC_STATE_WAIT_NTF;
	} else {
		cc_ntf_established(conn, ctx);
		llcp_rr_complete(conn);
		ctx->state = RP_CC_STATE_IDLE;
	}
}

static void rp_cc_send_cis_rsp(struct ll_conn *conn, struct proc_ctx *ctx, uint8_t evt,
			       void *param)
{
	if (llcp_rr_ispaused(conn) || !llcp_tx_alloc_peek(conn, ctx)) {
		ctx->state = RP_CC_STATE_WAIT_TX_CIS_RSP;
	} else {
		llcp_rp_cc_tx_rsp(conn, ctx);

		/* Wait for the LL_CIS_IND */
		ctx->rx_opcode = PDU_DATA_LLCTRL_TYPE_CIS_IND;
		ctx->state = RP_CC_STATE_WAIT_RX_CIS_IND;
	}
}

static void rp_cc_send_create_ntf(struct ll_conn *conn, struct proc_ctx *ctx, uint8_t evt,
				void *param)
{
	if (!llcp_ntf_alloc_is_available()) {
		ctx->state = RP_CC_STATE_WAIT_NTF_CIS_CREATE;
	} else {
		rp_cc_ntf_create(conn, ctx);
		ctx->state = RP_CC_STATE_WAIT_REPLY;
	}
}

static void rp_cc_send_reject_ind(struct ll_conn *conn, struct proc_ctx *ctx, uint8_t evt,
				  void *param)
{
	if (llcp_rr_ispaused(conn) || !llcp_tx_alloc_peek(conn, ctx)) {
		ctx->state = RP_CC_STATE_WAIT_TX_REJECT_IND;
	} else {
		llcp_rp_cc_tx_reject(conn, ctx, PDU_DATA_LLCTRL_TYPE_CIS_REQ);

		if (ctx->data.cis_create.error == BT_HCI_ERR_CONN_ACCEPT_TIMEOUT) {
			/* We reject due to an accept timeout, so we should generate NTF */
			rp_cc_complete(conn, ctx, evt, param);
		} else {
			/* Otherwise we quietly complete the procedure */
			llcp_rr_complete(conn);
			ctx->state = RP_CC_STATE_IDLE;
		}
	}
}

static void rp_cc_state_idle(struct ll_conn *conn, struct proc_ctx *ctx, uint8_t evt,
			     void *param)
{
	switch (evt) {
	case RP_CC_EVT_RUN:
		ctx->state = RP_CC_STATE_WAIT_RX_CIS_REQ;
		break;
	default:
		/* Ignore other evts */
		break;
	}
}

static inline bool phy_valid(uint8_t phy)
{
	/* This is equivalent to:
	 * exactly one bit set, and no bit set is rfu's
	 */
	return (phy == PHY_1M || phy == PHY_2M || phy == PHY_CODED);
}

static uint8_t rp_cc_check_phy(struct ll_conn *conn, struct proc_ctx *ctx,
					    struct pdu_data *pdu)
{
	if (!phy_valid(pdu->llctrl.cis_req.c_phy) ||
	    !phy_valid(pdu->llctrl.cis_req.p_phy)) {
		/* zero, more than one or any rfu bit selected in either phy */
		return BT_HCI_ERR_UNSUPP_FEATURE_PARAM_VAL;
	}

#if defined(CONFIG_BT_CTLR_PHY)
	const uint8_t phys = pdu->llctrl.cis_req.p_phy | pdu->llctrl.cis_req.c_phy;
	if (((phys & PHY_2M) && !feature_phy_2m(conn)) ||
	    ((phys & PHY_CODED) && !feature_phy_coded(conn))) {
		/* Unsupported phy selected */
		return BT_HCI_ERR_UNSUPP_FEATURE_PARAM_VAL;
	}
#endif /* CONFIG_BT_CTLR_PHY */

	return BT_HCI_ERR_SUCCESS;
}

<<<<<<< HEAD
static bool rp_cc_check_cis_established_or_timeout_lll(struct proc_ctx *ctx)
{
	const struct ll_conn_iso_stream *cis =
		ll_iso_stream_connected_get(ctx->data.cis_create.cis_handle);

	if (cis) {
		if (cis->established) {
			return true;
		}

		if (!cis->event_expire) {
			ctx->data.cis_create.error = BT_HCI_ERR_CONN_FAIL_TO_ESTAB;
			return true;
		}
	}

	return false;
}

=======
>>>>>>> 2e49ca98
static void rp_cc_state_wait_rx_cis_req(struct ll_conn *conn, struct proc_ctx *ctx, uint8_t evt,
					void *param)
{
	struct pdu_data *pdu = (struct pdu_data *)param;

	switch (evt) {
	case RP_CC_EVT_CIS_REQ:
		/* Handle CIS request */
		llcp_pdu_decode_cis_req(ctx, pdu);

		/* Check PHY */
		ctx->data.cis_create.error = rp_cc_check_phy(conn, ctx, pdu);

		if (ctx->data.cis_create.error == BT_HCI_ERR_SUCCESS) {
			ctx->data.cis_create.error =
				ull_peripheral_iso_acquire(conn, &pdu->llctrl.cis_req,
							   &ctx->data.cis_create.cis_handle);
		}

		if (ctx->data.cis_create.error == BT_HCI_ERR_SUCCESS) {
			/* Now controller accepts, so go ask the host to accept or decline */
			rp_cc_send_create_ntf(conn, ctx, evt, param);
		} else {
			/* Now controller rejects, right out */
			rp_cc_send_reject_ind(conn, ctx, evt, param);
		}
		break;
	default:
		/* Ignore other evts */
		break;
	}
}

static void rp_cc_state_wait_tx_cis_rsp(struct ll_conn *conn, struct proc_ctx *ctx, uint8_t evt,
					void *param)
{
	switch (evt) {
	case RP_CC_EVT_RUN:
		rp_cc_send_cis_rsp(conn, ctx, evt, param);
		break;
	default:
		/* Ignore other evts */
		break;
	}
}

static void rp_cc_state_wait_tx_reject_ind(struct ll_conn *conn, struct proc_ctx *ctx, uint8_t evt,
					 void *param)
{
	switch (evt) {
	case RP_CC_EVT_RUN:
		rp_cc_send_reject_ind(conn, ctx, evt, param);
		break;
	default:
		/* Ignore other evts */
		break;
	}
}

static void rp_cc_state_wait_rx_cis_ind(struct ll_conn *conn, struct proc_ctx *ctx, uint8_t evt,
					void *param)
{
	struct pdu_data *pdu = (struct pdu_data *)param;

	switch (evt) {
	case RP_CC_EVT_CIS_IND:
		llcp_pdu_decode_cis_ind(ctx, pdu);
		if (!ull_peripheral_iso_setup(&pdu->llctrl.cis_ind, ctx->data.cis_create.cig_id,
					      ctx->data.cis_create.cis_handle)) {

			/* CIS has been setup, go wait for 'instant' before starting */
			ctx->state = RP_CC_STATE_WAIT_INSTANT;

			/* Check if this connection event is where we need to start the CIS */
			rp_cc_check_instant(conn, ctx, evt, param);
			break;
		}
		/* If we get to here the CIG_ID referred in req/acquire has become void/invalid */
		/* This cannot happen unless the universe has started to deflate */
		LL_ASSERT(0);
	case RP_CC_EVT_REJECT:
		/* Handle CIS creation rejection */
		break;

	default:
		/* Ignore other evts */
		break;
	}
}

static void rp_cc_state_wait_ntf_cis_create(struct ll_conn *conn, struct proc_ctx *ctx,
					    uint8_t evt, void *param)
{
	switch (evt) {
	case RP_CC_EVT_RUN:
		rp_cc_send_create_ntf(conn, ctx, evt, param);
		break;
	default:
		/* Ignore other evts */
		break;
	}
}

static void rp_cc_state_wait_ntf(struct ll_conn *conn, struct proc_ctx *ctx, uint8_t evt,
				 void *param)
{
	switch (evt) {
	case RP_CC_EVT_RUN:
		rp_cc_complete(conn, ctx, evt, param);
		break;
	default:
		/* Ignore other evts */
		break;
	}
}

static void rp_cc_check_instant(struct ll_conn *conn, struct proc_ctx *ctx, uint8_t evt,
				void *param)
{
	uint16_t start_event_count;
	struct ll_conn_iso_group *cig;

	cig = ll_conn_iso_group_get_by_id(ctx->data.cis_create.cig_id);
	start_event_count = ctx->data.cis_create.conn_event_count;
	LL_ASSERT(cig);

	if (!cig->started) {
		/* Start ISO peripheral one event before the requested instant
		 * for first CIS. This is done to be able to accept small CIS
		 * offsets.
		 */
		start_event_count--;
	}

	if (is_instant_reached_or_passed(start_event_count,
					 ull_conn_event_counter(conn))) {
		/* Start CIS */
		ull_conn_iso_start(conn, conn->llcp.prep.ticks_at_expire,
				   ctx->data.cis_create.cis_handle);

		/* Now we can wait for CIS to become established */
		ctx->state = RP_CC_STATE_WAIT_CIS_ESTABLISHED;
	}
}

static void rp_cc_state_wait_reply(struct ll_conn *conn, struct proc_ctx *ctx, uint8_t evt,
				   void *param)
{

	switch (evt) {
	case RP_CC_EVT_CIS_REQ_ACCEPT:
		/* Continue procedure in next prepare run */
		ctx->state = RP_CC_STATE_WAIT_TX_CIS_RSP;
		break;
	case RP_CC_EVT_RUN:
		/* Update 'time' and check for timeout on the Reply */
		ctx->data.cis_create.host_request_to += (conn->lll.interval * CONN_INT_UNIT_US);
		if (ctx->data.cis_create.host_request_to < conn->connect_accept_to) {
			break;
		}
		/* Reject 'reason/error' */
		ctx->data.cis_create.error = BT_HCI_ERR_CONN_ACCEPT_TIMEOUT;
		/* If timeout is hit, fall through and reject */
	case RP_CC_EVT_CIS_REQ_REJECT:
		/* CIS Request is rejected, so clean up CIG/CIS acquisitions */
		ull_peripheral_iso_release(ctx->data.cis_create.cis_handle);
		/* Continue procedure in next prepare run */
		ctx->state = RP_CC_STATE_WAIT_TX_REJECT_IND;
		break;
	default:
		/* Ignore other evts */
		break;
	}
}


static void rp_cc_state_wait_instant(struct ll_conn *conn, struct proc_ctx *ctx, uint8_t evt,
				     void *param)
{
	switch (evt) {
	case RP_CC_EVT_RUN:
		rp_cc_check_instant(conn, ctx, evt, param);
		break;
	default:
		/* Ignore other evts */
		break;
	}
}


static void rp_cc_state_wait_cis_established(struct ll_conn *conn, struct proc_ctx *ctx,
					     uint8_t evt, void *param)
{
	switch (evt) {
	case RP_CC_EVT_RUN:
		/* Check for CIS state */
<<<<<<< HEAD
		if (rp_cc_check_cis_established_or_timeout_lll(ctx)) {
			/* CIS was established or establishement timed out,
			 * In either case complete procedure and generate
			 * notification
			 */
=======
		if (cc_check_cis_established_lll(ctx)) {
			/* CIS was established, so let's got ahead and complete procedure */
>>>>>>> 2e49ca98
			rp_cc_complete(conn, ctx, evt, param);
		}
		break;
	case RP_CC_EVT_CIS_ESTABLISHED:
		/* CIS was established, so let's go ahead and complete procedure */
		rp_cc_complete(conn, ctx, evt, param);
		break;
	default:
		/* Ignore other evts */
		break;
	}
}


static void rp_cc_execute_fsm(struct ll_conn *conn, struct proc_ctx *ctx, uint8_t evt, void *param)
{
	switch (ctx->state) {
	/* Create Procedure */
	case RP_CC_STATE_IDLE:
		rp_cc_state_idle(conn, ctx, evt, param);
		break;
	case RP_CC_STATE_WAIT_RX_CIS_REQ:
		rp_cc_state_wait_rx_cis_req(conn, ctx, evt, param);
		break;
	case RP_CC_STATE_WAIT_NTF_CIS_CREATE:
		rp_cc_state_wait_ntf_cis_create(conn, ctx, evt, param);
		break;
	case RP_CC_STATE_WAIT_TX_REJECT_IND:
		rp_cc_state_wait_tx_reject_ind(conn, ctx, evt, param);
		break;
	case RP_CC_STATE_WAIT_TX_CIS_RSP:
		rp_cc_state_wait_tx_cis_rsp(conn, ctx, evt, param);
		break;
	case RP_CC_STATE_WAIT_REPLY:
		rp_cc_state_wait_reply(conn, ctx, evt, param);
		break;
	case RP_CC_STATE_WAIT_RX_CIS_IND:
		rp_cc_state_wait_rx_cis_ind(conn, ctx, evt, param);
		break;
	case RP_CC_STATE_WAIT_INSTANT:
		rp_cc_state_wait_instant(conn, ctx, evt, param);
		break;
	case RP_CC_STATE_WAIT_CIS_ESTABLISHED:
		rp_cc_state_wait_cis_established(conn, ctx, evt, param);
		break;
	case RP_CC_STATE_WAIT_NTF:
		rp_cc_state_wait_ntf(conn, ctx, evt, param);
		break;
	default:
		/* Unknown state */
		LL_ASSERT(0);
	}
}

void llcp_rp_cc_rx(struct ll_conn *conn, struct proc_ctx *ctx, struct node_rx_pdu *rx)
{
	struct pdu_data *pdu = (struct pdu_data *)rx->pdu;

	switch (pdu->llctrl.opcode) {
	case PDU_DATA_LLCTRL_TYPE_CIS_REQ:
		rp_cc_execute_fsm(conn, ctx, RP_CC_EVT_CIS_REQ, pdu);
		break;
	case PDU_DATA_LLCTRL_TYPE_CIS_IND:
		rp_cc_execute_fsm(conn, ctx, RP_CC_EVT_CIS_IND, pdu);
		break;
	case PDU_DATA_LLCTRL_TYPE_REJECT_IND:
	case PDU_DATA_LLCTRL_TYPE_REJECT_EXT_IND:
		rp_cc_execute_fsm(conn, ctx, RP_CC_EVT_REJECT, pdu);
		break;
	default:
		/* Unknown opcode */
		LL_ASSERT(0);
	}
}

void llcp_rp_cc_init_proc(struct proc_ctx *ctx)
{
	switch (ctx->proc) {
	case PROC_CIS_CREATE:
		ctx->state = RP_CC_STATE_IDLE;
		break;
	default:
		LL_ASSERT(0);
	}
}

bool llcp_rp_cc_awaiting_reply(struct proc_ctx *ctx)
{
	return (ctx->state == RP_CC_STATE_WAIT_REPLY);
}

bool llcp_rp_cc_awaiting_established(struct proc_ctx *ctx)
{
	return (ctx->state == RP_CC_STATE_WAIT_CIS_ESTABLISHED);
}

void llcp_rp_cc_accept(struct ll_conn *conn, struct proc_ctx *ctx)
{
	rp_cc_execute_fsm(conn, ctx, RP_CC_EVT_CIS_REQ_ACCEPT, NULL);
}

void llcp_rp_cc_reject(struct ll_conn *conn, struct proc_ctx *ctx)
{
	rp_cc_execute_fsm(conn, ctx, RP_CC_EVT_CIS_REQ_REJECT, NULL);
}

void llcp_rp_cc_run(struct ll_conn *conn, struct proc_ctx *ctx, void *param)
{
	rp_cc_execute_fsm(conn, ctx, RP_CC_EVT_RUN, param);
}
<<<<<<< HEAD

bool llcp_rp_cc_awaiting_instant(struct proc_ctx *ctx)
{
	return (ctx->state == RP_CC_STATE_WAIT_INSTANT);
}

void llcp_rp_cc_established(struct ll_conn *conn, struct proc_ctx *ctx)
{
	rp_cc_execute_fsm(conn, ctx, RP_CC_EVT_CIS_ESTABLISHED, NULL);
}
#endif /* CONFIG_BT_PERIPHERAL */
=======
#endif /* CONFIG_BT_PERIPHERAL */

#if defined(CONFIG_BT_CTLR_CENTRAL_ISO)
static void lp_cc_execute_fsm(struct ll_conn *conn, struct proc_ctx *ctx, uint8_t evt, void *param);

/* LLCP Local Procedure FSM states */
enum {
	LP_CC_STATE_IDLE,
	LP_CC_STATE_WAIT_TX_CIS_REQ,
	LP_CC_STATE_WAIT_RX_CIS_RSP,
	LP_CC_STATE_WAIT_TX_CIS_IND,
	LP_CC_STATE_WAIT_INSTANT,
	LP_CC_STATE_WAIT_ESTABLISHED,
	LP_CC_STATE_WAIT_NTF,
};

/* LLCP Local Procedure CIS Creation FSM events */
enum {
	/* Procedure run */
	LP_CC_EVT_RUN,

	/* Response received */
	LP_CC_EVT_CIS_RSP,

	/* Reject response received */
	LP_CC_EVT_REJECT,

	/* Unknown response received */
	LP_CC_EVT_UNKNOWN,
};

static void lp_cc_tx(struct ll_conn *conn, struct proc_ctx *ctx, uint8_t opcode)
{
	struct node_tx *tx;
	struct pdu_data *pdu;

	/* Allocate tx node */
	tx = llcp_tx_alloc(conn, ctx);
	LL_ASSERT(tx);

	pdu = (struct pdu_data *)tx->pdu;

	/* Encode LL Control PDU */
	switch (opcode) {
	case PDU_DATA_LLCTRL_TYPE_CIS_REQ:
		llcp_pdu_encode_cis_req(ctx, pdu);
		break;
	case PDU_DATA_LLCTRL_TYPE_CIS_IND:
		llcp_pdu_encode_cis_ind(ctx, pdu);
		break;
	default:
		/* Unknown opcode */
		LL_ASSERT(0);
		break;
	}

	ctx->tx_opcode = pdu->llctrl.opcode;

	/* Enqueue LL Control PDU towards LLL */
	llcp_tx_enqueue(conn, tx);
}

void llcp_lp_cc_rx(struct ll_conn *conn, struct proc_ctx *ctx, struct node_rx_pdu *rx)
{
	struct pdu_data *pdu = (struct pdu_data *)rx->pdu;

	switch (pdu->llctrl.opcode) {
	case PDU_DATA_LLCTRL_TYPE_CIS_RSP:
		lp_cc_execute_fsm(conn, ctx, LP_CC_EVT_CIS_RSP, pdu);
		break;
	case PDU_DATA_LLCTRL_TYPE_REJECT_IND:
	case PDU_DATA_LLCTRL_TYPE_REJECT_EXT_IND:
		lp_cc_execute_fsm(conn, ctx, LP_CC_EVT_REJECT, pdu);
		break;
	default:
		/* Unknown opcode */
		LL_ASSERT(0);
	}
}

static void lp_cc_send_cis_req(struct ll_conn *conn, struct proc_ctx *ctx, uint8_t evt,
			       void *param)
{
	if (llcp_lr_ispaused(conn) || !llcp_tx_alloc_peek(conn, ctx)) {
		ctx->state = LP_CC_STATE_WAIT_TX_CIS_REQ;
	} else {
		/* Update conn_event_count */
		ctx->data.cis_create.conn_event_count =
			ull_central_iso_cis_offset_get(ctx->data.cis_create.cis_handle, NULL, NULL);

		lp_cc_tx(conn, ctx, PDU_DATA_LLCTRL_TYPE_CIS_REQ);

		ctx->state = LP_CC_STATE_WAIT_RX_CIS_RSP;
		ctx->rx_opcode = PDU_DATA_LLCTRL_TYPE_CIS_RSP;
	}
}

static void lp_cc_st_wait_tx_cis_req(struct ll_conn *conn, struct proc_ctx *ctx,
				     uint8_t evt, void *param)
{
	switch (evt) {
	case LP_CC_EVT_RUN:
		lp_cc_send_cis_req(conn, ctx, evt, param);
		break;
	default:
		/* Ignore other evts */
		break;
	}
}

static void lp_cc_st_idle(struct ll_conn *conn, struct proc_ctx *ctx, uint8_t evt, void *param)
{
	switch (evt) {
	case LP_CC_EVT_RUN:
		switch (ctx->proc) {
		case PROC_CIS_CREATE:
			lp_cc_send_cis_req(conn, ctx, evt, param);
			break;
		default:
			/* Unknown procedure */
			LL_ASSERT(0);
			break;
		}
		break;
	default:
		/* Ignore other evts */
		break;
	}
}

static void cc_prepare_cis_ind(struct ll_conn *conn, struct proc_ctx *ctx)
{
	uint8_t err;

	/* Setup central parameters based on CIS_RSP */
	err = ull_central_iso_setup(ctx->data.cis_create.cis_handle,
				    &ctx->data.cis_create.cig_sync_delay,
				    &ctx->data.cis_create.cis_sync_delay,
				    &ctx->data.cis_create.cis_offset_min,
				    &ctx->data.cis_create.cis_offset_max,
				    &ctx->data.cis_create.conn_event_count,
				    ctx->data.cis_create.aa);
	LL_ASSERT(!err);

	ctx->state = LP_CC_STATE_WAIT_INSTANT;
	ctx->rx_opcode = PDU_DATA_LLCTRL_TYPE_UNUSED;
}

static void lp_cc_send_cis_ind(struct ll_conn *conn, struct proc_ctx *ctx, uint8_t evt,
			       void *param)
{
	if (llcp_lr_ispaused(conn) || !llcp_tx_alloc_peek(conn, ctx)) {
		ctx->state = LP_CC_STATE_WAIT_TX_CIS_IND;
	} else {
		cc_prepare_cis_ind(conn, ctx);
		lp_cc_tx(conn, ctx, PDU_DATA_LLCTRL_TYPE_CIS_IND);
	}
}

static void lp_cc_complete(struct ll_conn *conn, struct proc_ctx *ctx, uint8_t evt, void *param)
{
	if (!llcp_ntf_alloc_is_available()) {
		ctx->state = LP_CC_STATE_WAIT_NTF;
	} else {
		cc_ntf_established(conn, ctx);
		llcp_lr_complete(conn);
		ctx->state = LP_CC_STATE_IDLE;
	}
}

static void lp_cc_st_wait_rx_cis_rsp(struct ll_conn *conn, struct proc_ctx *ctx, uint8_t evt,
				     void *param)
{
	struct pdu_data *pdu = (struct pdu_data *)param;

	switch (evt) {
	case LP_CC_EVT_CIS_RSP:
		/* TODO: Reject response if outside offset range? */
		llcp_pdu_decode_cis_rsp(ctx, param);
		lp_cc_send_cis_ind(conn, ctx, evt, param);
		break;
	case LP_CC_EVT_UNKNOWN:
		/* Unsupported in peer, so disable locally for this connection */
		feature_unmask_features(conn, LL_FEAT_BIT_CIS_PERIPHERAL);
		ctx->data.cis_create.error = BT_HCI_ERR_UNSUPP_REMOTE_FEATURE;
		lp_cc_complete(conn, ctx, evt, param);
		break;
	case LP_CC_EVT_REJECT:
		if (pdu->llctrl.reject_ext_ind.error_code == BT_HCI_ERR_UNSUPP_REMOTE_FEATURE) {
			/* Unsupported in peer, so disable locally for this connection */
			feature_unmask_features(conn, LL_FEAT_BIT_CIS_PERIPHERAL);
		}
		ctx->data.cis_create.error = pdu->llctrl.reject_ext_ind.error_code;
		lp_cc_complete(conn, ctx, evt, param);
		break;
	default:
		/* Ignore other evts */
		break;
	}
}

static void lp_cc_st_wait_tx_cis_ind(struct ll_conn *conn, struct proc_ctx *ctx,
				     uint8_t evt, void *param)
{
	switch (evt) {
	case LP_CC_EVT_RUN:
		lp_cc_send_cis_ind(conn, ctx, evt, param);
		break;
	default:
		/* Ignore other evts */
		break;
	}
}

static void lp_cc_check_instant(struct ll_conn *conn, struct proc_ctx *ctx, uint8_t evt,
				void *param)
{
	uint16_t event_counter = ull_conn_event_counter(conn);

	if (is_instant_reached_or_passed(ctx->data.cis_create.conn_event_count, event_counter)) {
		/* Start CIS */
		ull_conn_iso_start(conn, conn->llcp.prep.ticks_at_expire,
				   ctx->data.cis_create.cis_handle);

		/* Now we can wait for CIS to become established */
		ctx->state = LP_CC_STATE_WAIT_ESTABLISHED;
	}
}

static void lp_cc_st_wait_instant(struct ll_conn *conn, struct proc_ctx *ctx, uint8_t evt,
				  void *param)
{
	switch (evt) {
	case LP_CC_EVT_RUN:
		lp_cc_check_instant(conn, ctx, evt, param);
		break;
	default:
		/* Ignore other evts */
		break;
	}
}

static void lp_cc_st_wait_established(struct ll_conn *conn, struct proc_ctx *ctx, uint8_t evt,
				      void *param)
{
	switch (evt) {
	case LP_CC_EVT_RUN:
		if (cc_check_cis_established_lll(ctx)) {
			/* CIS was established, so let's got ahead and complete procedure */
			lp_cc_complete(conn, ctx, evt, param);
		}
		break;
	default:
		/* Ignore other evts */
		break;
	}
}

static void lp_cc_st_wait_ntf(struct ll_conn *conn, struct proc_ctx *ctx, uint8_t evt, void *param)
{
	switch (evt) {
	case LP_CC_EVT_RUN:
		lp_cc_complete(conn, ctx, evt, param);
		break;
	default:
		/* Ignore other evts */
		break;
	}
}

static void lp_cc_execute_fsm(struct ll_conn *conn, struct proc_ctx *ctx, uint8_t evt, void *param)
{
	switch (ctx->state) {
	case LP_CC_STATE_IDLE:
		lp_cc_st_idle(conn, ctx, evt, param);
		break;
	case LP_CC_STATE_WAIT_TX_CIS_REQ:
		lp_cc_st_wait_tx_cis_req(conn, ctx, evt, param);
		break;
	case LP_CC_STATE_WAIT_RX_CIS_RSP:
		lp_cc_st_wait_rx_cis_rsp(conn, ctx, evt, param);
		break;
	case LP_CC_STATE_WAIT_TX_CIS_IND:
		lp_cc_st_wait_tx_cis_ind(conn, ctx, evt, param);
		break;
	case LP_CC_STATE_WAIT_INSTANT:
		lp_cc_st_wait_instant(conn, ctx, evt, param);
		break;
	case LP_CC_STATE_WAIT_ESTABLISHED:
		lp_cc_st_wait_established(conn, ctx, evt, param);
		break;
	case LP_CC_STATE_WAIT_NTF:
		lp_cc_st_wait_ntf(conn, ctx, evt, param);
		break;
	default:
		/* Unknown state */
		LL_ASSERT(0);
		break;
	}
}

void llcp_lp_cc_run(struct ll_conn *conn, struct proc_ctx *ctx, void *param)
{
	lp_cc_execute_fsm(conn, ctx, LP_CC_EVT_RUN, param);
}

bool llcp_lp_cc_is_active(struct proc_ctx *ctx)
{
	return ctx->state != LP_CC_STATE_IDLE;
}
#endif /* CONFIG_BT_CTLR_CENTRAL_ISO */
>>>>>>> 2e49ca98
<|MERGE_RESOLUTION|>--- conflicted
+++ resolved
@@ -52,12 +52,23 @@
 #include <soc.h>
 #include "hal/debug.h"
 
-static bool cc_check_cis_established_lll(struct proc_ctx *ctx)
+static bool cc_check_cis_established_or_timeout_lll(struct proc_ctx *ctx)
 {
 	const struct ll_conn_iso_stream *cis =
-		ll_conn_iso_stream_get(ctx->data.cis_create.cis_handle);
-
-	return cis->established;
+		ll_iso_stream_connected_get(ctx->data.cis_create.cis_handle);
+
+	if (cis) {
+		if (cis->established) {
+			return true;
+		}
+
+		if (!cis->event_expire) {
+			ctx->data.cis_create.error = BT_HCI_ERR_CONN_FAIL_TO_ESTAB;
+			return true;
+		}
+	}
+
+	return false;
 }
 
 static void cc_ntf_established(struct ll_conn *conn, struct proc_ctx *ctx)
@@ -129,12 +140,9 @@
 	RP_CC_EVT_UNKNOWN,
 };
 
-<<<<<<< HEAD
 static void rp_cc_check_instant(struct ll_conn *conn, struct proc_ctx *ctx, uint8_t evt,
 				void *param);
 
-=======
->>>>>>> 2e49ca98
 /*
  * LLCP Remote Procedure FSM
  */
@@ -336,28 +344,6 @@
 	return BT_HCI_ERR_SUCCESS;
 }
 
-<<<<<<< HEAD
-static bool rp_cc_check_cis_established_or_timeout_lll(struct proc_ctx *ctx)
-{
-	const struct ll_conn_iso_stream *cis =
-		ll_iso_stream_connected_get(ctx->data.cis_create.cis_handle);
-
-	if (cis) {
-		if (cis->established) {
-			return true;
-		}
-
-		if (!cis->event_expire) {
-			ctx->data.cis_create.error = BT_HCI_ERR_CONN_FAIL_TO_ESTAB;
-			return true;
-		}
-	}
-
-	return false;
-}
-
-=======
->>>>>>> 2e49ca98
 static void rp_cc_state_wait_rx_cis_req(struct ll_conn *conn, struct proc_ctx *ctx, uint8_t evt,
 					void *param)
 {
@@ -554,16 +540,11 @@
 	switch (evt) {
 	case RP_CC_EVT_RUN:
 		/* Check for CIS state */
-<<<<<<< HEAD
-		if (rp_cc_check_cis_established_or_timeout_lll(ctx)) {
+		if (cc_check_cis_established_or_timeout_lll(ctx)) {
 			/* CIS was established or establishement timed out,
 			 * In either case complete procedure and generate
 			 * notification
 			 */
-=======
-		if (cc_check_cis_established_lll(ctx)) {
-			/* CIS was established, so let's got ahead and complete procedure */
->>>>>>> 2e49ca98
 			rp_cc_complete(conn, ctx, evt, param);
 		}
 		break;
@@ -674,7 +655,6 @@
 {
 	rp_cc_execute_fsm(conn, ctx, RP_CC_EVT_RUN, param);
 }
-<<<<<<< HEAD
 
 bool llcp_rp_cc_awaiting_instant(struct proc_ctx *ctx)
 {
@@ -685,8 +665,6 @@
 {
 	rp_cc_execute_fsm(conn, ctx, RP_CC_EVT_CIS_ESTABLISHED, NULL);
 }
-#endif /* CONFIG_BT_PERIPHERAL */
-=======
 #endif /* CONFIG_BT_PERIPHERAL */
 
 #if defined(CONFIG_BT_CTLR_CENTRAL_ISO)
@@ -997,5 +975,4 @@
 {
 	return ctx->state != LP_CC_STATE_IDLE;
 }
-#endif /* CONFIG_BT_CTLR_CENTRAL_ISO */
->>>>>>> 2e49ca98
+#endif /* CONFIG_BT_CTLR_CENTRAL_ISO */