/*
 * Copyright (c) 2021 Nordic Semiconductor ASA
 * Copyright (c) 2021 Demant
 *
 * SPDX-License-Identifier: Apache-2.0
 */

struct node_tx_iso {
	union {
		void        *next;
		memq_link_t *link;
	};

<<<<<<< HEAD
	uint64_t payload_number : 39; /* cisPayloadNumber */
=======
	uint64_t payload_count:39; /* bisPayloadCounter/cisPayloadCounter */
>>>>>>> 2ef3fe7b
	uint64_t sdu_fragments : 8;
	uint8_t  pdu[];
};<|MERGE_RESOLUTION|>--- conflicted
+++ resolved
@@ -11,11 +11,7 @@
 		memq_link_t *link;
 	};
 
-<<<<<<< HEAD
-	uint64_t payload_number : 39; /* cisPayloadNumber */
-=======
 	uint64_t payload_count:39; /* bisPayloadCounter/cisPayloadCounter */
->>>>>>> 2ef3fe7b
-	uint64_t sdu_fragments : 8;
+	uint64_t sdu_fragments:8;
 	uint8_t  pdu[];
 };