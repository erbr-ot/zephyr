/*
 * Copyright (c) 2020 Demant
 *
 * SPDX-License-Identifier: Apache-2.0
 */

#include <zephyr/kernel.h>
#include <soc.h>
#include <zephyr/sys/byteorder.h>

#include "hal/cpu.h"
#include "hal/ccm.h"

#include "util/util.h"
#include "util/memq.h"
#include "util/mem.h"
#include "util/mfifo.h"
#include "util/mayfly.h"

#include "pdu.h"
#include "hal/ticker.h"

#include "lll.h"
#include "lll/lll_adv_types.h"
#include "lll_adv.h"
#include "lll/lll_adv_pdu.h"
#include "lll_adv_iso.h"
#include "lll_sync.h"
#include "lll_sync_iso.h"
#include "lll_conn.h"
#include "lll_conn_iso.h"
#include "lll_iso_tx.h"

#if !defined(CONFIG_BT_LL_SW_LLCP_LEGACY)
#include "ull_tx_queue.h"
#endif

#include "isoal.h"

#include "ull_adv_types.h"
#include "ull_sync_types.h"
#include "ull_iso_types.h"
#include "ull_conn_iso_types.h"
#include "ull_internal.h"
#include "ull_iso_internal.h"

#include "ull_adv_internal.h"
#include "ull_conn_internal.h"
#include "ull_sync_iso_internal.h"
#include "ull_conn_iso_internal.h"
#include "ull_conn_types.h"
#include "ull_llcp.h"

#define BT_DBG_ENABLED IS_ENABLED(CONFIG_BT_DEBUG_HCI_DRIVER)
#define LOG_MODULE_NAME bt_ctlr_ull_iso
#include "common/log.h"
#include "hal/debug.h"

#if defined(CONFIG_BT_CTLR_CONN_ISO_STREAMS)
#define BT_CTLR_CONN_ISO_STREAMS CONFIG_BT_CTLR_CONN_ISO_STREAMS
#else /* !CONFIG_BT_CTLR_CONN_ISO_STREAMS */
#define BT_CTLR_CONN_ISO_STREAMS 0
#endif /* !CONFIG_BT_CTLR_CONN_ISO_STREAMS */

#if defined(CONFIG_BT_CTLR_SYNC_ISO_STREAM_COUNT)
#define BT_CTLR_SYNC_ISO_STREAMS (CONFIG_BT_CTLR_SYNC_ISO_STREAM_COUNT)
#else /* !CONFIG_BT_CTLR_SYNC_ISO_STREAM_COUNT */
#define BT_CTLR_SYNC_ISO_STREAMS 0
#endif /* CONFIG_BT_CTLR_SYNC_ISO_STREAM_COUNT */

static int init_reset(void);

#if defined(CONFIG_BT_CTLR_ADV_ISO) || defined(CONFIG_BT_CTLR_CONN_ISO)
static isoal_status_t ll_iso_pdu_alloc(struct isoal_pdu_buffer *pdu_buffer);
static isoal_status_t ll_iso_pdu_write(struct isoal_pdu_buffer *pdu_buffer,
				       const size_t   offset,
				       const uint8_t *sdu_payload,
				       const size_t   consume_len);
static isoal_status_t ll_iso_pdu_emit(struct node_tx_iso *node_tx,
				      const uint16_t handle);
#if defined(CONFIG_BT_CTLR_CONN_ISO)
static isoal_status_t ll_iso_pdu_release(struct node_tx_iso *node_tx,
					 const uint16_t handle,
					 const isoal_status_t status);
int ll_iso_tx_mem_enqueue(uint16_t handle, void *node_tx, void *link);
#endif /* CONFIG_BT_CTLR_CONN_ISO */
#endif /* CONFIG_BT_CTLR_ADV_ISO || CONFIG_BT_CTLR_CONN_ISO */

/* Allocate data path pools for RX/TX directions for each stream */
#define BT_CTLR_ISO_STREAMS ((2 * (BT_CTLR_CONN_ISO_STREAMS)) + \
			     BT_CTLR_SYNC_ISO_STREAMS)
#if BT_CTLR_ISO_STREAMS
static struct ll_iso_datapath datapath_pool[BT_CTLR_ISO_STREAMS];
#endif /* BT_CTLR_ISO_STREAMS */

static void *datapath_free;

#if defined(CONFIG_BT_CTLR_SYNC_ISO) || defined(CONFIG_BT_CTLR_CONN_ISO)
#define NODE_RX_HEADER_SIZE (offsetof(struct node_rx_pdu, pdu))
/* ISO LL conformance tests require a PDU size of maximum 251 bytes + header */
#define ISO_RX_BUFFER_SIZE (2 + 251)

/* Declare the ISO rx node RXFIFO. This is a composite pool-backed MFIFO for
 * rx_nodes. The declaration constructs the following data structures:
 * - mfifo_iso_rx:    FIFO with pointers to PDU buffers
 * - mem_iso_rx:      Backing data pool for PDU buffer elements
 * - mem_link_iso_rx: Pool of memq_link_t elements
 *
 * Two extra links are reserved for use by the ll_iso_rx and ull_iso_rx memq.
 */
static RXFIFO_DEFINE(iso_rx, NODE_RX_HEADER_SIZE + ISO_RX_BUFFER_SIZE,
			     CONFIG_BT_CTLR_ISO_RX_BUFFERS, 2);

static MEMQ_DECLARE(ll_iso_rx);
#if defined(CONFIG_BT_CTLR_ISO_VENDOR_DATA_PATH)
static MEMQ_DECLARE(ull_iso_rx);
static void iso_rx_demux(void *param);
#endif /* CONFIG_BT_CTLR_ISO_VENDOR_DATA_PATH */
#endif /* CONFIG_BT_CTLR_SYNC_ISO) || CONFIG_BT_CTLR_CONN_ISO */

#define ISO_TEST_PACKET_COUNTER_SIZE 4U

#if defined(CONFIG_BT_CTLR_ADV_ISO) || defined(CONFIG_BT_CTLR_CONN_ISO)
void ll_iso_link_tx_release(void *link);
void ll_iso_tx_mem_release(void *node_tx);

#define NODE_TX_BUFFER_SIZE MROUND(offsetof(struct node_tx_iso, pdu) + \
				   offsetof(struct pdu_iso, payload) + \
				   CONFIG_BT_CTLR_ISO_TX_BUFFER_SIZE)

#define ISO_TEST_TX_BUFFER_SIZE 32U

static struct {
	void *free;
	uint8_t pool[NODE_TX_BUFFER_SIZE * CONFIG_BT_CTLR_ISO_TX_BUFFERS];
} mem_iso_tx;

static struct {
	void *free;
	uint8_t pool[sizeof(memq_link_t) * CONFIG_BT_CTLR_ISO_TX_BUFFERS];
} mem_link_iso_tx;

#endif /* CONFIG_BT_CTLR_ADV_ISO || CONFIG_BT_CTLR_CONN_ISO */

/* Must be implemented by vendor */
__weak bool ll_data_path_configured(uint8_t data_path_dir,
				    uint8_t data_path_id)
{
	ARG_UNUSED(data_path_dir);
	ARG_UNUSED(data_path_id);

	return false;
}

uint8_t ll_read_iso_tx_sync(uint16_t handle, uint16_t *seq,
			    uint32_t *timestamp, uint32_t *offset)
{
#if defined(CONFIG_BT_CTLR_ADV_ISO) || defined(CONFIG_BT_CTLR_CONN_ISO)
<<<<<<< HEAD
	struct ll_iso_datapath *dp = NULL;

	if (IS_CIS_HANDLE(handle)) {
=======

	if (IS_CIS_HANDLE(handle)) {
		struct ll_iso_datapath *dp = NULL;
>>>>>>> 0ec243b6
		struct ll_conn_iso_stream *cis;

		cis = ll_conn_iso_stream_get(handle);

		if (cis) {
			dp = cis->hdr.datapath_in;
		}

		if (dp &&
			isoal_tx_get_sync_info(dp->source_hdl, seq,
					timestamp, offset) == ISOAL_STATUS_OK) {
			return BT_HCI_ERR_SUCCESS;
		}

		return BT_HCI_ERR_CMD_DISALLOWED;

	} else if (IS_ADV_ISO_HANDLE(handle)) {
		/* FIXME: Do something similar to connected */

		return BT_HCI_ERR_CMD_DISALLOWED;
	}

	return BT_HCI_ERR_UNKNOWN_CONN_ID;
#else
	ARG_UNUSED(handle);
	ARG_UNUSED(seq);
	ARG_UNUSED(timestamp);
	ARG_UNUSED(offset);

	return BT_HCI_ERR_CMD_DISALLOWED;
#endif /* CONFIG_BT_CTLR_ADV_ISO || CONFIG_BT_CTLR_CONN_ISO */
}

/* Must be implemented by vendor */
__weak bool ll_data_path_sink_create(struct ll_iso_datapath *datapath,
				     isoal_sink_sdu_alloc_cb *sdu_alloc,
				     isoal_sink_sdu_emit_cb *sdu_emit,
				     isoal_sink_sdu_write_cb *sdu_write)
{
	ARG_UNUSED(datapath);

	*sdu_alloc = NULL;
	*sdu_emit  = NULL;
	*sdu_write = NULL;

	return false;
}

/* Could be implemented by vendor */
__weak bool ll_data_path_source_create(uint16_t handle,
				       struct ll_iso_datapath *datapath,
				       isoal_source_pdu_alloc_cb *pdu_alloc,
				       isoal_source_pdu_write_cb *pdu_write,
				       isoal_source_pdu_emit_cb *pdu_emit,
				       isoal_source_pdu_release_cb *pdu_release)
{
	ARG_UNUSED(handle);
	ARG_UNUSED(datapath);
	ARG_UNUSED(pdu_alloc);
	ARG_UNUSED(pdu_write);
	ARG_UNUSED(pdu_emit);
	ARG_UNUSED(pdu_release);

	return false;
}

static inline bool path_is_vendor_specific(uint8_t path_id)
{
	return (path_id >= BT_HCI_DATAPATH_ID_VS &&
		path_id <= BT_HCI_DATAPATH_ID_VS_END);
}

uint8_t ll_setup_iso_path(uint16_t handle, uint8_t path_dir, uint8_t path_id,
			  uint8_t coding_format, uint16_t company_id,
			  uint16_t vs_codec_id, uint32_t controller_delay,
			  uint8_t codec_config_len, uint8_t *codec_config)
{
	ARG_UNUSED(controller_delay);
	ARG_UNUSED(codec_config_len);
	ARG_UNUSED(codec_config);

	if (path_id == BT_HCI_DATAPATH_ID_DISABLED) {
		return 0;
	}

#if defined(CONFIG_BT_CTLR_SYNC_ISO)
	if (path_dir != BT_HCI_DATAPATH_DIR_CTLR_TO_HOST) {
		/* FIXME: workaround to succeed datapath setup for ISO
		 *        broadcaster until Tx datapath is implemented, in the
		 *        future.
		 */
		return BT_HCI_ERR_SUCCESS;
	}
#endif /* CONFIG_BT_CTLR_SYNC_ISO */

#if defined(CONFIG_BT_CTLR_SYNC_ISO) || defined(CONFIG_BT_CTLR_CONN_ISO)
	isoal_sink_handle_t sink_handle;
	uint32_t stream_sync_delay;
	uint32_t group_sync_delay;
	uint8_t flush_timeout;
	uint16_t iso_interval;
	uint32_t sdu_interval;
	uint8_t  burst_number;
	isoal_status_t err;
	uint8_t framed;
	uint8_t role;

#if defined(CONFIG_BT_CTLR_CONN_ISO)
	struct ll_conn_iso_stream *cis = NULL;
	struct ll_conn_iso_group *cig = NULL;
	isoal_source_handle_t source_handle;
	uint8_t max_octets;

	if (IS_CIS_HANDLE(handle)) {
		struct ll_conn *conn;

		cis = ll_conn_iso_stream_get(handle);
		if (!cis->group) {
			/* CIS does not belong to a CIG */
			return BT_HCI_ERR_UNKNOWN_CONN_ID;
		}

		conn = ll_connected_get(cis->lll.acl_handle);
		if (conn) {
			/* If we're still waiting for accept/response from
			 * host, path setup is premature and we must return
			 * disallowed status.
			 */
#if defined(CONFIG_BT_CTLR_PERIPHERAL_ISO)
#if defined(CONFIG_BT_LL_SW_LLCP_LEGACY)
			const uint8_t cis_waiting = (conn->llcp_cis.state ==
						     LLCP_CIS_STATE_RSP_WAIT);
#else
			const uint8_t cis_waiting = ull_cp_cc_awaiting_reply(conn);
#endif
			if (cis_waiting) {
				return BT_HCI_ERR_CMD_DISALLOWED;
			}
#endif /* CONFIG_BT_CTLR_PERIPHERAL_ISO */
		}

		cig = cis->group;
	}

	/* If the Host attempts to set a data path with a Connection Handle
	 * that does not exist or that is not for a CIS or a BIS, the Controller
	 * shall return the error code Unknown Connection Identifier (0x02)
	 */
	if (!cis) {
		return BT_HCI_ERR_UNKNOWN_CONN_ID;
	}

	if ((path_dir == BT_HCI_DATAPATH_DIR_HOST_TO_CTLR && cis->hdr.datapath_in) ||
	    (path_dir == BT_HCI_DATAPATH_DIR_CTLR_TO_HOST && cis->hdr.datapath_out)) {
		/* Data path has been set up, can only do setup once */
		return BT_HCI_ERR_CMD_DISALLOWED;
	}

	if (path_is_vendor_specific(path_id) &&
	    !ll_data_path_configured(path_dir, path_id)) {
		/* Data path must be configured prior to setup */
		return BT_HCI_ERR_CMD_DISALLOWED;
	}

	/* If Codec_Configuration_Length non-zero and Codec_ID set to
	 * transparent air mode, the Controller shall return the error code
	 * Invalid HCI Command Parameters (0x12).
	 */
	if (codec_config_len && vs_codec_id == BT_HCI_CODING_FORMAT_TRANSPARENT) {
		return BT_HCI_ERR_INVALID_PARAM;
	}
#endif /* CONFIG_BT_CTLR_CONN_ISO */

#if defined(CONFIG_BT_CTLR_SYNC_ISO)
	struct lll_sync_iso_stream *stream;
	uint16_t stream_handle;

	if (handle < BT_CTLR_SYNC_ISO_STREAM_HANDLE_BASE) {
		return BT_HCI_ERR_CMD_DISALLOWED;
	}
	stream_handle = LL_BIS_SYNC_IDX_FROM_HANDLE(handle);

	stream = ull_sync_iso_stream_get(stream_handle);
	if (!stream || stream->dp) {
		return BT_HCI_ERR_CMD_DISALLOWED;
	}
#endif /* CONFIG_BT_CTLR_SYNC_ISO */

	/* Allocate and configure datapath */
	struct ll_iso_datapath *dp = mem_acquire(&datapath_free);
	if (!dp) {
		return BT_HCI_ERR_CMD_DISALLOWED;
	}

	dp->path_dir = path_dir;
	dp->path_id = path_id;
	dp->coding_format = coding_format;
	dp->company_id = company_id;

	/* TODO dp->sync_delay    = controller_delay; ?*/

	flush_timeout = 0;
	stream_sync_delay = 0;
	group_sync_delay = 0;

#if defined(CONFIG_BT_CTLR_CONN_ISO)
	role = cig->lll.role;
	iso_interval = cig->iso_interval;
	stream_sync_delay = cis->sync_delay;
	group_sync_delay = cig->sync_delay;
	framed = cis->framed;

	if (path_dir == BT_HCI_DATAPATH_DIR_CTLR_TO_HOST) {
		/* Create sink for RX data path */
		burst_number  = cis->lll.rx.burst_number;
		flush_timeout = cis->lll.rx.flush_timeout;
		max_octets    = cis->lll.rx.max_octets;

		if (role) {
			/* peripheral */
			sdu_interval = cig->c_sdu_interval;
		} else {
			/* central */
			sdu_interval = cig->p_sdu_interval;
		}

		cis->hdr.datapath_out = dp;

		if (path_id == BT_HCI_DATAPATH_ID_HCI) {
			/* Not vendor specific, thus alloc and emit functions known */
			err = isoal_sink_create(handle, role, framed,
						burst_number, flush_timeout,
						sdu_interval, iso_interval,
						stream_sync_delay, group_sync_delay,
						sink_sdu_alloc_hci, sink_sdu_emit_hci,
						sink_sdu_write_hci, &sink_handle);
		} else {
			/* Set up vendor specific data path */
			isoal_sink_sdu_alloc_cb sdu_alloc;
			isoal_sink_sdu_emit_cb  sdu_emit;
			isoal_sink_sdu_write_cb sdu_write;

			/* Request vendor sink callbacks for path */
			if (ll_data_path_sink_create(dp, &sdu_alloc, &sdu_emit, &sdu_write)) {
				err = isoal_sink_create(handle, role, framed,
							burst_number, flush_timeout,
							sdu_interval, iso_interval,
							stream_sync_delay, group_sync_delay,
							sdu_alloc, sdu_emit, sdu_write,
							&sink_handle);
			} else {
				return BT_HCI_ERR_CMD_DISALLOWED;
			}
		}

		if (!err) {
			dp->sink_hdl = sink_handle;
			isoal_sink_enable(sink_handle);
		} else {
			return BT_HCI_ERR_CMD_DISALLOWED;
		}
	} else  {
		/* path_dir == BT_HCI_DATAPATH_DIR_HOST_TO_CTLR */
		burst_number  = cis->lll.tx.burst_number;
		flush_timeout = cis->lll.tx.flush_timeout;
		max_octets    = cis->lll.tx.max_octets;

		if (role) {
			/* peripheral */
			sdu_interval = cig->p_sdu_interval;
		} else {
			/* central */
			sdu_interval = cig->c_sdu_interval;
		}

		cis->hdr.datapath_in = dp;

		/* Create source for TX data path */
		isoal_source_pdu_alloc_cb   pdu_alloc;
		isoal_source_pdu_write_cb   pdu_write;
		isoal_source_pdu_emit_cb    pdu_emit;
		isoal_source_pdu_release_cb pdu_release;

		/* Set default callbacks assuming not vendor specific
		 * or that the vendor specific path is the same.
		 */
		pdu_alloc   = ll_iso_pdu_alloc;
		pdu_write   = ll_iso_pdu_write;
		pdu_emit    = ll_iso_pdu_emit;
		pdu_release = ll_iso_pdu_release;

		if (path_is_vendor_specific(path_id)) {
			if (!ll_data_path_source_create(handle, dp,
							&pdu_alloc, &pdu_write,
							&pdu_emit, &pdu_release)) {
				return BT_HCI_ERR_CMD_DISALLOWED;
			}
		}

		err = isoal_source_create(handle, role, framed,
					  burst_number, flush_timeout, max_octets,
					  sdu_interval, iso_interval,
					  stream_sync_delay, group_sync_delay,
					  pdu_alloc, pdu_write, pdu_emit,
					  pdu_release, &source_handle);

		if (!err) {
			dp->source_hdl = source_handle;
			isoal_source_enable(source_handle);
		} else {
			return BT_HCI_ERR_CMD_DISALLOWED;
		}
	}
#endif /* CONFIG_BT_CTLR_CONN_ISO */

#if defined(CONFIG_BT_CTLR_SYNC_ISO)
	struct ll_sync_iso_set *sync_iso;
	struct lll_sync_iso *lll_iso;

	sync_iso = ull_sync_iso_by_stream_get(stream_handle);
	lll_iso = &sync_iso->lll;

	role = 1U; /* FIXME: Set role from LLL struct */
	framed = 0;
	burst_number = lll_iso->bn;
	sdu_interval = lll_iso->sdu_interval;
	iso_interval = lll_iso->iso_interval;

	if (path_id == BT_HCI_DATAPATH_ID_HCI) {
		/* Not vendor specific, thus alloc and emit functions known */
		err = isoal_sink_create(handle, role, framed,
					burst_number, flush_timeout,
					sdu_interval, iso_interval,
					stream_sync_delay, group_sync_delay,
					sink_sdu_alloc_hci, sink_sdu_emit_hci,
					sink_sdu_write_hci, &sink_handle);
	} else {
		/* Set up vendor specific data path */
		isoal_sink_sdu_alloc_cb sdu_alloc;
		isoal_sink_sdu_emit_cb  sdu_emit;
		isoal_sink_sdu_write_cb sdu_write;

		/* Request vendor sink callbacks for path */
		if (ll_data_path_sink_create(dp, &sdu_alloc, &sdu_emit, &sdu_write)) {
			err = isoal_sink_create(handle, role, framed,
						burst_number, flush_timeout,
						sdu_interval, iso_interval,
						stream_sync_delay, group_sync_delay,
						sdu_alloc, sdu_emit, sdu_write,
						&sink_handle);
		} else {
			ull_iso_datapath_release(dp);

			return BT_HCI_ERR_CMD_DISALLOWED;
		}
	}

	if (!err) {
		stream->dp = dp;

		dp->sink_hdl = sink_handle;
		isoal_sink_enable(sink_handle);
	} else {
		ull_iso_datapath_release(dp);

		return BT_HCI_ERR_CMD_DISALLOWED;
	}
#endif /* CONFIG_BT_CTLR_SYNC_ISO */
#endif /* CONFIG_BT_CTLR_SYNC_ISO || CONFIG_BT_CTLR_CONN_ISO */

	return 0;
}

uint8_t ll_remove_iso_path(uint16_t handle, uint8_t path_dir)
{
	struct ll_iso_datapath *dp = NULL;

#if defined(CONFIG_BT_CTLR_CONN_ISO)
	struct ll_conn_iso_stream *cis = NULL;
	struct ll_iso_stream_hdr *hdr = NULL;

	if (IS_CIS_HANDLE(handle)) {
		cis = ll_conn_iso_stream_get(handle);
		hdr = &cis->hdr;
	}

	/* If the Host issues this command with a Connection_Handle that does not exist
	 * or is not for a CIS or a BIS, the Controller shall return the error code Unknown
	 * Connection Identifier (0x02).
	 */
	if (!cis) {
		return BT_HCI_ERR_UNKNOWN_CONN_ID;
	}

	if (path_dir == BT_HCI_DATAPATH_DIR_HOST_TO_CTLR) {
		dp = hdr->datapath_in;
		if (dp) {
			isoal_source_destroy(dp->source_hdl);

			hdr->datapath_in = NULL;
			ull_iso_datapath_release(dp);
		}
	} else if (path_dir == BT_HCI_DATAPATH_DIR_CTLR_TO_HOST) {
		dp = hdr->datapath_out;
		if (dp) {
			isoal_sink_destroy(dp->sink_hdl);

			hdr->datapath_out = NULL;
			ull_iso_datapath_release(dp);
		}
	} else {
		/* Reserved for future use */
		return BT_HCI_ERR_CMD_DISALLOWED;
	}
#endif /* CONFIG_BT_CTLR_CONN_ISO */

#if defined(CONFIG_BT_CTLR_SYNC_ISO)
	struct lll_sync_iso_stream *stream;
	uint16_t stream_handle;

	if (path_dir != BT_HCI_DATAPATH_DIR_CTLR_TO_HOST) {
		return BT_HCI_ERR_CMD_DISALLOWED;
	}

	if (handle < BT_CTLR_SYNC_ISO_STREAM_HANDLE_BASE) {
		return BT_HCI_ERR_CMD_DISALLOWED;
	}
	stream_handle = LL_BIS_SYNC_IDX_FROM_HANDLE(handle);

	stream = ull_sync_iso_stream_get(stream_handle);
	if (!stream) {
		return BT_HCI_ERR_CMD_DISALLOWED;
	}

	dp = stream->dp;
	if (dp) {
		isoal_sink_destroy(dp->sink_hdl);

		stream->dp = NULL;
		isoal_sink_destroy(dp->sink_hdl);
		ull_iso_datapath_release(dp);
	}
#endif /* CONFIG_BT_CTLR_SYNC_ISO */

	if (!dp) {
		/* Datapath was not previously set up */
		return BT_HCI_ERR_CMD_DISALLOWED;
	}

	return 0;
}

#if defined(CONFIG_BT_CTLR_SYNC_ISO) || defined(CONFIG_BT_CTLR_CONN_ISO)
/* The sdu_alloc function is called before combining PDUs into an SDU. Here we
 * store the paylaod number associated with the first PDU, for unframed usecase.
 */
static isoal_status_t ll_iso_test_sdu_alloc(const struct isoal_sink *sink_ctx,
					    const struct isoal_pdu_rx *valid_pdu,
					    struct isoal_sdu_buffer *sdu_buffer)
{
	uint16_t handle;

	handle = sink_ctx->session.handle;

	if (IS_CIS_HANDLE(handle)) {
		if (!sink_ctx->session.framed) {
			struct ll_conn_iso_stream *cis;

			cis = ll_iso_stream_connected_get(sink_ctx->session.handle);
			LL_ASSERT(cis);

			/* For unframed, SDU counter is the payload number */
			cis->hdr.test_mode.rx_sdu_counter =
				(uint32_t)valid_pdu->meta->payload_number;
		}
	} else if (IS_SYNC_ISO_HANDLE(handle)) {
		/* FIXME: Implement for sync receiver */
		LL_ASSERT(false);
	}

	return sink_sdu_alloc_hci(sink_ctx, valid_pdu, sdu_buffer);
}

/* The sdu_emit function is called whenever an SDU is combined and ready to be sent
 * further in the data path. This injected implementation performs statistics on
 * the SDU and then discards it.
 */
static isoal_status_t ll_iso_test_sdu_emit(const struct isoal_sink             *sink_ctx,
					   const struct isoal_emitted_sdu_frag *sdu_frag,
					   const struct isoal_emitted_sdu      *sdu)
{
	isoal_status_t status;
	struct net_buf *buf;
	uint16_t handle;

	handle = sink_ctx->session.handle;
	buf = (struct net_buf *)sdu_frag->sdu.contents.dbuf;

	if (IS_CIS_HANDLE(handle)) {
		struct ll_conn_iso_stream *cis;
		isoal_sdu_len_t length;
		uint32_t sdu_counter;
		uint8_t framed;

		cis = ll_iso_stream_connected_get(sink_ctx->session.handle);
		LL_ASSERT(cis);

		length = sink_ctx->sdu_production.sdu_written;
		framed = sink_ctx->session.framed;

		/* In BT_HCI_ISO_TEST_ZERO_SIZE_SDU mode, all SDUs must have length 0 and there is
		 * no sdu_counter field. In the other modes, the first 4 bytes must contain a
		 * packet counter, which is used as SDU counter. The sdu_counter is extracted
		 * regardless of mode as a sanity check, unless the length does not allow it.
		 */
		if (length >= ISO_TEST_PACKET_COUNTER_SIZE) {
			sdu_counter = sys_get_le32(buf->data);
		} else {
			sdu_counter = 0U;
		}

		switch (sdu_frag->sdu.status) {
		case ISOAL_SDU_STATUS_VALID:
			if (framed && cis->hdr.test_mode.rx_sdu_counter == 0U) {
				/* BT 5.3, Vol 6, Part B, section 7.2:
				 * When using framed PDUs the expected value of the SDU counter
				 * shall be initialized with the value of the SDU counter of the
				 * first valid received SDU.
				 */
				cis->hdr.test_mode.rx_sdu_counter = sdu_counter;
			}

			switch (cis->hdr.test_mode.rx_payload_type) {
			case BT_HCI_ISO_TEST_ZERO_SIZE_SDU:
				if (length == 0) {
					cis->hdr.test_mode.received_cnt++;
				} else {
					cis->hdr.test_mode.failed_cnt++;
				}
				break;

			case BT_HCI_ISO_TEST_VARIABLE_SIZE_SDU:
				if ((length >= ISO_TEST_PACKET_COUNTER_SIZE) &&
				    (length <= cis->c_max_sdu) &&
				    (sdu_counter == cis->hdr.test_mode.rx_sdu_counter)) {
					cis->hdr.test_mode.received_cnt++;
				} else {
					cis->hdr.test_mode.failed_cnt++;
				}
				break;

			case BT_HCI_ISO_TEST_MAX_SIZE_SDU:
				if ((length == cis->c_max_sdu) &&
				    (sdu_counter == cis->hdr.test_mode.rx_sdu_counter)) {
					cis->hdr.test_mode.received_cnt++;
				} else {
					cis->hdr.test_mode.failed_cnt++;
				}
				break;

			default:
				LL_ASSERT(0);
				return ISOAL_STATUS_ERR_SDU_EMIT;
			}
			break;

		case ISOAL_SDU_STATUS_ERRORS:
		case ISOAL_SDU_STATUS_LOST_DATA:
			cis->hdr.test_mode.missed_cnt++;
			break;
		}

		/* In framed mode, we may start incrementing the SDU counter when rx_sdu_counter
		 * becomes non zero (initial state), or in case of zero-based counting, if zero
		 * is actually the first valid SDU counter received.
		 */
		if (framed && (cis->hdr.test_mode.rx_sdu_counter ||
			       (sdu_frag->sdu.status == ISOAL_SDU_STATUS_VALID))) {
			cis->hdr.test_mode.rx_sdu_counter++;
		}

		status = ISOAL_STATUS_OK;

	} else if (IS_SYNC_ISO_HANDLE(handle)) {
		/* FIXME: Implement for sync receiver */
		status = ISOAL_STATUS_ERR_SDU_EMIT;
	} else {
		/* Handle is out of range */
		status = ISOAL_STATUS_ERR_SDU_EMIT;
	}

	net_buf_unref(buf);

	return status;
}

uint8_t ll_iso_receive_test(uint16_t handle, uint8_t payload_type)
{
	isoal_sink_handle_t sink_handle;
	struct ll_iso_datapath *dp;
	uint32_t sdu_interval;
	isoal_status_t err;
	uint8_t status;

	status = BT_HCI_ERR_SUCCESS;

	if (IS_CIS_HANDLE(handle)) {
		struct ll_conn_iso_stream *cis;
		struct ll_conn_iso_group *cig;

		cis = ll_iso_stream_connected_get(handle);
		if (!cis) {
			/* CIS is not connected */
			return BT_HCI_ERR_UNKNOWN_CONN_ID;
		}

		if (cis->lll.rx.burst_number == 0) {
			/* CIS is not configured for RX */
			return BT_HCI_ERR_UNSUPP_FEATURE_PARAM_VAL;
		}

		if (cis->hdr.datapath_out) {
			/* Data path already set up */
			return BT_HCI_ERR_CMD_DISALLOWED;
		}

		if (payload_type > BT_HCI_ISO_TEST_MAX_SIZE_SDU) {
			return BT_HCI_ERR_INVALID_LL_PARAM;
		}

		/* Allocate and configure test datapath */
		dp = mem_acquire(&datapath_free);
		if (!dp) {
			return BT_HCI_ERR_CMD_DISALLOWED;
		}

		dp->path_dir = BT_HCI_DATAPATH_DIR_CTLR_TO_HOST;
		dp->path_id  = BT_HCI_DATAPATH_ID_HCI;

		cis->hdr.datapath_out = dp;
		cig = cis->group;

		if (cig->lll.role == BT_HCI_ROLE_PERIPHERAL) {
			/* peripheral */
			sdu_interval = cig->c_sdu_interval;
		} else {
			/* central */
			sdu_interval = cig->p_sdu_interval;
		}

		err = isoal_sink_create(handle, cig->lll.role, cis->framed,
					cis->lll.rx.burst_number, cis->lll.rx.flush_timeout,
					sdu_interval, cig->iso_interval,
					cis->sync_delay, cig->sync_delay,
					ll_iso_test_sdu_alloc, ll_iso_test_sdu_emit,
					sink_sdu_write_hci, &sink_handle);
		if (err) {
			/* Error creating test source - cleanup source and datapath */
			isoal_sink_destroy(sink_handle);
			ull_iso_datapath_release(dp);
			cis->hdr.datapath_out = NULL;

			return BT_HCI_ERR_CMD_DISALLOWED;
		}

		dp->sink_hdl = sink_handle;
		isoal_sink_enable(sink_handle);

		/* Enable Receive Test Mode */
		cis->hdr.test_mode.rx_enabled = 1;
		cis->hdr.test_mode.rx_payload_type = payload_type;

	} else if (IS_SYNC_ISO_HANDLE(handle)) {
		/* FIXME: Implement for sync receiver */
		status = BT_HCI_ERR_CMD_DISALLOWED;
	} else {
		/* Handle is out of range */
		status = BT_HCI_ERR_UNKNOWN_CONN_ID;
	}

	return status;
}

uint8_t ll_iso_read_test_counters(uint16_t handle, uint32_t *received_cnt,
				  uint32_t *missed_cnt,
				  uint32_t *failed_cnt)
{
	uint8_t status;

	*received_cnt = 0U;
	*missed_cnt   = 0U;
	*failed_cnt   = 0U;

	status = BT_HCI_ERR_SUCCESS;

	if (IS_CIS_HANDLE(handle)) {
		struct ll_conn_iso_stream *cis;

		cis = ll_iso_stream_connected_get(handle);
		if (!cis) {
			/* CIS is not connected */
			return BT_HCI_ERR_UNKNOWN_CONN_ID;
		}

		if (!cis->hdr.test_mode.rx_enabled) {
			/* ISO receive Test is not active */
			return BT_HCI_ERR_UNSUPP_FEATURE_PARAM_VAL;
		}

		/* Return SDU statistics */
		*received_cnt = cis->hdr.test_mode.received_cnt;
		*missed_cnt   = cis->hdr.test_mode.missed_cnt;
		*failed_cnt   = cis->hdr.test_mode.failed_cnt;

	} else if (IS_SYNC_ISO_HANDLE(handle)) {
		/* FIXME: Implement for sync receiver */
		status = BT_HCI_ERR_CMD_DISALLOWED;
	} else {
		/* Handle is out of range */
		status = BT_HCI_ERR_UNKNOWN_CONN_ID;
	}

	return status;
}

#if defined(CONFIG_BT_CTLR_READ_ISO_LINK_QUALITY)
uint8_t ll_read_iso_link_quality(uint16_t  handle,
				 uint32_t *tx_unacked_packets,
				 uint32_t *tx_flushed_packets,
				 uint32_t *tx_last_subevent_packets,
				 uint32_t *retransmitted_packets,
				 uint32_t *crc_error_packets,
				 uint32_t *rx_unreceived_packets,
				 uint32_t *duplicate_packets)
{
	ARG_UNUSED(handle);
	ARG_UNUSED(tx_unacked_packets);
	ARG_UNUSED(tx_flushed_packets);
	ARG_UNUSED(tx_last_subevent_packets);
	ARG_UNUSED(retransmitted_packets);
	ARG_UNUSED(crc_error_packets);
	ARG_UNUSED(rx_unreceived_packets);
	ARG_UNUSED(duplicate_packets);

	return BT_HCI_ERR_CMD_DISALLOWED;
}
#endif /* CONFIG_BT_CTLR_READ_ISO_LINK_QUALITY */

#endif /* CONFIG_BT_CTLR_SYNC_ISO || CONFIG_BT_CTLR_CONN_ISO */

#if defined(CONFIG_BT_CTLR_ADV_ISO) || defined(CONFIG_BT_CTLR_CONN_ISO)
static isoal_status_t ll_iso_test_pdu_release(struct node_tx_iso *node_tx,
					      const uint16_t handle,
					      const isoal_status_t status)
{
	/* Release back to memory pool */
	if (node_tx->link) {
		ll_iso_link_tx_release(node_tx->link);
	}
	ll_iso_tx_mem_release(node_tx);

	return ISOAL_STATUS_OK;
}

#if defined(CONFIG_BT_CTLR_CONN_ISO)
void ll_iso_transmit_test_send_sdu(uint16_t handle, uint32_t ticks_at_expire)
{
	isoal_source_handle_t source_handle;
	struct isoal_sdu_tx sdu;
	isoal_status_t err;
	uint8_t tx_buffer[ISO_TEST_TX_BUFFER_SIZE];
	uint16_t remaining_tx;
	uint32_t sdu_counter;

	if (IS_CIS_HANDLE(handle)) {
		struct isoal_pdu_production *pdu_production;
		struct ll_conn_iso_stream *cis;
		struct ll_conn_iso_group *cig;
		struct isoal_source *source;
		uint32_t rand_max_sdu;
		uint8_t rand_8;

		cis = ll_iso_stream_connected_get(handle);
		LL_ASSERT(cis);

		if (!cis->hdr.test_mode.tx_enabled) {
			/* Transmit Test Mode not enabled */
			return;
		}

		cig = cis->group;
		source_handle = cis->hdr.datapath_in->source_hdl;

		switch (cis->hdr.test_mode.tx_payload_type) {
		case BT_HCI_ISO_TEST_ZERO_SIZE_SDU:
			remaining_tx = 0;
			break;

		case BT_HCI_ISO_TEST_VARIABLE_SIZE_SDU:
			/* Randomize the length [4..p_max_sdu] */
			lll_rand_get(&rand_8, sizeof(rand_8));
			rand_max_sdu = rand_8 * (cis->p_max_sdu - ISO_TEST_PACKET_COUNTER_SIZE);
			remaining_tx = ISO_TEST_PACKET_COUNTER_SIZE + (rand_max_sdu >> 8);
			break;

		case BT_HCI_ISO_TEST_MAX_SIZE_SDU:
			LL_ASSERT(cis->p_max_sdu > ISO_TEST_PACKET_COUNTER_SIZE);
			remaining_tx = cis->p_max_sdu;
			break;

		default:
			LL_ASSERT(0);
			return;
		}

		if (remaining_tx > ISO_TEST_TX_BUFFER_SIZE) {
			sdu.sdu_state = BT_ISO_START;
		} else {
			sdu.sdu_state = BT_ISO_SINGLE;
		}

		/* Configure SDU similarly to one delivered via HCI */
		sdu.dbuf = tx_buffer;
		sdu.grp_ref_point = cig->cig_ref_point;
		sdu.target_event = cis->lll.event_count +
					(cis->lll.tx.flush_timeout > 1U ? 0U : 1U);
		sdu.iso_sdu_length = remaining_tx;

		/* Send all SDU fragments */
		do {
			sdu.time_stamp = HAL_TICKER_TICKS_TO_US(ticks_at_expire);
			sdu.size = MIN(remaining_tx, ISO_TEST_TX_BUFFER_SIZE);
			memset(tx_buffer, 0, sdu.size);

			/* If this is the first fragment of a framed SDU, inject the SDU
			 * counter.
			 */
			if ((sdu.size >= ISO_TEST_PACKET_COUNTER_SIZE) &&
			    ((sdu.sdu_state == BT_ISO_START) || (sdu.sdu_state == BT_ISO_SINGLE))) {
				if (cis->framed) {
					sdu_counter = (uint32_t)cis->hdr.test_mode.tx_sdu_counter;
				} else {
					/* Unframed. Get the next payload counter.
					 *
					 * BT 5.3, Vol 6, Part B, Section 7.1:
					 * When using unframed PDUs, the SDU counter shall be equal
					 * to the payload counter.
					 */
					source = isoal_source_get(source_handle);
					pdu_production = &source->pdu_production;

					sdu_counter = MAX(pdu_production->payload_number,
							  (sdu.target_event *
							   cis->lll.tx.burst_number));
				}

				sys_put_le32(sdu_counter, tx_buffer);
			}

			/* Send to ISOAL */
			err = isoal_tx_sdu_fragment(source_handle, &sdu);
			LL_ASSERT(!err);

			remaining_tx -= sdu.size;

			if (remaining_tx > ISO_TEST_TX_BUFFER_SIZE) {
				sdu.sdu_state = BT_ISO_CONT;
			} else {
				sdu.sdu_state = BT_ISO_END;
			}
		} while (remaining_tx);

		cis->hdr.test_mode.tx_sdu_counter++;

	} else if (IS_ADV_ISO_HANDLE(handle)) {
		/* FIXME: Implement for broadcaster */
	} else {
		LL_ASSERT(0);
	}
}
#endif /* CONFIG_BT_CTLR_CONN_ISO */

uint8_t ll_iso_transmit_test(uint16_t handle, uint8_t payload_type)
{
	isoal_source_handle_t source_handle;
	struct ll_iso_datapath *dp;
	uint32_t sdu_interval;
	isoal_status_t err;
	uint8_t status;

	status = BT_HCI_ERR_SUCCESS;

	if (IS_CIS_HANDLE(handle)) {
		struct ll_conn_iso_stream *cis;
		struct ll_conn_iso_group *cig;

		cis = ll_iso_stream_connected_get(handle);
		if (!cis) {
			/* CIS is not connected */
			return BT_HCI_ERR_UNKNOWN_CONN_ID;
		}

		if (cis->lll.tx.burst_number == 0U) {
			/* CIS is not configured for TX */
			return BT_HCI_ERR_UNSUPP_FEATURE_PARAM_VAL;
		}

		if (cis->hdr.datapath_in) {
			/* Data path already set up */
			return BT_HCI_ERR_CMD_DISALLOWED;
		}

		if (payload_type > BT_HCI_ISO_TEST_MAX_SIZE_SDU) {
			return BT_HCI_ERR_INVALID_LL_PARAM;
		}

		/* Allocate and configure test datapath */
		dp = mem_acquire(&datapath_free);
		if (!dp) {
			return BT_HCI_ERR_CMD_DISALLOWED;
		}

		dp->path_dir = BT_HCI_DATAPATH_DIR_HOST_TO_CTLR;
		dp->path_id  = BT_HCI_DATAPATH_ID_HCI;

		cis->hdr.datapath_in = dp;
		cig = cis->group;

		if (cig->lll.role == BT_HCI_ROLE_PERIPHERAL) {
			/* peripheral */
			sdu_interval = cig->c_sdu_interval;
		} else {
			/* central */
			sdu_interval = cig->p_sdu_interval;
		}

		/* Setup the test source */
		err = isoal_source_create(handle, cig->lll.role, cis->framed,
					  cis->lll.rx.burst_number, cis->lll.rx.flush_timeout,
					  cis->lll.rx.max_octets, sdu_interval, cig->iso_interval,
					  cis->sync_delay, cig->sync_delay,
					  ll_iso_pdu_alloc, ll_iso_pdu_write, ll_iso_pdu_emit,
					  ll_iso_test_pdu_release, &source_handle);

		if (err) {
			/* Error creating test source - cleanup source and datapath */
			isoal_source_destroy(source_handle);
			ull_iso_datapath_release(dp);
			cis->hdr.datapath_in = NULL;

			return BT_HCI_ERR_CMD_DISALLOWED;
		}

		dp->source_hdl = source_handle;
		isoal_source_enable(source_handle);

		/* Enable Transmit Test Mode */
		cis->hdr.test_mode.tx_enabled = 1;
		cis->hdr.test_mode.tx_payload_type = payload_type;

	} else if (IS_ADV_ISO_HANDLE(handle)) {
		struct lll_adv_iso_stream *stream;
		uint16_t stream_handle;

		stream_handle = LL_BIS_ADV_IDX_FROM_HANDLE(handle);
		stream = ull_adv_iso_stream_get(stream_handle);
		if (!stream) {
			return BT_HCI_ERR_UNKNOWN_CONN_ID;
		}

		/* FIXME: Implement use of common header in stream to enable code sharing
		 * between CIS and BIS for test commands (and other places).
		 */
		status = BT_HCI_ERR_CMD_DISALLOWED;
	} else {
		/* Handle is out of range */
		status = BT_HCI_ERR_UNKNOWN_CONN_ID;
	}

	return status;
}
#endif /* CONFIG_BT_CTLR_ADV_ISO || CONFIG_BT_CTLR_CONN_ISO */

uint8_t ll_iso_test_end(uint16_t handle, uint32_t *received_cnt,
			uint32_t *missed_cnt, uint32_t *failed_cnt)
{
	uint8_t status;

	*received_cnt = 0U;
	*missed_cnt   = 0U;
	*failed_cnt   = 0U;

	status = BT_HCI_ERR_SUCCESS;

	if (IS_CIS_HANDLE(handle)) {
		struct ll_conn_iso_stream *cis;

		cis = ll_iso_stream_connected_get(handle);
		if (!cis) {
			/* CIS is not connected */
			return BT_HCI_ERR_UNKNOWN_CONN_ID;
		}

		if (!cis->hdr.test_mode.rx_enabled && !cis->hdr.test_mode.tx_enabled) {
			/* Test Mode is not active */
			return BT_HCI_ERR_UNSUPP_FEATURE_PARAM_VAL;
		}

		if (cis->hdr.test_mode.rx_enabled) {
			isoal_sink_destroy(cis->hdr.datapath_out->sink_hdl);
			ull_iso_datapath_release(cis->hdr.datapath_out);
			cis->hdr.datapath_out = NULL;

			/* Return SDU statistics */
			*received_cnt = cis->hdr.test_mode.received_cnt;
			*missed_cnt   = cis->hdr.test_mode.missed_cnt;
			*failed_cnt   = cis->hdr.test_mode.failed_cnt;
		}

		if (cis->hdr.test_mode.tx_enabled) {
			/* Tear down source and datapath */
			isoal_source_destroy(cis->hdr.datapath_in->source_hdl);
			ull_iso_datapath_release(cis->hdr.datapath_in);
			cis->hdr.datapath_in = NULL;
		}

		/* Disable Test Mode */
		(void)memset(&cis->hdr.test_mode, 0U, sizeof(cis->hdr.test_mode));

	} else if (IS_ADV_ISO_HANDLE(handle)) {
		/* FIXME: Implement for broadcaster */
		status = BT_HCI_ERR_CMD_DISALLOWED;
	} else if (IS_SYNC_ISO_HANDLE(handle)) {
		/* FIXME: Implement for sync receiver */
		status = BT_HCI_ERR_CMD_DISALLOWED;
	} else {
		/* Handle is out of range */
		status = BT_HCI_ERR_UNKNOWN_CONN_ID;
	}

	return status;
}

#if defined(CONFIG_BT_CTLR_ADV_ISO) || defined(CONFIG_BT_CTLR_CONN_ISO)
void *ll_iso_tx_mem_acquire(void)
{
	return mem_acquire(&mem_iso_tx.free);
}

void ll_iso_tx_mem_release(void *node_tx)
{
	mem_release(node_tx, &mem_iso_tx.free);
}

int ll_iso_tx_mem_enqueue(uint16_t handle, void *node_tx, void *link)
{
	if (IS_ENABLED(CONFIG_BT_CTLR_CONN_ISO) &&
	    IS_CIS_HANDLE(handle)) {
		struct ll_conn_iso_stream *cis;

		cis = ll_conn_iso_stream_get(handle);
		memq_enqueue(link, node_tx, &cis->lll.memq_tx.tail);

	} else if (IS_ENABLED(CONFIG_BT_CTLR_ADV_ISO) &&
		   IS_ADV_ISO_HANDLE(handle)) {
		struct lll_adv_iso_stream *stream;
		uint16_t stream_handle;

		/* FIXME: When hci_iso_handle uses ISOAL, link is provided and
		 * this code should be removed.
		 */
		link = mem_acquire(&mem_link_iso_tx.free);
		LL_ASSERT(link);

		stream_handle = LL_BIS_ADV_IDX_FROM_HANDLE(handle);
		stream = ull_adv_iso_stream_get(stream_handle);
		memq_enqueue(link, node_tx, &stream->memq_tx.tail);

	} else {
		return -EINVAL;
	}

	return 0;
}
#endif /* CONFIG_BT_CTLR_ADV_ISO || CONFIG_BT_CTLR_CONN_ISO */

int ull_iso_init(void)
{
	int err;

	err = init_reset();
	if (err) {
		return err;
	}

	return 0;
}

int ull_iso_reset(void)
{
	int err;

	err = init_reset();
	if (err) {
		return err;
	}

	return 0;
}

#if defined(CONFIG_BT_CTLR_ADV_ISO) || defined(CONFIG_BT_CTLR_CONN_ISO)
void ull_iso_lll_ack_enqueue(uint16_t handle, struct node_tx_iso *node_tx)
{
	struct ll_iso_datapath *dp = NULL;

	if (IS_ENABLED(CONFIG_BT_CTLR_CONN_ISO) && IS_CIS_HANDLE(handle)) {
		struct ll_conn_iso_stream *cis;

		cis = ll_conn_iso_stream_get(handle);
		dp  = cis->hdr.datapath_in;

		if (dp) {
			isoal_tx_pdu_release(dp->source_hdl, node_tx);
		}
	} else if (IS_ENABLED(CONFIG_BT_CTLR_ADV_ISO) && IS_ADV_ISO_HANDLE(handle)) {
		/* Process as TX ack. TODO: Can be unified with CIS and use
		 * ISOAL.
		 */
		ll_tx_ack_put(handle, (void *)node_tx);
		ll_rx_sched();
	} else {
		LL_ASSERT(0);
	}
}

void ull_iso_lll_event_prepare(uint16_t handle, uint64_t event_count)
{
<<<<<<< HEAD
	struct ll_iso_datapath *dp = NULL;

	if (IS_CIS_HANDLE(handle)) {
=======
	if (IS_CIS_HANDLE(handle)) {
		struct ll_iso_datapath *dp = NULL;
>>>>>>> 0ec243b6
		struct ll_conn_iso_stream *cis;

		cis = ll_iso_stream_connected_get(handle);

		if (cis) {
			dp  = cis->hdr.datapath_in;
		}

		if (dp) {
			isoal_tx_event_prepare(dp->source_hdl, event_count);
		}
	} else if (IS_ADV_ISO_HANDLE(handle)) {
		/* Send event deadline trigger to ISO-AL.
		 * TODO: Can be unified with CIS implementation.
		 */
	} else {
		LL_ASSERT(0);
	}
}
#endif /* CONFIG_BT_CTLR_ADV_ISO || CONFIG_BT_CTLR_CONN_ISO */

#if defined(CONFIG_BT_CTLR_SYNC_ISO) || defined(CONFIG_BT_CTLR_CONN_ISO)
void *ull_iso_pdu_rx_alloc_peek(uint8_t count)
{
	if (count > MFIFO_AVAIL_COUNT_GET(iso_rx)) {
		return NULL;
	}

	return MFIFO_DEQUEUE_PEEK(iso_rx);
}

void *ull_iso_pdu_rx_alloc(void)
{
	return MFIFO_DEQUEUE(iso_rx);
}

#if defined(CONFIG_BT_CTLR_ISO_VENDOR_DATA_PATH)
void ull_iso_rx_put(memq_link_t *link, void *rx)
{
	/* Enqueue the Rx object */
	memq_enqueue(link, rx, &memq_ull_iso_rx.tail);
}

void ull_iso_rx_sched(void)
{
	static memq_link_t link;
	static struct mayfly mfy = {0, 0, &link, NULL, iso_rx_demux};

	/* Kick the ULL (using the mayfly, tailchain it) */
	mayfly_enqueue(TICKER_USER_ID_LLL, TICKER_USER_ID_ULL_HIGH, 1, &mfy);
}

static void iso_rx_demux(void *param)
{
#if defined(CONFIG_BT_CTLR_CONN_ISO)
	struct ll_conn_iso_stream *cis;
	struct ll_conn_iso_group *cig;
	struct ll_iso_datapath *dp;
	struct node_rx_pdu *rx_pdu;
#endif /* CONFIG_BT_CTLR_CONN_ISO */
	struct node_rx_hdr *rx;
	memq_link_t *link;

	do {
		link = memq_peek(memq_ull_iso_rx.head, memq_ull_iso_rx.tail,
				 (void **)&rx);
		if (link) {
			/* Demux Rx objects */
			switch (rx->type) {
			case NODE_RX_TYPE_RELEASE:
				(void)memq_dequeue(memq_ull_iso_rx.tail,
						   &memq_ull_iso_rx.head, NULL);
				ll_iso_rx_put(link, rx);
				ll_rx_sched();
				break;

			case NODE_RX_TYPE_ISO_PDU:
				/* Remove from receive-queue; ULL has received this now */
				(void)memq_dequeue(memq_ull_iso_rx.tail, &memq_ull_iso_rx.head,
						   NULL);

#if defined(CONFIG_BT_CTLR_CONN_ISO)
				rx_pdu = (struct node_rx_pdu *)rx;
				cis = ll_conn_iso_stream_get(rx_pdu->hdr.handle);
				cig = cis->group;
				dp  = cis->hdr.datapath_out;

				if (dp && dp->path_id != BT_HCI_DATAPATH_ID_HCI) {
					/* If vendor specific datapath pass to ISO AL here,
					 * in case of HCI destination it will be passed in
					 * HCI context.
					 */
					struct isoal_pdu_rx pckt_meta = {
						.meta = &rx_pdu->hdr.rx_iso_meta,
						.pdu  = (struct pdu_iso *)&rx_pdu->pdu[0]
					};

					/* Pass the ISO PDU through ISO-AL */
					const isoal_status_t err =
						isoal_rx_pdu_recombine(dp->sink_hdl, &pckt_meta);

					LL_ASSERT(err == ISOAL_STATUS_OK); /* TODO handle err */
				}
#endif /* CONFIG_BT_CTLR_CONN_ISO */

				/* Let ISO PDU start its long journey upwards */
				ll_iso_rx_put(link, rx);
				ll_rx_sched();
				break;

			default:
				LL_ASSERT(0);
				break;
			}
		}
	} while (link);
}
#endif /* CONFIG_BT_CTLR_ISO_VENDOR_DATA_PATH */

void ll_iso_rx_put(memq_link_t *link, void *rx)
{
	/* Enqueue the Rx object */
	memq_enqueue(link, rx, &memq_ll_iso_rx.tail);
}

void *ll_iso_rx_get(void)
{
	struct node_rx_hdr *rx;
	memq_link_t *link;

	link = memq_peek(memq_ll_iso_rx.head, memq_ll_iso_rx.tail, (void **)&rx);
	while (link) {
		/* Do not send up buffers to Host thread that are
		 * marked for release
		 */
		if (rx->type == NODE_RX_TYPE_RELEASE) {
			(void)memq_dequeue(memq_ll_iso_rx.tail,
						&memq_ll_iso_rx.head, NULL);
			mem_release(link, &mem_link_iso_rx.free);
			mem_release(rx, &mem_iso_rx.free);
			RXFIFO_ALLOC(iso_rx, 1);

			link = memq_peek(memq_ll_iso_rx.head, memq_ll_iso_rx.tail, (void **)&rx);
			continue;
		}
		return rx;
	}

	return NULL;
}

void ll_iso_rx_dequeue(void)
{
	struct node_rx_hdr *rx = NULL;
	memq_link_t *link;

	link = memq_dequeue(memq_ll_iso_rx.tail, &memq_ll_iso_rx.head,
			    (void **)&rx);
	LL_ASSERT(link);

	mem_release(link, &mem_link_iso_rx.free);

	/* Handle object specific clean up */
	switch (rx->type) {
	case NODE_RX_TYPE_ISO_PDU:
		break;
	default:
		LL_ASSERT(0);
		break;
	}
}

void ll_iso_rx_mem_release(void **node_rx)
{
	struct node_rx_hdr *rx;

	rx = *node_rx;
	while (rx) {
		struct node_rx_hdr *rx_free;

		rx_free = rx;
		rx = rx->next;

		switch (rx_free->type) {
		case NODE_RX_TYPE_ISO_PDU:
			mem_release(rx_free, &mem_iso_rx.free);
			break;
		default:
			/* Ignore other types as node may have been initialized due to
			 * race with HCI reset.
			 */
			break;
		}
	}

	*node_rx = rx;

	RXFIFO_ALLOC(iso_rx, UINT8_MAX);
}
#endif /* CONFIG_BT_CTLR_SYNC_ISO) || CONFIG_BT_CTLR_CONN_ISO */

void ull_iso_datapath_release(struct ll_iso_datapath *dp)
{
	mem_release(dp, &datapath_free);
}

#if defined(CONFIG_BT_CTLR_ADV_ISO) || defined(CONFIG_BT_CTLR_CONN_ISO)
void ll_iso_link_tx_release(void *link)
{
	mem_release(link, &mem_link_iso_tx.free);
}

/**
 * Allocate a PDU from the LL and store the details in the given buffer. Allocation
 * is not expected to fail as there must always be sufficient PDU buffers. Any
 * failure will trigger the assert.
 * @param[in]  pdu_buffer Buffer to store PDU details in
 * @return     Error status of operation
 */
static isoal_status_t ll_iso_pdu_alloc(struct isoal_pdu_buffer *pdu_buffer)
{
	struct node_tx_iso *node_tx;

	node_tx = ll_iso_tx_mem_acquire();
	if (!node_tx) {
		BT_ERR("Tx Buffer Overflow");
		/* TODO: Report overflow to HCI and remove assert
		 * data_buf_overflow(evt, BT_OVERFLOW_LINK_ISO)
		 */
		LL_ASSERT(0);
		return ISOAL_STATUS_ERR_PDU_ALLOC;
	}

	node_tx->link = NULL;

	/* node_tx handle will be required to emit the PDU later */
	pdu_buffer->handle = (void *)node_tx;
	pdu_buffer->pdu    = (void *)node_tx->pdu;

	/* Use TX buffer size as the limit here. Actual size will be decided in
	 * the ISOAL based on the minimum of the buffer size and the respective
	 * Max_PDU_C_To_P or Max_PDU_P_To_C.
	 */
	pdu_buffer->size = CONFIG_BT_CTLR_ISO_TX_BUFFER_SIZE;

	return ISOAL_STATUS_OK;
}

/**
 * Write the given SDU payload to the target PDU buffer at the given offset.
 * @param[in,out]  pdu_buffer  Target PDU buffer
 * @param[in]      pdu_offset  Offset / current write position within PDU
 * @param[in]      sdu_payload Location of source data
 * @param[in]      consume_len Length of data to copy
 * @return         Error status of write operation
 */
static isoal_status_t ll_iso_pdu_write(struct isoal_pdu_buffer *pdu_buffer,
				       const size_t  pdu_offset,
				       const uint8_t *sdu_payload,
				       const size_t  consume_len)
{
	ARG_UNUSED(pdu_offset);
	ARG_UNUSED(consume_len);

	LL_ASSERT(pdu_buffer);
	LL_ASSERT(pdu_buffer->pdu);
	LL_ASSERT(sdu_payload);

	if ((pdu_offset + consume_len) > pdu_buffer->size) {
		/* Exceeded PDU buffer */
		return ISOAL_STATUS_ERR_UNSPECIFIED;
	}

	/* Copy source to destination at given offset */
	memcpy(&pdu_buffer->pdu->payload[pdu_offset], sdu_payload, consume_len);

	return ISOAL_STATUS_OK;
}

/**
 * Emit the encoded node to the transmission queue
 * @param node_tx TX node to enqueue
 * @param handle  CIS/BIS handle
 * @return        Error status of enqueue operation
 */
static isoal_status_t ll_iso_pdu_emit(struct node_tx_iso *node_tx,
				      const uint16_t handle)
{
	memq_link_t *link;

	link = mem_acquire(&mem_link_iso_tx.free);
	LL_ASSERT(link);

	if (ll_iso_tx_mem_enqueue(handle, node_tx, link)) {
		return ISOAL_STATUS_ERR_PDU_EMIT;
	}

	return ISOAL_STATUS_OK;
}

#if defined(CONFIG_BT_CTLR_CONN_ISO)
/**
 * Release the given payload back to the memory pool.
 * @param node_tx TX node to release or forward
 * @param handle  CIS/BIS handle
 * @param status  Reason for release
 * @return        Error status of release operation
 */
static isoal_status_t ll_iso_pdu_release(struct node_tx_iso *node_tx,
					 const uint16_t handle,
					 const isoal_status_t status)
{
	if (status == ISOAL_STATUS_OK) {
		/* Process as TX ack */
		ll_tx_ack_put(handle, (void *)node_tx);
		ll_rx_sched();
	} else {
		/* Release back to memory pool */
		if (node_tx->link) {
			ll_iso_link_tx_release(node_tx->link);
		}
		ll_iso_tx_mem_release(node_tx);
	}

	return ISOAL_STATUS_OK;
}
#endif /* CONFIG_BT_CTLR_CONN_ISO */
#endif /* CONFIG_BT_CTLR_ADV_ISO || CONFIG_BT_CTLR_CONN_ISO */

static int init_reset(void)
{
#if defined(CONFIG_BT_CTLR_SYNC_ISO) || defined(CONFIG_BT_CTLR_CONN_ISO)
	memq_link_t *link;

	RXFIFO_INIT(iso_rx);

	/* Acquire a link to initialize ull rx memq */
	link = mem_acquire(&mem_link_iso_rx.free);
	LL_ASSERT(link);

#if defined(CONFIG_BT_CTLR_ISO_VENDOR_DATA_PATH)
	/* Initialize ull rx memq */
	MEMQ_INIT(ull_iso_rx, link);
#endif /* CONFIG_BT_CTLR_ISO_VENDOR_DATA_PATH */

	/* Acquire a link to initialize ll_iso_rx memq */
	link = mem_acquire(&mem_link_iso_rx.free);
	LL_ASSERT(link);

	/* Initialize ll_iso_rx memq */
	MEMQ_INIT(ll_iso_rx, link);

	RXFIFO_ALLOC(iso_rx, UINT8_MAX);
#endif /* CONFIG_BT_CTLR_SYNC_ISO) || CONFIG_BT_CTLR_CONN_ISO */

#if defined(CONFIG_BT_CTLR_ADV_ISO) || defined(CONFIG_BT_CTLR_CONN_ISO)
	/* Initialize tx pool. */
	mem_init(mem_iso_tx.pool, NODE_TX_BUFFER_SIZE,
		 CONFIG_BT_CTLR_ISO_TX_BUFFERS, &mem_iso_tx.free);

	/* Initialize tx link pool. */
	mem_init(mem_link_iso_tx.pool, sizeof(memq_link_t),
		 CONFIG_BT_CTLR_ISO_TX_BUFFERS,
		 &mem_link_iso_tx.free);
#endif /* CONFIG_BT_CTLR_ADV_ISO || CONFIG_BT_CTLR_CONN_ISO */

#if BT_CTLR_ISO_STREAMS
	/* Initialize ISO Datapath pool */
	mem_init(datapath_pool, sizeof(struct ll_iso_datapath),
		 sizeof(datapath_pool) / sizeof(struct ll_iso_datapath), &datapath_free);
#endif /* BT_CTLR_ISO_STREAMS */

	/* Initialize ISO Adaptation Layer */
	isoal_init();

	return 0;
}<|MERGE_RESOLUTION|>--- conflicted
+++ resolved
@@ -156,15 +156,10 @@
 			    uint32_t *timestamp, uint32_t *offset)
 {
 #if defined(CONFIG_BT_CTLR_ADV_ISO) || defined(CONFIG_BT_CTLR_CONN_ISO)
-<<<<<<< HEAD
 	struct ll_iso_datapath *dp = NULL;
-
-	if (IS_CIS_HANDLE(handle)) {
-=======
 
 	if (IS_CIS_HANDLE(handle)) {
 		struct ll_iso_datapath *dp = NULL;
->>>>>>> 0ec243b6
 		struct ll_conn_iso_stream *cis;
 
 		cis = ll_conn_iso_stream_get(handle);
@@ -1302,14 +1297,8 @@
 
 void ull_iso_lll_event_prepare(uint16_t handle, uint64_t event_count)
 {
-<<<<<<< HEAD
-	struct ll_iso_datapath *dp = NULL;
-
-	if (IS_CIS_HANDLE(handle)) {
-=======
 	if (IS_CIS_HANDLE(handle)) {
 		struct ll_iso_datapath *dp = NULL;
->>>>>>> 0ec243b6
 		struct ll_conn_iso_stream *cis;
 
 		cis = ll_iso_stream_connected_get(handle);
