--- conflicted
+++ resolved
@@ -5,11 +5,7 @@
  */
 
 struct lll_conn_iso_stream_rxtx {
-<<<<<<< HEAD
-	uint64_t payload_number : 39; /* cisPayloadNumber */
-=======
 	uint64_t payload_number:39; /* cisPayloadNumber */
->>>>>>> 2ef3fe7b
 	uint8_t  phy;               /* PHY */
 	uint8_t  burst_number;      /* Burst number (BN) */
 	uint8_t  flush_timeout;     /* Flush timeout (FT) */
