/*
 * Copyright (c) 2021 Demant
 *
 * SPDX-License-Identifier: Apache-2.0
 */

struct lll_conn_iso_stream_rxtx {
	uint64_t payload_number:39; /* cisPayloadNumber */
	uint8_t  phy;               /* PHY */
	uint8_t  burst_number;      /* Burst number (BN) */
	uint8_t  flush_timeout;     /* Flush timeout (FT) */
	uint8_t  max_octets;        /* Maximum PDU size */
};

struct lll_conn_iso_stream {
	uint16_t acl_handle;        /* ACL connection handle (for encryption,
				     * channel map, crc init)
				     */
	uint16_t handle;            /* CIS handle */

	/* Connection parameters */
	uint8_t  access_addr[4];    /* Access address */
	uint32_t offset;            /* Offset of CIS from start of CIG in us */
	uint32_t sub_interval;      /* Interval between subevents in us */
	uint8_t  num_subevents;     /* Number of subevents */
	struct lll_conn_iso_stream_rxtx rx; /* RX parameters */
	struct lll_conn_iso_stream_rxtx tx; /* TX parameters */

	/* Event and payload counters */
	uint64_t event_count : 39;       /* cisEventCount */

	/* Acknowledgment and flow control */
	uint8_t sn:1;               /* Sequence number */
	uint8_t nesn:1;             /* Next expected sequence number */
	uint8_t cie:1;              /* Close isochronous event */
	uint8_t flushed:1;          /* 1 if CIS LLL has been flushed */
	uint8_t active:1;           /* 1 if CIS LLL is active */
	uint8_t datapath_ready_rx:1;/* 1 if datapath for RX is ready */

	/* Resumption information */
	uint8_t next_subevent;      /* Next subevent to schedule */

	/* Transmission queue */
	MEMQ_DECLARE(tx);
	memq_link_t link_tx;
	memq_link_t *link_tx_free;
};

struct lll_conn_iso_group {
	struct lll_hdr hdr;

	uint16_t handle;        /* CIG handle (internal) */
	uint8_t  num_cis : 5;   /* Number of CISes in this CIG */
	uint8_t  role : 1;      /* 0: CENTRAL, 1: PERIPHERAL*/
	uint8_t  paused : 1;    /* 1: CIG is paused */

	/* Resumption information */
	uint16_t resume_cis;    /* CIS handle to schedule at resume */

	/* Window widening. Relies on vendor specific conversion macros, e.g.
	 * EVENT_US_FRAC_TO_TICKS().
	 */
	uint32_t window_widening_periodic_us_frac; /* Widening in us fractions per
						    * ISO interval.
						    */
	uint32_t window_widening_prepare_us_frac;  /* Widening in us fractions for
						    * active prepare.
						    */
	uint32_t window_widening_event_us_frac;    /* Accumulated widening in us
						    * fractions for active event.
						    */
	uint32_t window_widening_max_us;	   /* Maximum widening in us */
};

int lll_conn_iso_init(void);
int lll_conn_iso_reset(void);
<<<<<<< HEAD
void lll_conn_iso_done(struct lll_conn_iso_group *cig, uint32_t trx_performed,
		       uint16_t prog_to_anchor_us, uint8_t mic_state);
void lll_conn_iso_flush(uint16_t handle, struct lll_conn_iso_stream *lll);
=======
void lll_conn_iso_flush(uint16_t handle, struct lll_conn_iso_stream *lll);
>>>>>>> 2e49ca98
<|MERGE_RESOLUTION|>--- conflicted
+++ resolved
@@ -74,10 +74,6 @@
 
 int lll_conn_iso_init(void);
 int lll_conn_iso_reset(void);
-<<<<<<< HEAD
 void lll_conn_iso_done(struct lll_conn_iso_group *cig, uint32_t trx_performed,
 		       uint16_t prog_to_anchor_us, uint8_t mic_state);
 void lll_conn_iso_flush(uint16_t handle, struct lll_conn_iso_stream *lll);
-=======
-void lll_conn_iso_flush(uint16_t handle, struct lll_conn_iso_stream *lll);
->>>>>>> 2e49ca98
