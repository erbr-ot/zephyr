/*
 * Copyright (c) 2021 Demant
 *
 * SPDX-License-Identifier: Apache-2.0
 */

#include <stdint.h>
#include <zephyr/types.h>
#include <zephyr/toolchain.h>

/** Function return error codes */
typedef uint8_t isoal_status_t;
#define ISOAL_STATUS_OK                   ((isoal_status_t) 0x00) /* No error */
#define ISOAL_STATUS_ERR_SINK_ALLOC       ((isoal_status_t) 0x01) /* Sink pool full */
#define ISOAL_STATUS_ERR_SOURCE_ALLOC     ((isoal_status_t) 0x02) /* Source pool full */
#define ISOAL_STATUS_ERR_SDU_ALLOC        ((isoal_status_t) 0x04) /* SDU allocation */
#define ISOAL_STATUS_ERR_SDU_EMIT         ((isoal_status_t) 0x08) /* SDU emission */
#define ISOAL_STATUS_ERR_PDU_ALLOC        ((isoal_status_t) 0x10) /* PDU allocation */
#define ISOAL_STATUS_ERR_PDU_EMIT         ((isoal_status_t) 0x20) /* PDU emission */
#define ISOAL_STATUS_ERR_UNSPECIFIED      ((isoal_status_t) 0x80) /* Unspecified error */

#define BT_ROLE_BROADCAST (BT_CONN_ROLE_PERIPHERAL + 1)

/** Handle to a registered ISO Sub-System sink */
typedef uint8_t  isoal_sink_handle_t;

/** Handle to a registered ISO Sub-System source */
typedef uint8_t  isoal_source_handle_t;

/** Byte length of an ISO SDU */
typedef uint16_t isoal_sdu_len_t;

/** Byte length of an ISO PDU */
typedef uint8_t isoal_pdu_len_t;

/** Count (ID number) of an ISO SDU */
typedef uint16_t isoal_sdu_cnt_t;

/** Count (ID number) of an ISO PDU */
typedef uint64_t isoal_pdu_cnt_t;

/** Ticks. Used for timestamp */
typedef uint32_t isoal_time_t;

/** SDU status codes */
typedef uint8_t isoal_sdu_status_t;
#define ISOAL_SDU_STATUS_VALID          ((isoal_sdu_status_t) 0x00)
#define ISOAL_SDU_STATUS_ERRORS         ((isoal_sdu_status_t) 0x01)
#define ISOAL_SDU_STATUS_LOST_DATA      ((isoal_sdu_status_t) 0x02)

/** PDU status codes */
typedef uint8_t isoal_pdu_status_t;
#define ISOAL_PDU_STATUS_VALID         ((isoal_pdu_status_t) 0x00)
#define ISOAL_PDU_STATUS_ERRORS        ((isoal_pdu_status_t) 0x01)
#define ISOAL_PDU_STATUS_LOST_DATA     ((isoal_pdu_status_t) 0x02)

/** Production mode */
typedef uint8_t isoal_production_mode_t;
#define ISOAL_PRODUCTION_MODE_DISABLED    ((isoal_production_mode_t) 0x00)
#define ISOAL_PRODUCTION_MODE_ENABLED     ((isoal_production_mode_t) 0x01)


enum isoal_mode {
	ISOAL_MODE_CIS,
	ISOAL_MODE_BIS
};

/**
 * @brief ISO frame SDU buffer - typically an Audio frame buffer
 *
 * This provides the underlying vehicle of ISO SDU interchange through the
 * ISO socket, the contents of which is generally an array of encoded bytes.
 * Access and life time of this should be limited to ISO and the ISO socket.
 * We assume no byte-fractional code words.
 *
 * Decoding code words to samples is the responsibility of the ISO sub system.
 */
struct isoal_sdu_buffer {
	/** Code word buffer
	 *  Type, location and alignment decided by ISO sub system
	 */
	void *dbuf;
	/** Number of bytes accessible behind the dbuf pointer */
	isoal_sdu_len_t  size;
};


/**
 * @brief ISO frame PDU buffer
 */
struct isoal_pdu_buffer {
	/** Additional handle for the provided pdu */
	void             *handle;
	/** PDU contents */
	struct pdu_iso   *pdu;
	/** Maximum size of the data buffer allocated for the payload in the PDU.
	 *  Should be at least Max_PDU_C_To_P / Max_PDU_P_To_C depending on
	 *  the role.
	 */
	isoal_pdu_len_t  size;
};


/** @brief Produced ISO SDU frame with associated meta data */
struct isoal_sdu_produced {
	/** Status of contents, if valid or SDU was lost.
	 * This maps directly to the HCI ISO Data packet Packet_Status_Flag.
	 * BT Core V5.3 : Vol 4 HCI I/F : Part G HCI Func. Spec.:
	 * 5.4.5 HCI ISO Data packets : Table 5.2 :
	 * Packet_Status_Flag (in packets sent by the Controller)
	 */
	isoal_sdu_status_t      status;
	/** Regardless of status, we always have timing */
	isoal_time_t            timestamp;
	/** Sequence number of SDU */
	isoal_sdu_cnt_t         seqn;
	/** Contents and length can only be trusted if status is valid */
	struct isoal_sdu_buffer contents;
	/** Optional context to be carried from PDU at alloc-time */
	void                    *ctx;
};


/** @brief Produced ISO PDU encapsulation */
struct isoal_pdu_produced {
	/** Contents information provided at PDU allocation */
	struct isoal_pdu_buffer contents;
};


/** @brief Received ISO PDU with associated meta data */
struct isoal_pdu_rx {
	/** Meta */
	struct node_rx_iso_meta  *meta;
	/** PDU contents and length can only be trusted if status is valid */
	struct pdu_iso           *pdu;
};

/** @brief Received ISO SDU with associated meta data */
struct isoal_sdu_tx {
	/** Code word buffer
	 *  Type, location and alignment decided by ISO sub system
	 */
	void *dbuf;
	/** Number of bytes accessible behind the dbuf pointer */
	isoal_sdu_len_t  size;
	/** SDU packet boundary flags from HCI indicating the fragment type
	 *  can be directly assigned to the SDU state
	 */
	uint8_t sdu_state;
	/** Packet sequence number from HCI ISO Data Header (ISO Data Load
	 *  Field)
	 */
	uint16_t packet_sn;
	/** ISO SDU length from HCI ISO Data Header (ISO Data Load Field) */
	uint16_t iso_sdu_length;
	/** Time stamp from HCI or vendor specific path (us) */
	uint32_t time_stamp;
	/** CIG Reference of target event (us, compensated for drift) */
	uint32_t cig_ref_point;
	/** Target Event of SDU */
	uint64_t target_event:39;
};



/* Forward declaration */
struct isoal_sink;
struct node_tx_iso;

/**
 * @brief  Callback: Request memory for a new ISO SDU buffer
 *
 * Proprietary ISO sub systems may have
 * specific requirements or opinions on where to locate ISO SDUs; some
 * memories may be faster, may be dynamically mapped in, etc.
 *
 * @return ISOAL_STATUS_ERR_ALLOC if size_request could not be fulfilled, otherwise
 *         ISOAL_STATUS_OK.
 */
typedef isoal_status_t (*isoal_sink_sdu_alloc_cb)(
	/*!< [in]  Sink context */
	const struct isoal_sink    *sink_ctx,
	/*!< [in]  Received PDU */
	const struct isoal_pdu_rx  *valid_pdu,
	/*!< [out] Struct is modified. Must not be NULL */
	struct isoal_sdu_buffer    *sdu_buffer
);

/**
 * @brief  Callback: Push an ISO SDU into an ISO sink
 *
 * Call also handing back buffer ownership
 */
typedef isoal_status_t (*isoal_sink_sdu_emit_cb)(
	/*!< [in]  Sink context */
	const struct isoal_sink         *sink_ctx,
	/*!< [in]  Filled valid SDU to be pushed */
	const struct isoal_sdu_produced *valid_sdu
);

/**
 * @brief  Callback: Write a number of bytes to SDU buffer
 */
typedef isoal_status_t (*isoal_sink_sdu_write_cb)(
	/*!< [in]  Destination buffer */
	void          *dbuf,
	/*!< [in]  Source data */
	const uint8_t *pdu_payload,
	/*!< [in]  Number of bytes to be copied */
	const size_t consume_len
);


struct isoal_sink_config {
	enum isoal_mode mode;
	/* TODO add SDU and PDU max length etc. */
};

struct isoal_sink_session {
	isoal_sink_sdu_alloc_cb  sdu_alloc;
	isoal_sink_sdu_emit_cb   sdu_emit;
	isoal_sink_sdu_write_cb  sdu_write;
	struct isoal_sink_config param;
	isoal_sdu_cnt_t          seqn;
	uint16_t                 handle;
	uint8_t                  pdus_per_sdu;
	uint8_t                  framed;
	uint32_t                 latency_unframed;
	uint32_t                 latency_framed;
};

struct isoal_sdu_production {
	/* Permit atomic enable/disable of SDU production */
	volatile isoal_production_mode_t  mode;
	/* We are constructing an SDU from {<1 or =1 or >1} PDUs */
	struct isoal_sdu_produced  sdu;
	/* Bookkeeping */
	isoal_pdu_cnt_t  prev_pdu_id : 39;
	/* Assumes that isoal_pdu_cnt_t is a uint64_t bit field */
	uint64_t prev_pdu_is_end:1;
	uint64_t prev_pdu_is_padding:1;
<<<<<<< HEAD
	uint64_t sdu_allocated:1;
=======
>>>>>>> 2ef3fe7b
	enum {
		ISOAL_START,
		ISOAL_CONTINUE,
		ISOAL_ERR_SPOOL
	} fsm;
	uint8_t pdu_cnt;
	uint8_t sdu_state;
	isoal_sdu_len_t sdu_written;
	isoal_sdu_len_t sdu_available;
	isoal_sdu_status_t sdu_status;
};

struct isoal_sink {
	/* Session-constant */
	struct isoal_sink_session session;

	/* State for SDU production */
	struct isoal_sdu_production sdu_production;
};

/* Forward declaration */
struct isoal_source;

/**
 * @brief  Callback: Request memory for a new ISO PDU buffer
 *
 * Proprietary ISO sub systems may have
 * specific requirements or opinions on where to locate ISO PDUs; some
 * memories may be faster, may be dynamically mapped in, etc.
 *
 * @return ISOAL_STATUS_ERR_ALLOC if size_request could not be fulfilled, otherwise
 *         ISOAL_STATUS_OK.
 */
typedef isoal_status_t (*isoal_source_pdu_alloc_cb)(
	/*!< [out] Struct is modified. Must not be NULL */
	struct isoal_pdu_buffer *pdu_buffer
);

/**
 * @brief  Callback: Release an ISO PDU
 */
typedef isoal_status_t (*isoal_source_pdu_release_cb)(
	/*!< [in]  PDU to be released */
	struct node_tx_iso *node_tx,
	/*!< [in]  CIS/BIS handle */
	const uint16_t handle,
	/*!< [in]  Cause of release. ISOAL_STATUS_OK means PDU was enqueued towards
	 *         LLL and sent or flushed, and may need further handling before
	 *         memory is released, e.g. forwarded to HCI thread for complete-
	 *         counting. Any other status indicates cause of error during SDU
	 *         fragmentation/segmentation, in which case the PDU will not be
	 *         produced.
	 */
	const isoal_status_t status
);

/**
 * @brief  Callback: Write a number of bytes to PDU buffer
 */
typedef isoal_status_t (*isoal_source_pdu_write_cb)(
	/*!< [out]  PDU under production */
	struct isoal_pdu_buffer *pdu_buffer,
	/*!< [in]  Offset within PDU buffer */
	const size_t offset,
	/*!< [in]  Source data */
	const uint8_t *sdu_payload,
	/*!< [in]  Number of bytes to be copied */
	const size_t consume_len
);

/**
 * @brief  Callback: Enqueue an ISO PDU
 */
typedef isoal_status_t (*isoal_source_pdu_emit_cb)(
	/*!< [in]  PDU to be enqueued */
	struct node_tx_iso *node_tx,
	/*!< [in]  CIS/BIS handle */
	const uint16_t handle
);

struct isoal_source_config {
	enum isoal_mode mode;
	/* TODO add SDU and PDU max length etc. */
};

struct isoal_source_session {
	isoal_source_pdu_alloc_cb   pdu_alloc;
	isoal_source_pdu_write_cb   pdu_write;
	isoal_source_pdu_emit_cb    pdu_emit;
	isoal_source_pdu_release_cb pdu_release;

	struct isoal_source_config param;
	isoal_sdu_cnt_t            seqn;
	uint16_t                   handle;
	uint16_t                   iso_interval;
	uint8_t                    framed;
	uint8_t                    burst_number;
	uint8_t                    pdus_per_sdu;
	uint8_t                    max_pdu_size;
	int32_t                    latency_unframed;
	int32_t                    latency_framed;
};

struct isoal_pdu_production {
	/* Permit atomic enable/disable of PDU production */
	volatile isoal_production_mode_t  mode;
	/* We are constructing a PDU from {<1 or =1 or >1} SDUs */
	struct isoal_pdu_produced pdu;
	uint8_t                   pdu_state;
	/* PDUs produced for current SDU */
	uint8_t                   pdu_cnt;
	uint64_t                  payload_number:39;
	uint64_t                  seg_hdr_sc:1;
	uint64_t                  seg_hdr_length:8;
	uint64_t                  sdu_fragments:8;
	isoal_pdu_len_t           pdu_written;
	isoal_pdu_len_t           pdu_available;
<<<<<<< HEAD
	/* Location (byte index) of last segmentatio header */
=======
	/* Location (byte index) of last segmentation header */
>>>>>>> 2ef3fe7b
	isoal_pdu_len_t           last_seg_hdr_loc;
};

struct isoal_source {
	/* Session-constant */
	struct isoal_source_session session;

	/* State for PDU production */
	struct isoal_pdu_production pdu_production;
};

isoal_status_t isoal_init(void);

isoal_status_t isoal_reset(void);

isoal_status_t isoal_sink_create(uint16_t handle,
				 uint8_t  role,
				 uint8_t  framed,
				 uint8_t  burst_number,
				 uint8_t  flush_timeout,
				 uint32_t sdu_interval,
				 uint16_t iso_interval,
				 uint32_t stream_sync_delay,
				 uint32_t group_sync_delay,
				 isoal_sink_sdu_alloc_cb sdu_alloc,
				 isoal_sink_sdu_emit_cb  sdu_emit,
				 isoal_sink_sdu_write_cb  sdu_write,
				 isoal_sink_handle_t *hdl);

struct isoal_sink_config *isoal_get_sink_param_ref(isoal_sink_handle_t hdl);

void isoal_sink_enable(isoal_sink_handle_t hdl);

void isoal_sink_disable(isoal_sink_handle_t hdl);

void isoal_sink_destroy(isoal_sink_handle_t hdl);

isoal_status_t isoal_rx_pdu_recombine(isoal_sink_handle_t sink_hdl,
				      const struct isoal_pdu_rx *pdu_meta);

/* SDU Call backs for HCI interface  */
isoal_status_t sink_sdu_alloc_hci(const struct isoal_sink    *sink_ctx,
				  const struct isoal_pdu_rx  *valid_pdu,
				  struct isoal_sdu_buffer    *sdu_buffer);
isoal_status_t sink_sdu_emit_hci(const struct isoal_sink         *sink_ctx,
				 const struct isoal_sdu_produced *valid_sdu);
isoal_status_t sink_sdu_write_hci(void *dbuf,
				  const uint8_t *pdu_payload,
				  const size_t consume_len);

isoal_status_t isoal_source_create(uint16_t handle,
				   uint8_t  role,
				   uint8_t  framed,
				   uint8_t  burst_number,
				   uint8_t  flush_timeout,
				   uint8_t  max_octets,
				   uint32_t sdu_interval,
				   uint16_t iso_interval,
				   uint32_t stream_sync_delay,
				   uint32_t group_sync_delay,
				   isoal_source_pdu_alloc_cb pdu_alloc,
				   isoal_source_pdu_write_cb pdu_write,
				   isoal_source_pdu_emit_cb pdu_emit,
				   isoal_source_pdu_release_cb pdu_release,
				   isoal_source_handle_t *hdl);

struct isoal_source_config *isoal_get_source_param_ref(isoal_source_handle_t hdl);

void isoal_source_enable(isoal_source_handle_t hdl);

void isoal_source_disable(isoal_source_handle_t hdl);

void isoal_source_destroy(isoal_source_handle_t hdl);

isoal_status_t isoal_tx_sdu_fragment(isoal_source_handle_t source_hdl,
				     struct isoal_sdu_tx *tx_sdu);

void isoal_tx_pdu_release(isoal_source_handle_t source_hdl,
			  struct node_tx_iso *node_tx);<|MERGE_RESOLUTION|>--- conflicted
+++ resolved
@@ -240,10 +240,7 @@
 	/* Assumes that isoal_pdu_cnt_t is a uint64_t bit field */
 	uint64_t prev_pdu_is_end:1;
 	uint64_t prev_pdu_is_padding:1;
-<<<<<<< HEAD
 	uint64_t sdu_allocated:1;
-=======
->>>>>>> 2ef3fe7b
 	enum {
 		ISOAL_START,
 		ISOAL_CONTINUE,
@@ -361,11 +358,7 @@
 	uint64_t                  sdu_fragments:8;
 	isoal_pdu_len_t           pdu_written;
 	isoal_pdu_len_t           pdu_available;
-<<<<<<< HEAD
-	/* Location (byte index) of last segmentatio header */
-=======
 	/* Location (byte index) of last segmentation header */
->>>>>>> 2ef3fe7b
 	isoal_pdu_len_t           last_seg_hdr_loc;
 };
 
