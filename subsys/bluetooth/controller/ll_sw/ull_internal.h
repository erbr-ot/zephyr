/*
 * Copyright (c) 2017-2019 Nordic Semiconductor ASA
 *
 * SPDX-License-Identifier: Apache-2.0
 */

/**
 *  User CPR Interval
 */
#if !defined(CONFIG_BT_CTLR_USER_CPR_INTERVAL_MIN)
/* Bluetooth defined CPR Interval Minimum (7.5ms) */
#define CONN_INTERVAL_MIN(x) (6)
#else /* CONFIG_BT_CTLR_USER_CPR_INTERVAL_MIN */
/* Proprietary user defined CPR Interval Minimum */
struct ll_conn;
extern uint16_t ull_conn_interval_min_get(struct ll_conn *conn);
#define CONN_INTERVAL_MIN(x) (MAX(ull_conn_interval_min_get(x), 1))
#endif /* CONFIG_BT_CTLR_USER_CPR_INTERVAL_MIN */

/**
 *  User deferance of CPR Anchor Point Move
 */
#if !defined(CONFIG_BT_CTLR_USER_CPR_ANCHOR_POINT_MOVE)
#define DEFER_APM_CHECK(x, y, z) (false)
#else
/* Proprietary handling of peripheral CPR Anchor Point Movement Response
 *
 * When returning TRUE the LLCP system changes to a
 * USER_WAIT state and an EXTERNAL trigger must kick the LLCP system
 * to continue to either accept (with possibly changed offsets) or reject CPR
 *
 * When returning FALSE the LLCP system will automatically
 * continue and thus respond immediately
 *
 * Possibly modified LLCP internal status/error state will determine the type of 'response'
 *   0U                             - Accept CPR (possibly with changed offsets)
 *   BT_HCI_ERR_UNSUPP_LL_PARAM_VAL - Reject CPR
 */
struct ll_conn;
<<<<<<< HEAD
extern bool ull_handle_cpr_anchor_point_move(struct ll_conn *conn, uint16_t *offsets, uint8_t *status);
=======
extern bool ull_handle_cpr_anchor_point_move(struct ll_conn *conn, uint16_t *offsets,
					     uint8_t *status);
>>>>>>> 67e8d032
#define DEFER_APM_CHECK(x, y, z) (ull_handle_cpr_anchor_point_move(x, y, z))
#endif /* CONFIG_BT_CTLR_USER_CPR_ANCHOR_POINT_MOVE */
/* Macro to convert time in us to connection interval units */
#define RADIO_CONN_EVENTS(x, y) ((uint16_t)(((x) + (y) - 1) / (y)))

/* Macro to convert time in us to periodic advertising interval units */
#define RADIO_SYNC_EVENTS(x, y) ((uint16_t)(((x) + (y) - 1) / (y)))

static inline uint8_t ull_ref_get(struct ull_hdr *hdr)
{
	return hdr->ref;
}

static inline uint8_t ull_ref_inc(struct ull_hdr *hdr)
{
	return ++hdr->ref;
}

static inline uint8_t ull_ref_dec(struct ull_hdr *hdr)
{
	return hdr->ref--;
}

static inline void ull_hdr_init(struct ull_hdr *hdr)
{
	hdr->ref = 0U;
	hdr->disabled_cb = hdr->disabled_param = NULL;
}

void *ll_rx_link_alloc(void);
void ll_rx_link_release(memq_link_t *link);
void *ll_rx_alloc(void);
void ll_rx_release(void *node_rx);
void *ll_pdu_rx_alloc_peek(uint8_t count);
void *ll_pdu_rx_alloc(void);
void ll_rx_put(memq_link_t *link, void *rx);
void ll_rx_sched(void);
void ull_ticker_status_give(uint32_t status, void *param);
uint32_t ull_ticker_status_take(uint32_t ret, uint32_t volatile *ret_cb);
void *ull_disable_mark(void *param);
void *ull_disable_unmark(void *param);
void *ull_disable_mark_get(void);
int ull_ticker_stop_with_mark(uint8_t ticker_handle, void *param,
			      void *lll_disable);
void *ull_update_mark(void *param);
void *ull_update_unmark(void *param);
void *ull_update_mark_get(void);
int ull_disable(void *param);
void ull_drift_ticks_get(struct node_rx_event_done *done,
			 uint32_t *ticks_drift_plus,
			 uint32_t *ticks_drift_minus);

/**
 * @brief   RX FIFO macro frontend
 * @details The RXFIFO data composite consists of an MFIFO with pointers to
 *          data elements backed by a memory pool and memq link elements.
 *          Link memq elements have a separate pool of (_count + _extra_links)
 *          elements. Extra links may be used for initializing one or more
 *          external memq instances. The following data structures are created
 *          with RXFIFO_DEFINE():
 *          - mfifo_<_name>:    FIFO with pointers to RX node elements.
 *          - mem_<_name>:      Backing data pool of <_count> RX node elements
 *                              of size <_size>.
 *          - mem_link_<_name>: Pool of <_count + _extra_links> memq_link_t
 *                              elements.
 */
#define RXFIFO_DEFINE(_name, _size, _count, _extra_links) \
	MFIFO_DEFINE(_name, sizeof(void *), _count); \
	\
	static struct { \
		void *free; \
		uint16_t size; \
		uint8_t count; \
		uint8_t extra_links; \
		uint8_t pool[MROUND(_size) * (_count)]; \
	} mem_##_name = { .size = MROUND(_size), .count = _count, \
			  .extra_links = _extra_links }; \
	\
	static struct { \
		void *free; \
		uint8_t pool[sizeof(memq_link_t) * \
		     (_count + _extra_links)]; \
	} mem_link_##_name

/**
 * @brief   Initializes MFIFO and pools
 * @details This makes the MFIFO empty and will subsequently need
 *          RXFIFO_ALLOC. Memory pools are initialized.
 */
#define RXFIFO_INIT(_name) \
	MFIFO_INIT(_name); \
	mem_init(mem_##_name.pool, mem_##_name.size, \
		 mem_##_name.count, &mem_##_name.free); \
	\
	mem_init(mem_link_##_name.pool, sizeof(memq_link_t), mem_##_name.count + \
		 mem_##_name.extra_links, &mem_link_##_name.free)

/**
 * @brief   Allocate FIFO elements with backing
 * @details This function allocates up to <_count> number of MFIFO elements by
 *          enqueuing pointers to memory elements with associated memq links.
 */
#define RXFIFO_ALLOC(_name, _count) \
	ull_rxfifo_alloc(mfifo_##_name.s, mfifo_##_name.n, mfifo_##_name.f, \
			 &mfifo_##_name.l, mfifo_##_name.m, &mem_##_name.free, \
			 &mem_link_##_name.free, _count)

/**
 * @brief Initialize and allocate MFIFO and pools
 */
#define RXFIFO_INIT_ALLOC(_name) \
	RXFIFO_INIT(_name); \
	RXFIFO_ALLOC(_name, mem_##_name.count)

/**
 * @brief   Release RX node
 * @details Enqueues an RX node back into the FIFO.
 */
#define RXFIFO_RELEASE(_name, _link, _rx) \
	ull_rxfifo_release(mfifo_##_name.s, mfifo_##_name.n, mfifo_##_name.f, \
			   &mfifo_##_name.l, mfifo_##_name.m, _link, \
			   (struct node_rx_hdr *)_rx)

void ull_rxfifo_alloc(uint8_t s, uint8_t n, uint8_t f, uint8_t *l, uint8_t *m,
		      void *mem_free, void *link_free, uint8_t max);
void *ull_rxfifo_release(uint8_t s, uint8_t n, uint8_t f, uint8_t *l, uint8_t *m,
			 memq_link_t *link, struct node_rx_hdr *rx);

/* Used by LISTIFY in the DECLARE_MAYFLY_ARRAY macro below */
#define _INIT_MAYFLY_ARRAY(_i, _l, _fp) \
	{ ._link = &_l[_i], .fp = _fp },

/* Declare static initialized array of mayflies with associated link element */
#define DECLARE_MAYFLY_ARRAY(_name, _fp, _cnt) \
	static memq_link_t _links[_cnt]; \
	static struct mayfly _name[_cnt] = \
		{ LISTIFY(_cnt, _INIT_MAYFLY_ARRAY, (), _links, _fp) }<|MERGE_RESOLUTION|>--- conflicted
+++ resolved
@@ -37,12 +37,8 @@
  *   BT_HCI_ERR_UNSUPP_LL_PARAM_VAL - Reject CPR
  */
 struct ll_conn;
-<<<<<<< HEAD
-extern bool ull_handle_cpr_anchor_point_move(struct ll_conn *conn, uint16_t *offsets, uint8_t *status);
-=======
 extern bool ull_handle_cpr_anchor_point_move(struct ll_conn *conn, uint16_t *offsets,
 					     uint8_t *status);
->>>>>>> 67e8d032
 #define DEFER_APM_CHECK(x, y, z) (ull_handle_cpr_anchor_point_move(x, y, z))
 #endif /* CONFIG_BT_CTLR_USER_CPR_ANCHOR_POINT_MOVE */
 /* Macro to convert time in us to connection interval units */
