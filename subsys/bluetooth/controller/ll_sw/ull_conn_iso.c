/*
 * Copyright (c) 2021 Demant
 *
 * SPDX-License-Identifier: Apache-2.0
 */

#include <zephyr/kernel.h>
#include <zephyr/sys/byteorder.h>
#include <zephyr/bluetooth/bluetooth.h>

#include "hal/ccm.h"
#include "hal/ticker.h"
#include "hal/cpu.h"

#include "util/mem.h"
#include "util/memq.h"
#include "util/mayfly.h"
#include "util/mfifo.h"
#include "ticker/ticker.h"

#include "pdu.h"
#include "lll.h"
#include "lll_conn.h"

#if !defined(CONFIG_BT_LL_SW_LLCP_LEGACY)
#include "ull_tx_queue.h"
#endif

#include "isoal.h"
#include "ull_iso_types.h"
#include "ull_iso_internal.h"
#include "ull_conn_types.h"
#include "lll_conn_iso.h"
#include "ull_conn_iso_types.h"
#include "ull_conn_internal.h"
#include "ull_conn_iso_internal.h"
#include "ull_internal.h"
#include "lll/lll_vendor.h"

#include "ll.h"

#define BT_DBG_ENABLED IS_ENABLED(CONFIG_BT_DEBUG_HCI_DRIVER)
#define LOG_MODULE_NAME bt_ctlr_ull_conn_iso
#include "common/log.h"
#include "hal/debug.h"

/* Used by LISTIFY */
#define _INIT_MAYFLY_ARRAY(_i, _l, _fp) \
	{ ._link = &_l[_i], .fp = _fp },

/* Declare static initialized array of mayflies with associated link element */
#define DECLARE_MAYFLY_ARRAY(_name, _fp, _cnt) \
	static memq_link_t _links[_cnt]; \
	static struct mayfly _name[_cnt] = \
		{ LISTIFY(_cnt, _INIT_MAYFLY_ARRAY, (), _links, _fp) }


static int init_reset(void);
static void ticker_update_cig_op_cb(uint32_t status, void *param);
static void ticker_resume_op_cb(uint32_t status, void *param);
static void ticker_resume_cb(uint32_t ticks_at_expire, uint32_t ticks_drift,
			     uint32_t remainder, uint16_t lazy, uint8_t force,
			     void *param);
static void cis_disabled_cb(void *param);
static void ticker_stop_op_cb(uint32_t status, void *param);
static void cig_disable(void *param);
static void cig_disabled_cb(void *param);
static void disable(uint16_t handle);
static void cis_tx_lll_flush(void *param);

static struct ll_conn_iso_stream cis_pool[CONFIG_BT_CTLR_CONN_ISO_STREAMS];
static void *cis_free;

static struct ll_conn_iso_group cig_pool[CONFIG_BT_CTLR_CONN_ISO_GROUPS];
static void *cig_free;

/* BT. 5.3 Spec - Vol 4, Part E, Sect 6.7 */
#define CONN_ACCEPT_TIMEOUT_DEFAULT 0x1F40
#define CONN_ACCEPT_TIMEOUT_MAX     0xB540
#define CONN_ACCEPT_TIMEOUT_MIN     0x0001
static uint16_t conn_accept_timeout;

struct ll_conn_iso_group *ll_conn_iso_group_acquire(void)
{
	return mem_acquire(&cig_free);
}

void ll_conn_iso_group_release(struct ll_conn_iso_group *cig)
{
	mem_release(cig, &cig_free);
}

uint16_t ll_conn_iso_group_handle_get(struct ll_conn_iso_group *cig)
{
	return mem_index_get(cig, cig_pool, sizeof(struct ll_conn_iso_group));
}

struct ll_conn_iso_group *ll_conn_iso_group_get(uint16_t handle)
{
	return mem_get(cig_pool, sizeof(struct ll_conn_iso_group), handle);
}

struct ll_conn_iso_group *ll_conn_iso_group_get_by_id(uint8_t id)
{
	struct ll_conn_iso_group *cig;

	for (int h = 0; h < CONFIG_BT_CTLR_CONN_ISO_GROUPS; h++) {
		cig = ll_conn_iso_group_get(h);
		if (id == cig->cig_id) {
			return cig;
		}
	}

	return NULL;
}

struct ll_conn_iso_stream *ll_conn_iso_stream_acquire(void)
{
	struct ll_conn_iso_stream *cis = mem_acquire(&cis_free);

	if (cis) {
<<<<<<< HEAD
		memset(&cis->hdr, 0, sizeof(cis->hdr));
=======
		(void)memset(&cis->hdr, 0U, sizeof(cis->hdr));
>>>>>>> bd16c6f1
	}
	return cis;
}

void ll_conn_iso_stream_release(struct ll_conn_iso_stream *cis)
{
	cis->cis_id = 0;
	cis->group = NULL;

	mem_release(cis, &cis_free);
}

uint16_t ll_conn_iso_stream_handle_get(struct ll_conn_iso_stream *cis)
{
	return mem_index_get(cis, cis_pool,
			     sizeof(struct ll_conn_iso_stream)) +
			     LL_CIS_HANDLE_BASE;
}

struct ll_conn_iso_stream *ll_conn_iso_stream_get(uint16_t handle)
{
	return mem_get(cis_pool, sizeof(struct ll_conn_iso_stream), handle -
		       LL_CIS_HANDLE_BASE);
}

struct ll_conn_iso_stream *ll_iso_stream_connected_get(uint16_t handle)
{
	struct ll_conn_iso_stream *cis;

	if (handle >= CONFIG_BT_CTLR_CONN_ISO_STREAMS +
		      LL_CIS_HANDLE_BASE) {
		return NULL;
	}

	cis = ll_conn_iso_stream_get(handle);
	if ((cis->group == NULL) || (cis->lll.handle != handle)) {
		/* CIS does not belong to a group or has inconsistent handle */
		return NULL;
	}

	return cis;
}

struct ll_conn_iso_stream *ll_conn_iso_stream_get_by_acl(struct ll_conn *conn, uint16_t *cis_iter)
{
	uint8_t cis_iter_start = (cis_iter == NULL) || (*cis_iter) == UINT16_MAX;
	uint8_t cig_handle;

	/* Find CIS associated with ACL conn */
	for (cig_handle = 0; cig_handle < CONFIG_BT_CTLR_CONN_ISO_GROUPS; cig_handle++) {
		struct ll_conn_iso_stream *cis;
		struct ll_conn_iso_group *cig;
		uint16_t handle_iter;
		int8_t cis_idx;

		cig = ll_conn_iso_group_get(cig_handle);
		if (!cig) {
			continue;
		}

		handle_iter = UINT16_MAX;

		for (cis_idx = 0; cis_idx < cig->lll.num_cis; cis_idx++) {
			cis = ll_conn_iso_stream_get_by_group(cig, &handle_iter);
			LL_ASSERT(cis);

			uint16_t cis_handle = cis->lll.handle;

			cis = ll_iso_stream_connected_get(cis_handle);
			if (!cis) {
				continue;
			}

			if (!cis_iter_start) {
				/* Look for iterator start handle */
				cis_iter_start = cis_handle == (*cis_iter);
			} else if (cis->lll.acl_handle == conn->lll.handle) {
				if (cis_iter) {
					(*cis_iter) = cis_handle;
				}
				return cis;
			}
		}
	}

	return NULL;
}

struct ll_conn_iso_stream *ll_conn_iso_stream_get_by_group(struct ll_conn_iso_group *cig,
							   uint16_t *handle_iter)
{
	struct ll_conn_iso_stream *cis;
	uint16_t handle_start;
	uint16_t handle;

	handle_start = (handle_iter == NULL) || ((*handle_iter) == UINT16_MAX) ?
			LL_CIS_HANDLE_BASE : (*handle_iter) + 1;

	for (handle = handle_start; handle <= LAST_VALID_CIS_HANDLE; handle++) {
		cis = ll_conn_iso_stream_get(handle);
		if (cis->group == cig) {
			if (handle_iter) {
				(*handle_iter) = handle;
			}
			return cis;
		}
	}

	return NULL;
}

uint8_t ll_conn_iso_accept_timeout_get(uint16_t *timeout)
{
	*timeout = conn_accept_timeout;

	return 0;
}

uint8_t ll_conn_iso_accept_timeout_set(uint16_t timeout)
{
	if ((timeout < CONN_ACCEPT_TIMEOUT_MIN) ||
	    (timeout > CONN_ACCEPT_TIMEOUT_MAX)) {
		return BT_HCI_ERR_INVALID_LL_PARAM;
	}

	conn_accept_timeout = timeout;

	return 0;
}

void ull_conn_iso_cis_established(struct ll_conn_iso_stream *cis)
{
#if defined(CONFIG_BT_LL_SW_LLCP_LEGACY)
	struct node_rx_conn_iso_estab *est;
	struct node_rx_pdu *node_rx;

	node_rx = ull_pdu_rx_alloc();
	if (!node_rx) {
		/* No node available - try again later */
		return;
	}

	/* TODO: Send CIS_ESTABLISHED with status != 0 in error scenarios */
	node_rx->hdr.type = NODE_RX_TYPE_CIS_ESTABLISHED;
	node_rx->hdr.handle = 0xFFFF;
	node_rx->hdr.rx_ftr.param = cis;

	est = (void *)node_rx->pdu;
	est->status = 0;
	est->cis_handle = cis->lll.handle;

	ll_rx_put(node_rx->hdr.link, node_rx);
	ll_rx_sched();
#endif /* defined(CONFIG_BT_LL_SW_LLCP_LEGACY) */

	cis->established = 1;
}

void ull_conn_iso_done(struct node_rx_event_done *done)
{
	struct lll_conn_iso_group *lll;
	struct ll_conn_iso_group *cig;
	struct ll_conn_iso_stream *cis;
	uint32_t ticks_drift_minus;
	uint32_t ticks_drift_plus;
	uint16_t handle_iter;
	uint8_t cis_idx;

	/* Get reference to ULL context */
	cig = CONTAINER_OF(done->param, struct ll_conn_iso_group, ull);
	lll = &cig->lll;

	/* Skip if CIG terminated by local host */
	if (unlikely(lll->handle == 0xFFFF)) {
		return;
	}

	ticks_drift_plus  = 0;
	ticks_drift_minus = 0;
	handle_iter = UINT16_MAX;

	/* Check all CISes for supervison/establishment timeout */
	for (cis_idx = 0; cis_idx < cig->lll.num_cis; cis_idx++) {
		cis = ll_conn_iso_stream_get_by_group(cig, &handle_iter);
		LL_ASSERT(cis);

		if (cis->lll.handle != LLL_HANDLE_INVALID) {
			/* CIS was setup and is now expected to be going */
			if (!(done->extra.trx_performed_mask &
			      (1U << LL_CIS_IDX_FROM_HANDLE(cis->lll.handle)))) {
				/* We did NOT have successful transaction on established CIS,
				 * or CIS was not yet estanblished, so handle timeout */
				if (!cis->event_expire) {
					struct ll_conn *conn = ll_conn_get(cis->lll.acl_handle);
					cis->event_expire =
					 	RADIO_CONN_EVENTS(conn->timeout * 10U * 1000U,
								  cig->iso_interval * CONN_INT_UNIT_US) + 1;
				}

				if (--cis->event_expire == 0) {
					/* Stop CIS and defer cleanup to after teardown. */
					ull_conn_iso_cis_stop(cis, NULL,
							      cis->established?BT_HCI_ERR_CONN_TIMEOUT:
							      BT_HCI_ERR_CONN_FAIL_TO_ESTAB);

				}
			} else {
				cis->event_expire = 0;
			}
		}
	}

	if (done->extra.trx_performed_mask &&
	    IS_ENABLED(CONFIG_BT_CTLR_PERIPHERAL_ISO) && lll->role) {
		ull_drift_ticks_get(done, &ticks_drift_plus,
				    &ticks_drift_minus);
	}

	/* Update CIG ticker to compensate for drift */
	if (ticks_drift_plus || ticks_drift_minus) {
		uint8_t ticker_id = TICKER_ID_CONN_ISO_BASE +
				    ll_conn_iso_group_handle_get(cig);
		struct ll_conn *conn = ll_conn_get(cis->lll.acl_handle);
		uint32_t ticker_status;

		ticker_status = ticker_update(TICKER_INSTANCE_ID_CTLR,
					      TICKER_USER_ID_ULL_HIGH,
					      ticker_id,
					      ticks_drift_plus,
					      ticks_drift_minus, 0, 0,
					      TICKER_NULL_LAZY, 0,
					      ticker_update_cig_op_cb,
					      cig);

		LL_ASSERT((ticker_status == TICKER_STATUS_SUCCESS) ||
			  (ticker_status == TICKER_STATUS_BUSY) ||
			  ((void *)conn == ull_disable_mark_get()));
	}
}

/**
 * @brief Stop and tear down a connected ISO stream
 * This function may be called to tear down a CIS. When the CIS teardown
 * has completed and the stream is released and callback is provided, the
 * cis_released_cb callback is invoked.
 *
 * @param cis             Pointer to connected ISO stream to stop
 * @param cis_released_cb Callback to invoke when the CIS has been released.
 *                        NULL to ignore.
 * @param reason          Termination reason
 */
void ull_conn_iso_cis_stop(struct ll_conn_iso_stream *cis,
			   ll_iso_stream_released_cb_t cis_released_cb,
			   uint8_t reason)
{
	struct ll_conn_iso_group *cig;
	struct ull_hdr *hdr;

	if (cis->teardown) {
		/* Teardown already started */
		return;
	}

	cis->teardown = 1;
	cis->released_cb = cis_released_cb;
	cis->terminate_reason = reason;

	/* Check ref count to determine if any pending LLL events in pipeline */
	cig = cis->group;
	hdr = &cig->ull;
	if (ull_ref_get(hdr)) {
		static memq_link_t link;
		static struct mayfly mfy = {0, 0, &link, NULL, lll_disable};
		uint32_t ret;

		mfy.param = &cig->lll;

		/* Setup disabled callback to be called when ref count
		 * returns to zero.
		 */
		/* Event is active (prepare/done ongoing) - wait for done and
		 * continue CIS teardown from there. The disabled_cb cannot be
		 * reserved for other use.
		 */
		LL_ASSERT(!hdr->disabled_cb ||
			  (hdr->disabled_cb == cis_disabled_cb));
		hdr->disabled_param = mfy.param;
		hdr->disabled_cb = cis_disabled_cb;

		/* Trigger LLL disable */
		ret = mayfly_enqueue(TICKER_USER_ID_ULL_HIGH,
				     TICKER_USER_ID_LLL, 0, &mfy);
		LL_ASSERT(!ret);
	} else {
		/* No pending LLL events */

		/* Tear down CIS now in ULL_HIGH context. Ignore enqueue
		 * error (already enqueued) as all CISes marked for teardown
		 * will be handled in cis_disabled_cb. Use mayfly chaining to
		 * prevent recursive stop calls.
		 */
		cis_disabled_cb(&cig->lll);
	}
}

void ull_conn_iso_resume_ticker_start(struct lll_event *resume_event,
				      uint16_t cis_handle,
				      uint32_t ticks_anchor,
				      uint32_t resume_timeout)
{
	struct lll_conn_iso_group *cig;
	uint32_t ready_delay_us;
	uint32_t resume_delay_us;
	int32_t resume_offset_us;
	uint8_t ticker_id;
	uint32_t ret;

	cig = resume_event->prepare_param.param;
	ticker_id = TICKER_ID_CONN_ISO_RESUME_BASE + cig->handle;

	if (cig->resume_cis != LLL_HANDLE_INVALID) {
		/* Restarting resume ticker - must be stopped first */
		(void)ticker_stop(TICKER_INSTANCE_ID_CTLR, TICKER_USER_ID_LLL,
				  ticker_id, NULL, NULL);
	}
	cig->resume_cis = cis_handle;

	if (0) {
#if defined(CONFIG_BT_CTLR_PHY)
	} else {
		struct ll_conn_iso_stream *cis;
		struct ll_conn *acl;

		cis = ll_conn_iso_stream_get(cis_handle);
		acl = ll_conn_get(cis->lll.acl_handle);

		ready_delay_us = lll_radio_rx_ready_delay_get(acl->lll.phy_rx, 1);
#else
	} else {
		ready_delay_us = lll_radio_rx_ready_delay_get(0, 0);
#endif /* CONFIG_BT_CTLR_PHY */
	}

	resume_delay_us  = EVENT_OVERHEAD_START_US;
	resume_delay_us += EVENT_TICKER_RES_MARGIN_US;
	resume_delay_us += EVENT_JITTER_US;
	resume_delay_us += ready_delay_us;

	resume_offset_us = (int32_t)(resume_timeout - resume_delay_us);
	LL_ASSERT(resume_offset_us >= 0);

	/* Setup resume timeout as single-shot */
	ret = ticker_start(TICKER_INSTANCE_ID_CTLR,
			   TICKER_USER_ID_LLL,
			   ticker_id,
			   ticks_anchor,
			   HAL_TICKER_US_TO_TICKS(resume_offset_us),
			   TICKER_NULL_PERIOD,
			   TICKER_NULL_REMAINDER,
			   TICKER_NULL_LAZY,
			   TICKER_NULL_SLOT,
			   ticker_resume_cb, resume_event,
			   ticker_resume_op_cb, NULL);

	LL_ASSERT((ret == TICKER_STATUS_SUCCESS) ||
		  (ret == TICKER_STATUS_BUSY));
}

int ull_conn_iso_init(void)
{
	return init_reset();
}

int ull_conn_iso_reset(void)
{
	return init_reset();
}

static int init_reset(void)
{
	struct ll_conn_iso_stream *cis;
	struct ll_conn_iso_group *cig;
	uint16_t handle;
	int err;

	/* Disable all active CIGs (uses blocking ull_ticker_stop_with_mark) */
	for (handle = 0U; handle < CONFIG_BT_CTLR_CONN_ISO_GROUPS; handle++) {
		disable(handle);
	}

	/* Initialize CIS pool */
	mem_init(cis_pool, sizeof(struct ll_conn_iso_stream),
		 sizeof(cis_pool) / sizeof(struct ll_conn_iso_stream),
		 &cis_free);

	/* Initialize CIG pool */
	mem_init(cig_pool, sizeof(struct ll_conn_iso_group),
		 sizeof(cig_pool) / sizeof(struct ll_conn_iso_group),
		 &cig_free);

	for (handle = 0; handle < CONFIG_BT_CTLR_CONN_ISO_GROUPS; handle++) {
		cig = ll_conn_iso_group_get(handle);
		cig->cig_id  = 0xFF;
		cig->started = 0;
		cig->lll.num_cis = 0;
	}

	for (handle = LL_CIS_HANDLE_BASE; handle <= LAST_VALID_CIS_HANDLE; handle++) {
		cis = ll_conn_iso_stream_get(handle);
		cis->cis_id = 0;
		cis->group  = NULL;
	}

	conn_accept_timeout = CONN_ACCEPT_TIMEOUT_DEFAULT;

	/* Initialize LLL */
	err = lll_conn_iso_init();
	if (err) {
		return err;
	}

	return 0;
}

static void ticker_update_cig_op_cb(uint32_t status, void *param)
{
	/* CIG drift compensation succeeds, or it fails in a race condition
	 * when disconnecting (race between ticker_update and ticker_stop
	 * calls). TODO: Are the race-checks needed?
	 */
	LL_ASSERT(status == TICKER_STATUS_SUCCESS ||
		  param == ull_update_mark_get() ||
		  param == ull_disable_mark_get());
}

static void ticker_resume_op_cb(uint32_t status, void *param)
{
	ARG_UNUSED(param);

	LL_ASSERT(status == TICKER_STATUS_SUCCESS);
}

static void ticker_resume_cb(uint32_t ticks_at_expire, uint32_t ticks_drift,
			     uint32_t remainder, uint16_t lazy, uint8_t force,
			     void *param)
{
	static memq_link_t link;
	static struct mayfly mfy = {0, 0, &link, NULL, lll_resume};
	struct lll_conn_iso_group *cig;
	struct lll_event *resume_event;
	uint32_t ret;

	ARG_UNUSED(ticks_drift);
	LL_ASSERT(lazy == 0);

	resume_event = param;

	/* Append timing parameters */
	resume_event->prepare_param.ticks_at_expire = ticks_at_expire;
	resume_event->prepare_param.remainder = remainder;
	resume_event->prepare_param.lazy = 0;
	resume_event->prepare_param.force = force;
	mfy.param = resume_event;

	/* Mark resume as done */
	cig = resume_event->prepare_param.param;
	cig->resume_cis = LLL_HANDLE_INVALID;

	/* Kick LLL resume */
	ret = mayfly_enqueue(TICKER_USER_ID_ULL_HIGH, TICKER_USER_ID_LLL,
			     0, &mfy);

	LL_ASSERT(!ret);
}

static void cis_disabled_cb(void *param)
{
	struct ll_conn_iso_group *cig;
	struct ll_conn_iso_stream *cis;
	uint32_t ticker_status;
	uint16_t handle_iter;
	uint8_t is_last_cis;
	uint8_t cis_idx;

	cig = HDR_LLL2ULL(param);
	is_last_cis = cig->lll.num_cis == 1;
	handle_iter = UINT16_MAX;

	/* Remove all CISes marked for teardown */
	for (cis_idx = 0; cis_idx < cig->lll.num_cis; cis_idx++) {
		cis = ll_conn_iso_stream_get_by_group(cig, &handle_iter);
		LL_ASSERT(cis);

		if (cis->lll.flushed) {
			ll_iso_stream_released_cb_t cis_released_cb;
			struct ll_conn *conn;

			conn = ll_conn_get(cis->lll.acl_handle);
			cis_released_cb = cis->released_cb;

			/* Remove data path and ISOAL sink/source associated with this CIS
			 * for both directions.
			 */
			ll_remove_iso_path(cis->lll.handle, BT_HCI_DATAPATH_DIR_CTLR_TO_HOST);
			ll_remove_iso_path(cis->lll.handle, BT_HCI_DATAPATH_DIR_HOST_TO_CTLR);

			ll_conn_iso_stream_release(cis);
			cig->lll.num_cis--;

#if !defined(CONFIG_BT_LL_SW_LLCP_LEGACY)
			/* CIS terminated, triggers completion of CIS_TERMINATE_IND procedure */
			/* Only used by local procedure, ignored for remote procedure */
			conn->llcp.cis.terminate_ack = 1U;
#endif /* defined(CONFIG_BT_LL_SW_LLCP_LEGACY) */

			/* Check if removed CIS has an ACL disassociation callback. Invoke
			 * the callback to allow cleanup.
			 */
			if (cis_released_cb) {
				/* CIS removed - notify caller */
				cis_released_cb(conn);
			}
		} else if (cis->teardown) {
			DECLARE_MAYFLY_ARRAY(mfys, cis_tx_lll_flush,
				CONFIG_BT_CTLR_CONN_ISO_GROUPS);
			struct node_rx_pdu *node_terminate;
			uint32_t ret;

			/* Create and enqueue termination node. This shall prevent
			 * further enqueuing of TX nodes for terminating CIS.
			 */
			node_terminate = ull_pdu_rx_alloc();
			LL_ASSERT(node_terminate);
			node_terminate->hdr.handle = cis->lll.handle;
			node_terminate->hdr.type = NODE_RX_TYPE_TERMINATE;
			*((uint8_t *)node_terminate->pdu) = cis->terminate_reason;

			ll_rx_put(node_terminate->hdr.link, node_terminate);
			ll_rx_sched();

			if (cig->lll.resume_cis == cis->lll.handle) {
				/* Resume pending for terminating CIS - stop ticker */
				(void)ticker_stop(TICKER_INSTANCE_ID_CTLR,
						  TICKER_USER_ID_ULL_HIGH,
						  TICKER_ID_CONN_ISO_RESUME_BASE +
						  ll_conn_iso_group_handle_get(cig),
						  NULL, NULL);

				cig->lll.resume_cis = LLL_HANDLE_INVALID;
			}

			/* We need to flush TX nodes in LLL before releasing the stream.
			 * More than one CIG may be terminating at the same time, so
			 * enqueue a mayfly instance for this CIG.
			 */
			mfys[cig->lll.handle].param = &cis->lll;
			ret = mayfly_enqueue(TICKER_USER_ID_ULL_HIGH,
					     TICKER_USER_ID_LLL, 1, &mfys[cig->lll.handle]);
			LL_ASSERT(!ret);

			return;
		}
	}

	if (is_last_cis && cig->lll.num_cis == 0) {
		/* This was the last CIS of the CIG. Initiate CIG teardown by
		 * stopping ticker.
		 */
		ticker_status = ticker_stop(TICKER_INSTANCE_ID_CTLR,
					    TICKER_USER_ID_ULL_HIGH,
					    TICKER_ID_CONN_ISO_BASE +
					    ll_conn_iso_group_handle_get(cig),
					    ticker_stop_op_cb,
					    cig);

		LL_ASSERT((ticker_status == TICKER_STATUS_SUCCESS) ||
			  (ticker_status == TICKER_STATUS_BUSY));
	}
}

static void cis_tx_lll_flush(void *param)
{
	DECLARE_MAYFLY_ARRAY(mfys, cis_disabled_cb, CONFIG_BT_CTLR_CONN_ISO_GROUPS);

	struct lll_conn_iso_stream *lll;
	struct ll_conn_iso_stream *cis;
	struct ll_conn_iso_group *cig;
	struct node_tx *tx;
	memq_link_t *link;
	uint32_t ret;

	lll = param;
	lll->flushed = 1;

	cis = ll_conn_iso_stream_get(lll->handle);
	cig = cis->group;

	/* Flush in LLL - may return TX nodes to ack queue */
	lll_conn_iso_flush(lll->handle, lll);

	link = memq_dequeue(lll->memq_tx.tail, &lll->memq_tx.head, (void **)&tx);
	while (link) {
		/* Create instant NACK */
		ll_tx_ack_put(lll->handle, tx);
		link->next = tx->next;
		tx->next = link;

		link = memq_dequeue(lll->memq_tx.tail, &lll->memq_tx.head,
				    (void **)&tx);
	}

	/* Resume CIS teardown in ULL_HIGH context */
	mfys[cig->lll.handle].param = &cig->lll;
	ret = mayfly_enqueue(TICKER_USER_ID_LLL,
			     TICKER_USER_ID_ULL_HIGH, 1, &mfys[cig->lll.handle]);
	LL_ASSERT(!ret);
}

static void ticker_stop_op_cb(uint32_t status, void *param)
{
	static memq_link_t link;
	static struct mayfly mfy = {0, 0, &link, NULL, cig_disable};
	uint32_t ret;

	/* Assert if race between thread and ULL */
	LL_ASSERT(status == TICKER_STATUS_SUCCESS);

	/* Check if any pending LLL events that need to be aborted */
	mfy.param = param;
	ret = mayfly_enqueue(TICKER_USER_ID_ULL_LOW,
			     TICKER_USER_ID_ULL_HIGH, 0, &mfy);
	LL_ASSERT(!ret);
}

static void cig_disable(void *param)
{
	struct ll_conn_iso_group *cig;
	struct ull_hdr *hdr;

	/* Check ref count to determine if any pending LLL events in pipeline */
	cig = param;
	hdr = &cig->ull;
	if (ull_ref_get(hdr)) {
		static memq_link_t link;
		static struct mayfly mfy = {0, 0, &link, NULL, lll_disable};
		uint32_t ret;

		mfy.param = &cig->lll;

		/* Setup disabled callback to be called when ref count
		 * returns to zero.
		 */
		LL_ASSERT(!hdr->disabled_cb);
		hdr->disabled_param = mfy.param;
		hdr->disabled_cb = cig_disabled_cb;

		/* Trigger LLL disable */
		ret = mayfly_enqueue(TICKER_USER_ID_ULL_HIGH,
				     TICKER_USER_ID_LLL, 0, &mfy);
		LL_ASSERT(!ret);
	} else {
		/* No pending LLL events */
		cig_disabled_cb(&cig->lll);
	}
}

static void cig_disabled_cb(void *param)
{
	struct ll_conn_iso_group *cig;

	cig = HDR_LLL2ULL(param);
	cig->cig_id  = 0xFF;
	cig->started = 0;

	ll_conn_iso_group_release(cig);
}

static void disable(uint16_t handle)
{
	struct ll_conn_iso_group *cig;
	int err;

	cig = ll_conn_iso_group_get(handle);

	(void)ticker_stop(TICKER_INSTANCE_ID_CTLR, TICKER_USER_ID_THREAD,
			  TICKER_ID_CONN_ISO_RESUME_BASE + handle, NULL,
			  NULL);

	err = ull_ticker_stop_with_mark(TICKER_ID_CONN_ISO_BASE + handle,
					cig, &cig->lll);

	LL_ASSERT(err == 0 || err == -EALREADY);

	cig->lll.handle = LLL_HANDLE_INVALID;
	cig->lll.resume_cis = LLL_HANDLE_INVALID;
}

/* An ISO interval has elapsed for a Connected Isochronous Group */
void ull_conn_iso_transmit_test_cig_interval(uint16_t handle, uint32_t ticks_at_expire)
{
	struct ll_conn_iso_stream *cis;
	struct ll_conn_iso_group *cig;
	uint32_t sdu_interval;
	uint32_t iso_interval;
	uint16_t handle_iter;
	uint64_t sdu_counter;
	uint8_t tx_sdu_count;

	cig = ll_conn_iso_group_get(handle);
	LL_ASSERT(cig);

	handle_iter = UINT16_MAX;

	if (cig->lll.role) {
		/* Peripheral */
		sdu_interval = cig->p_sdu_interval;
	} else {
		/* Central */
		sdu_interval = cig->c_sdu_interval;
	}

	iso_interval = cig->iso_interval * PERIODIC_INT_UNIT_US;

	/* Handle ISO Transmit Test for all active CISes in the group */
	for (uint8_t i = 0; i < cig->lll.num_cis; i++)  {
		cis = ll_conn_iso_stream_get_by_group(cig, &handle_iter);
		LL_ASSERT(cis);

		if (!cis->hdr.test_mode.tx_enabled || cis->lll.handle == LLL_HANDLE_INVALID) {
			continue;
		}

		/* Calculate number of SDUs to transmit in the next ISO event. Ensure no overflow
		 * on 64-bit sdu_counter:
		 *   (39 bits x 22 bits (4x10^6 us) = 61 bits / 8 bits (255 us) = 53 bits)
		 */
		sdu_counter = ceiling_fraction((cis->lll.event_count + 1U) * iso_interval,
					       sdu_interval);

		if (cis->hdr.test_mode.tx_sdu_counter == 0U) {
			/* First ISO event. Align SDU counter for next event */
			cis->hdr.test_mode.tx_sdu_counter = sdu_counter;
			tx_sdu_count = 0U;
		} else {
			/* Calculate number of SDUs to produce for next ISO event */
			tx_sdu_count = sdu_counter - cis->hdr.test_mode.tx_sdu_counter;
		}

		/* Now process all SDUs due for next ISO event */
		for (uint8_t sdu = 0; sdu < tx_sdu_count; sdu++) {
			ll_iso_transmit_test_send_sdu(cis->lll.handle, ticks_at_expire);
		}
	}
}<|MERGE_RESOLUTION|>--- conflicted
+++ resolved
@@ -119,11 +119,7 @@
 	struct ll_conn_iso_stream *cis = mem_acquire(&cis_free);
 
 	if (cis) {
-<<<<<<< HEAD
-		memset(&cis->hdr, 0, sizeof(cis->hdr));
-=======
 		(void)memset(&cis->hdr, 0U, sizeof(cis->hdr));
->>>>>>> bd16c6f1
 	}
 	return cis;
 }
