/*
 * Copyright (c) 2021 Demant
 *
 * SPDX-License-Identifier: Apache-2.0
 */

<<<<<<< HEAD
#include <zephyr.h>
#include <bluetooth/bluetooth.h>

#include "hal/ccm.h"
#include "hal/ticker.h"
#include "hal/cpu.h"
=======
#include <zephyr/zephyr.h>
#include <zephyr/sys/byteorder.h>
#include <zephyr/bluetooth/bluetooth.h>
>>>>>>> 2ef3fe7b

#include "util/mem.h"
#include "util/memq.h"
#include "util/mayfly.h"
#include "util/mfifo.h"
#include "ticker/ticker.h"

#include "pdu.h"
#include "lll.h"
#include "lll_conn.h"

#if !defined(CONFIG_BT_LL_SW_LLCP_LEGACY)
#include "ull_tx_queue.h"
#endif

#include "isoal.h"
#include "ull_iso_types.h"
#include "ull_conn_types.h"
#include "lll_conn_iso.h"
#include "ull_conn_iso_types.h"
#include "ull_conn_internal.h"
#include "ull_conn_iso_internal.h"
#include "ull_internal.h"
#include "lll/lll_vendor.h"

#include "ll.h"

#define BT_DBG_ENABLED IS_ENABLED(CONFIG_BT_DEBUG_HCI_DRIVER)
#define LOG_MODULE_NAME bt_ctlr_ull_conn_iso
#include "common/log.h"
#include "hal/debug.h"

/* Used by LISTIFY */
#define _INIT_MAYFLY_ARRAY(_i, _l, _fp) \
<<<<<<< HEAD
	{ ._link = &_l[_i], .fp = _fp } ,
=======
	{ ._link = &_l[_i], .fp = _fp },
>>>>>>> 2ef3fe7b

/* Declare static initialized array of mayflies with associated link element */
#define DECLARE_MAYFLY_ARRAY(_name, _fp, _cnt) \
	static memq_link_t _links[_cnt]; \
	static struct mayfly _name[_cnt] = \
		{ LISTIFY(_cnt, _INIT_MAYFLY_ARRAY, (), _links, _fp) }


static int init_reset(void);
static void ticker_update_cig_op_cb(uint32_t status, void *param);
static void ticker_resume_op_cb(uint32_t status, void *param);
static void ticker_resume_cb(uint32_t ticks_at_expire, uint32_t ticks_drift,
			     uint32_t remainder, uint16_t lazy, uint8_t force,
			     void *param);
static void cis_disabled_cb(void *param);
static void ticker_stop_op_cb(uint32_t status, void *param);
static void cig_disable(void *param);
static void cig_disabled_cb(void *param);
static void disable(uint16_t handle);
static void cis_tx_lll_flush(void *param);

static struct ll_conn_iso_stream cis_pool[CONFIG_BT_CTLR_CONN_ISO_STREAMS];
static void *cis_free;

static struct ll_conn_iso_group cig_pool[CONFIG_BT_CTLR_CONN_ISO_GROUPS];
static void *cig_free;

struct ll_conn_iso_group *ll_conn_iso_group_acquire(void)
{
	return mem_acquire(&cig_free);
}

void ll_conn_iso_group_release(struct ll_conn_iso_group *cig)
{
	mem_release(cig, &cig_free);
}

uint16_t ll_conn_iso_group_handle_get(struct ll_conn_iso_group *cig)
{
	return mem_index_get(cig, cig_pool, sizeof(struct ll_conn_iso_group));
}

struct ll_conn_iso_group *ll_conn_iso_group_get(uint16_t handle)
{
	return mem_get(cig_pool, sizeof(struct ll_conn_iso_group), handle);
}

struct ll_conn_iso_group *ll_conn_iso_group_get_by_id(uint8_t id)
{
	struct ll_conn_iso_group *cig;

	for (int h = 0; h < CONFIG_BT_CTLR_CONN_ISO_GROUPS; h++) {
		cig = ll_conn_iso_group_get(h);
		if (id == cig->cig_id) {
			return cig;
		}
	}

	return NULL;
}

struct ll_conn_iso_stream *ll_conn_iso_stream_acquire(void)
{
	struct ll_conn_iso_stream *cis = mem_acquire(&cis_free);

	if (cis) {
		cis->hdr.datapath_in = NULL;
		cis->hdr.datapath_out = NULL;
	}
<<<<<<< HEAD
=======

>>>>>>> 2ef3fe7b
	return cis;
}

void ll_conn_iso_stream_release(struct ll_conn_iso_stream *cis)
{
	cis->cis_id = 0;
	cis->group = NULL;

	mem_release(cis, &cis_free);
}

uint16_t ll_conn_iso_stream_handle_get(struct ll_conn_iso_stream *cis)
{
	return mem_index_get(cis, cis_pool,
			     sizeof(struct ll_conn_iso_stream)) +
			     LL_CIS_HANDLE_BASE;
}

struct ll_conn_iso_stream *ll_conn_iso_stream_get(uint16_t handle)
{
	return mem_get(cis_pool, sizeof(struct ll_conn_iso_stream), handle -
		       LL_CIS_HANDLE_BASE);
}

struct ll_conn_iso_stream *ll_iso_stream_connected_get(uint16_t handle)
{
	struct ll_conn_iso_stream *cis;

	if (handle >= CONFIG_BT_CTLR_CONN_ISO_STREAMS +
		      LL_CIS_HANDLE_BASE) {
		return NULL;
	}

	cis = ll_conn_iso_stream_get(handle);
	if ((cis->group == NULL) || (cis->lll.handle != handle)) {
		/* CIS does not belong to a group or has inconsistent handle */
		return NULL;
	}

	return cis;
}

struct ll_conn_iso_stream *ll_conn_iso_stream_get_by_acl(struct ll_conn *conn, uint16_t *cis_iter)
{
	uint8_t cis_iter_start = (cis_iter == NULL) || (*cis_iter) == UINT16_MAX;
	uint8_t cig_handle;

	/* Find CIS associated with ACL conn */
	for (cig_handle = 0; cig_handle < CONFIG_BT_CTLR_CONN_ISO_GROUPS; cig_handle++) {
		struct ll_conn_iso_stream *cis;
		struct ll_conn_iso_group *cig;
		uint16_t handle_iter;
		int8_t cis_idx;

		cig = ll_conn_iso_group_get(cig_handle);
		if (!cig) {
			continue;
		}

		handle_iter = UINT16_MAX;

		for (cis_idx = 0; cis_idx < cig->lll.num_cis; cis_idx++) {
			cis = ll_conn_iso_stream_get_by_group(cig, &handle_iter);
			LL_ASSERT(cis);

			uint16_t cis_handle = cis->lll.handle;

			cis = ll_iso_stream_connected_get(cis_handle);
			if (!cis) {
				continue;
			}

			if (!cis_iter_start) {
				/* Look for iterator start handle */
				cis_iter_start = cis_handle == (*cis_iter);
			} else if (cis->lll.acl_handle == conn->lll.handle) {
				if (cis_iter) {
					(*cis_iter) = cis_handle;
				}
				return cis;
			}
		}
	}

	return NULL;
}

struct ll_conn_iso_stream *ll_conn_iso_stream_get_by_group(struct ll_conn_iso_group *cig,
							   uint16_t *handle_iter)
{
	struct ll_conn_iso_stream *cis;
	uint16_t handle_start;
	uint16_t handle;

	handle_start = (handle_iter == NULL) || ((*handle_iter) == UINT16_MAX) ?
			LL_CIS_HANDLE_BASE : (*handle_iter) + 1;

	for (handle = handle_start; handle <= LAST_VALID_CIS_HANDLE; handle++) {
		cis = ll_conn_iso_stream_get(handle);
		if (cis->group == cig) {
			if (handle_iter) {
				(*handle_iter) = handle;
			}
			return cis;
		}
	}

	return NULL;
}

void ull_conn_iso_cis_established(struct ll_conn_iso_stream *cis)
{
#if defined(CONFIG_BT_LL_SW_LLCP_LEGACY)
	struct node_rx_conn_iso_estab *est;
	struct node_rx_pdu *node_rx;

	node_rx = ull_pdu_rx_alloc();
	if (!node_rx) {
		/* No node available - try again later */
		return;
	}

	/* TODO: Send CIS_ESTABLISHED with status != 0 in error scenarios */
	node_rx->hdr.type = NODE_RX_TYPE_CIS_ESTABLISHED;
	node_rx->hdr.handle = 0xFFFF;
	node_rx->hdr.rx_ftr.param = cis;

	est = (void *)node_rx->pdu;
	est->status = 0;
	est->cis_handle = cis->lll.handle;

	ll_rx_put(node_rx->hdr.link, node_rx);
	ll_rx_sched();
#endif /* defined(CONFIG_BT_LL_SW_LLCP_LEGACY) */

	cis->established = 1;
}

void ull_conn_iso_done(struct node_rx_event_done *done)
{
	struct lll_conn_iso_group *lll;
	struct ll_conn_iso_group *cig;
	uint32_t ticks_drift_minus;
	uint32_t ticks_drift_plus;

	/* Get reference to ULL context */
	cig = CONTAINER_OF(done->param, struct ll_conn_iso_group, ull);
	lll = &cig->lll;

	/* Skip if CIG terminated by local host */
	if (unlikely(lll->handle == 0xFFFF)) {
		return;
	}

	ticks_drift_plus  = 0;
	ticks_drift_minus = 0;

	if (done->extra.trx_cnt) {
		if (IS_ENABLED(CONFIG_BT_CTLR_PERIPHERAL_ISO) && lll->role) {
			ull_drift_ticks_get(done, &ticks_drift_plus,
					    &ticks_drift_minus);
		}
	}

	/* Update CIG ticker to compensate for drift */
	if (ticks_drift_plus || ticks_drift_minus) {
		uint8_t ticker_id = TICKER_ID_CONN_ISO_BASE +
				    ll_conn_iso_group_handle_get(cig);
		struct ll_conn *conn = lll->hdr.parent;
		uint32_t ticker_status;

		ticker_status = ticker_update(TICKER_INSTANCE_ID_CTLR,
					      TICKER_USER_ID_ULL_HIGH,
					      ticker_id,
					      ticks_drift_plus,
					      ticks_drift_minus, 0, 0,
					      TICKER_NULL_LAZY, 0,
					      ticker_update_cig_op_cb,
					      cig);

		LL_ASSERT((ticker_status == TICKER_STATUS_SUCCESS) ||
			  (ticker_status == TICKER_STATUS_BUSY) ||
			  ((void *)conn == ull_disable_mark_get()));
	}
}

/**
 * @brief Stop and tear down a connected ISO stream
 * This function may be called to tear down a CIS. When the CIS teardown
 * has completed and the stream is released and callback is provided, the
 * cis_released_cb callback is invoked.
 *
 * @param cis             Pointer to connected ISO stream to stop
 * @param cis_released_cb Callback to invoke when the CIS has been released.
 *                        NULL to ignore.
 * @param reason          Termination reason
 */
void ull_conn_iso_cis_stop(struct ll_conn_iso_stream *cis,
			   ll_iso_stream_released_cb_t cis_released_cb,
			   uint8_t reason)
{
	struct ll_conn_iso_group *cig;
	struct ull_hdr *hdr;

	if (cis->teardown) {
		/* Teardown already started */
		return;
	}

	cis->teardown = 1;
	cis->released_cb = cis_released_cb;
	cis->terminate_reason = reason;

	/* Check ref count to determine if any pending LLL events in pipeline */
	cig = cis->group;
	hdr = &cig->ull;
	if (ull_ref_get(hdr)) {
		static memq_link_t link;
		static struct mayfly mfy = {0, 0, &link, NULL, lll_disable};
		uint32_t ret;

		mfy.param = &cig->lll;

		/* Setup disabled callback to be called when ref count
		 * returns to zero.
		 */
		/* Event is active (prepare/done ongoing) - wait for done and
		 * continue CIS teardown from there. The disabled_cb cannot be
		 * reserved for other use.
		 */
		LL_ASSERT(!hdr->disabled_cb ||
			  (hdr->disabled_cb == cis_disabled_cb));
		hdr->disabled_param = mfy.param;
		hdr->disabled_cb = cis_disabled_cb;

		/* Trigger LLL disable */
		ret = mayfly_enqueue(TICKER_USER_ID_ULL_HIGH,
				     TICKER_USER_ID_LLL, 0, &mfy);
		LL_ASSERT(!ret);
	} else {
		/* No pending LLL events */

		/* Tear down CIS now in ULL_HIGH context. Ignore enqueue
		 * error (already enqueued) as all CISes marked for teardown
		 * will be handled in cis_disabled_cb. Use mayfly chaining to
		 * prevent recursive stop calls.
		 */
		cis_disabled_cb(&cig->lll);
	}
}

void ull_conn_iso_resume_ticker_start(struct lll_event *resume_event,
				      uint16_t cis_handle,
				      uint32_t ticks_anchor,
				      uint32_t resume_timeout)
{
	struct lll_conn_iso_group *cig;
	uint32_t ready_delay_us;
	uint32_t resume_delay_us;
	int32_t resume_offset_us;
	uint8_t ticker_id;
	uint32_t ret;

	cig = resume_event->prepare_param.param;
	ticker_id = TICKER_ID_CONN_ISO_RESUME_BASE + cig->handle;

	if (cig->resume_cis != LLL_HANDLE_INVALID) {
		/* Restarting resume ticker - must be stopped first */
		(void)ticker_stop(TICKER_INSTANCE_ID_CTLR, TICKER_USER_ID_LLL,
				  ticker_id, NULL, NULL);
	}
	cig->resume_cis = cis_handle;

	if (0) {
#if defined(CONFIG_BT_CTLR_PHY)
	} else {
		struct ll_conn_iso_stream *cis;
		struct ll_conn *acl;

		cis = ll_conn_iso_stream_get(cis_handle);
		acl = ll_conn_get(cis->lll.acl_handle);

		ready_delay_us = lll_radio_rx_ready_delay_get(acl->lll.phy_rx, 1);
#else
	} else {
		ready_delay_us = lll_radio_rx_ready_delay_get(0, 0);
#endif /* CONFIG_BT_CTLR_PHY */
	}

	resume_delay_us  = EVENT_OVERHEAD_START_US;
	resume_delay_us += EVENT_TICKER_RES_MARGIN_US;
	resume_delay_us += EVENT_JITTER_US;
	resume_delay_us += ready_delay_us;

	resume_offset_us = (int32_t)(resume_timeout - resume_delay_us);
	LL_ASSERT(resume_offset_us >= 0);

	/* Setup resume timeout as single-shot */
	ret = ticker_start(TICKER_INSTANCE_ID_CTLR,
			   TICKER_USER_ID_LLL,
			   ticker_id,
			   ticks_anchor,
			   HAL_TICKER_US_TO_TICKS(resume_offset_us),
			   TICKER_NULL_PERIOD,
			   TICKER_NULL_REMAINDER,
			   TICKER_NULL_LAZY,
			   TICKER_NULL_SLOT,
			   ticker_resume_cb, resume_event,
			   ticker_resume_op_cb, NULL);

	LL_ASSERT((ret == TICKER_STATUS_SUCCESS) ||
		  (ret == TICKER_STATUS_BUSY));
}

int ull_conn_iso_init(void)
{
	return init_reset();
}

int ull_conn_iso_reset(void)
{
	return init_reset();
}

static int init_reset(void)
{
	struct ll_conn_iso_stream *cis;
	struct ll_conn_iso_group *cig;
	uint16_t handle;
	int err;

	/* Disable all active CIGs (uses blocking ull_ticker_stop_with_mark) */
	for (handle = 0U; handle < CONFIG_BT_CTLR_CONN_ISO_GROUPS; handle++) {
		disable(handle);
	}

	/* Initialize CIS pool */
	mem_init(cis_pool, sizeof(struct ll_conn_iso_stream),
		 sizeof(cis_pool) / sizeof(struct ll_conn_iso_stream),
		 &cis_free);

	/* Initialize CIG pool */
	mem_init(cig_pool, sizeof(struct ll_conn_iso_group),
		 sizeof(cig_pool) / sizeof(struct ll_conn_iso_group),
		 &cig_free);

	for (handle = 0; handle < CONFIG_BT_CTLR_CONN_ISO_GROUPS; handle++) {
		cig = ll_conn_iso_group_get(handle);
		cig->cig_id  = 0xFF;
		cig->started = 0;
		cig->lll.num_cis = 0;
	}

	for (handle = LL_CIS_HANDLE_BASE; handle <= LAST_VALID_CIS_HANDLE; handle++) {
		cis = ll_conn_iso_stream_get(handle);
		cis->cis_id = 0;
		cis->group  = NULL;
	}

	/* Initialize LLL */
	err = lll_conn_iso_init();
	if (err) {
		return err;
	}

	return 0;
}

static void ticker_update_cig_op_cb(uint32_t status, void *param)
{
	/* CIG drift compensation succeeds, or it fails in a race condition
	 * when disconnecting (race between ticker_update and ticker_stop
	 * calls). TODO: Are the race-checks needed?
	 */
	LL_ASSERT(status == TICKER_STATUS_SUCCESS ||
		  param == ull_update_mark_get() ||
		  param == ull_disable_mark_get());
}

static void ticker_resume_op_cb(uint32_t status, void *param)
{
	ARG_UNUSED(param);

	LL_ASSERT(status == TICKER_STATUS_SUCCESS);
}

static void ticker_resume_cb(uint32_t ticks_at_expire, uint32_t ticks_drift,
			     uint32_t remainder, uint16_t lazy, uint8_t force,
			     void *param)
{
	static memq_link_t link;
	static struct mayfly mfy = {0, 0, &link, NULL, lll_resume};
	struct lll_conn_iso_group *cig;
	struct lll_event *resume_event;
	uint32_t ret;

	ARG_UNUSED(ticks_drift);
	LL_ASSERT(lazy == 0);

	resume_event = param;

	/* Append timing parameters */
	resume_event->prepare_param.ticks_at_expire = ticks_at_expire;
	resume_event->prepare_param.remainder = remainder;
	resume_event->prepare_param.lazy = 0;
	resume_event->prepare_param.force = force;
	mfy.param = resume_event;

	/* Mark resume as done */
	cig = resume_event->prepare_param.param;
	cig->resume_cis = LLL_HANDLE_INVALID;

	/* Kick LLL resume */
	ret = mayfly_enqueue(TICKER_USER_ID_ULL_HIGH, TICKER_USER_ID_LLL,
			     0, &mfy);

	LL_ASSERT(!ret);
}

static void cis_disabled_cb(void *param)
{
	struct ll_conn_iso_group *cig;
	struct ll_conn_iso_stream *cis;
	uint32_t ticker_status;
	uint16_t handle_iter;
	uint8_t is_last_cis;
	uint8_t cis_idx;

	cig = HDR_LLL2ULL(param);
	is_last_cis = cig->lll.num_cis == 1;
	handle_iter = UINT16_MAX;

	/* Remove all CISes marked for teardown */
	for (cis_idx = 0; cis_idx < cig->lll.num_cis; cis_idx++) {
		cis = ll_conn_iso_stream_get_by_group(cig, &handle_iter);
		LL_ASSERT(cis);

		if (cis->lll.flushed) {
			ll_iso_stream_released_cb_t cis_released_cb;
			struct ll_conn *conn;

			conn = ll_conn_get(cis->lll.acl_handle);
			cis_released_cb = cis->released_cb;

			/* Remove data path and ISOAL sink/source associated with this CIS
			 * for both directions.
			 */
			ll_remove_iso_path(cis->lll.handle, BT_HCI_DATAPATH_DIR_CTLR_TO_HOST);
			ll_remove_iso_path(cis->lll.handle, BT_HCI_DATAPATH_DIR_HOST_TO_CTLR);
<<<<<<< HEAD
	
			ll_conn_iso_stream_release(cis);
			cig->lll.num_cis--;

#if !defined(CONFIG_BT_LL_SW_LLCP_LEGACY)
			/* CIS terminated, triggers completion of CIS_TERMINATE_IND procedure */
			/* Only used by local procedure, ignored for remote procedure */
			conn->llcp.cis.terminate_ack = 1;
#endif /* defined(CONFIG_BT_LL_SW_LLCP_LEGACY) */

=======

			ll_conn_iso_stream_release(cis);
			cig->lll.num_cis--;

>>>>>>> 2ef3fe7b
			/* Check if removed CIS has an ACL disassociation callback. Invoke
			 * the callback to allow cleanup.
			 */
			if (cis_released_cb) {
				/* CIS removed - notify caller */
				cis_released_cb(conn);
			}
		} else if (cis->teardown) {
			DECLARE_MAYFLY_ARRAY(mfys, cis_tx_lll_flush,
				CONFIG_BT_CTLR_CONN_ISO_GROUPS);
			struct node_rx_pdu *node_terminate;
			uint32_t ret;

			/* Create and enqueue termination node. This shall prevent
			 * further enqueuing of TX nodes for terminating CIS.
			 */
			node_terminate = ull_pdu_rx_alloc();
			LL_ASSERT(node_terminate);
			node_terminate->hdr.handle = cis->lll.handle;
			node_terminate->hdr.type = NODE_RX_TYPE_TERMINATE;
			*((uint8_t *)node_terminate->pdu) = cis->terminate_reason;

			ll_rx_put(node_terminate->hdr.link, node_terminate);
			ll_rx_sched();

			if (cig->lll.resume_cis == cis->lll.handle) {
				/* Resume pending for terminating CIS - stop ticker */
				(void)ticker_stop(TICKER_INSTANCE_ID_CTLR,
						  TICKER_USER_ID_ULL_HIGH,
						  TICKER_ID_CONN_ISO_RESUME_BASE +
						  ll_conn_iso_group_handle_get(cig),
						  NULL, NULL);

				cig->lll.resume_cis = LLL_HANDLE_INVALID;
			}

			/* We need to flush TX nodes in LLL before releasing the stream.
			 * More than one CIG may be terminating at the same time, so
			 * enqueue a mayfly instance for this CIG.
			 */
			mfys[cig->lll.handle].param = &cis->lll;
			ret = mayfly_enqueue(TICKER_USER_ID_ULL_HIGH,
					     TICKER_USER_ID_LLL, 1, &mfys[cig->lll.handle]);
			LL_ASSERT(!ret);

			return;
		}
	}

	if (is_last_cis && cig->lll.num_cis == 0) {
		/* This was the last CIS of the CIG. Initiate CIG teardown by
		 * stopping ticker.
		 */
		ticker_status = ticker_stop(TICKER_INSTANCE_ID_CTLR,
					    TICKER_USER_ID_ULL_HIGH,
					    TICKER_ID_CONN_ISO_BASE +
					    ll_conn_iso_group_handle_get(cig),
					    ticker_stop_op_cb,
					    cig);

		LL_ASSERT((ticker_status == TICKER_STATUS_SUCCESS) ||
			  (ticker_status == TICKER_STATUS_BUSY));
	}
}

static void cis_tx_lll_flush(void *param)
{
	DECLARE_MAYFLY_ARRAY(mfys, cis_disabled_cb, CONFIG_BT_CTLR_CONN_ISO_GROUPS);

	struct lll_conn_iso_stream *lll;
	struct ll_conn_iso_stream *cis;
	struct ll_conn_iso_group *cig;
	struct node_tx *tx;
	memq_link_t *link;
	uint32_t ret;

	lll = param;
	lll->flushed = 1;

	cis = ll_conn_iso_stream_get(lll->handle);
	cig = cis->group;

	/* Flush in LLL - may return TX nodes to ack queue */
	lll_conn_iso_flush(lll->handle, lll);

	link = memq_dequeue(lll->memq_tx.tail, &lll->memq_tx.head, (void **)&tx);
	while (link) {
		/* Create instant NACK */
		ll_tx_ack_put(lll->handle, tx);
		link->next = tx->next;
		tx->next = link;

		link = memq_dequeue(lll->memq_tx.tail, &lll->memq_tx.head,
				    (void **)&tx);
	}

	/* Resume CIS teardown in ULL_HIGH context */
	mfys[cig->lll.handle].param = &cig->lll;
	ret = mayfly_enqueue(TICKER_USER_ID_LLL,
			     TICKER_USER_ID_ULL_HIGH, 1, &mfys[cig->lll.handle]);
	LL_ASSERT(!ret);
}

static void ticker_stop_op_cb(uint32_t status, void *param)
{
	static memq_link_t link;
	static struct mayfly mfy = {0, 0, &link, NULL, cig_disable};
	uint32_t ret;

	/* Assert if race between thread and ULL */
	LL_ASSERT(status == TICKER_STATUS_SUCCESS);

	/* Check if any pending LLL events that need to be aborted */
	mfy.param = param;
	ret = mayfly_enqueue(TICKER_USER_ID_ULL_LOW,
			     TICKER_USER_ID_ULL_HIGH, 0, &mfy);
	LL_ASSERT(!ret);
}

static void cig_disable(void *param)
{
	struct ll_conn_iso_group *cig;
	struct ull_hdr *hdr;

	/* Check ref count to determine if any pending LLL events in pipeline */
	cig = param;
	hdr = &cig->ull;
	if (ull_ref_get(hdr)) {
		static memq_link_t link;
		static struct mayfly mfy = {0, 0, &link, NULL, lll_disable};
		uint32_t ret;

		mfy.param = &cig->lll;

		/* Setup disabled callback to be called when ref count
		 * returns to zero.
		 */
		LL_ASSERT(!hdr->disabled_cb);
		hdr->disabled_param = mfy.param;
		hdr->disabled_cb = cig_disabled_cb;

		/* Trigger LLL disable */
		ret = mayfly_enqueue(TICKER_USER_ID_ULL_HIGH,
				     TICKER_USER_ID_LLL, 0, &mfy);
		LL_ASSERT(!ret);
	} else {
		/* No pending LLL events */
		cig_disabled_cb(&cig->lll);
	}
}

static void cig_disabled_cb(void *param)
{
	struct ll_conn_iso_group *cig;

	cig = HDR_LLL2ULL(param);
	cig->cig_id  = 0xFF;
	cig->started = 0;

	ll_conn_iso_group_release(cig);
}

static void disable(uint16_t handle)
{
	struct ll_conn_iso_group *cig;
	int err;

	cig = ll_conn_iso_group_get(handle);

<<<<<<< HEAD
	(void)ticker_stop(TICKER_INSTANCE_ID_CTLR, TICKER_USER_ID_THREAD,
			  TICKER_ID_CONN_ISO_RESUME_BASE + handle, NULL,
			  NULL);
=======
	(void)ull_ticker_stop_with_mark(TICKER_ID_CONN_ISO_RESUME_BASE + handle,
					cig, &cig->lll);
>>>>>>> 2ef3fe7b

	err = ull_ticker_stop_with_mark(TICKER_ID_CONN_ISO_BASE + handle,
					cig, &cig->lll);

	LL_ASSERT(err == 0 || err == -EALREADY);

	cig->lll.handle = LLL_HANDLE_INVALID;
	cig->lll.resume_cis = LLL_HANDLE_INVALID;
}<|MERGE_RESOLUTION|>--- conflicted
+++ resolved
@@ -4,18 +4,13 @@
  * SPDX-License-Identifier: Apache-2.0
  */
 
-<<<<<<< HEAD
-#include <zephyr.h>
-#include <bluetooth/bluetooth.h>
+#include <zephyr/zephyr.h>
+#include <zephyr/sys/byteorder.h>
+#include <zephyr/bluetooth/bluetooth.h>
 
 #include "hal/ccm.h"
 #include "hal/ticker.h"
 #include "hal/cpu.h"
-=======
-#include <zephyr/zephyr.h>
-#include <zephyr/sys/byteorder.h>
-#include <zephyr/bluetooth/bluetooth.h>
->>>>>>> 2ef3fe7b
 
 #include "util/mem.h"
 #include "util/memq.h"
@@ -50,11 +45,7 @@
 
 /* Used by LISTIFY */
 #define _INIT_MAYFLY_ARRAY(_i, _l, _fp) \
-<<<<<<< HEAD
-	{ ._link = &_l[_i], .fp = _fp } ,
-=======
 	{ ._link = &_l[_i], .fp = _fp },
->>>>>>> 2ef3fe7b
 
 /* Declare static initialized array of mayflies with associated link element */
 #define DECLARE_MAYFLY_ARRAY(_name, _fp, _cnt) \
@@ -124,10 +115,6 @@
 		cis->hdr.datapath_in = NULL;
 		cis->hdr.datapath_out = NULL;
 	}
-<<<<<<< HEAD
-=======
-
->>>>>>> 2ef3fe7b
 	return cis;
 }
 
@@ -577,8 +564,7 @@
 			 */
 			ll_remove_iso_path(cis->lll.handle, BT_HCI_DATAPATH_DIR_CTLR_TO_HOST);
 			ll_remove_iso_path(cis->lll.handle, BT_HCI_DATAPATH_DIR_HOST_TO_CTLR);
-<<<<<<< HEAD
-	
+
 			ll_conn_iso_stream_release(cis);
 			cig->lll.num_cis--;
 
@@ -588,12 +574,6 @@
 			conn->llcp.cis.terminate_ack = 1;
 #endif /* defined(CONFIG_BT_LL_SW_LLCP_LEGACY) */
 
-=======
-
-			ll_conn_iso_stream_release(cis);
-			cig->lll.num_cis--;
-
->>>>>>> 2ef3fe7b
 			/* Check if removed CIS has an ACL disassociation callback. Invoke
 			 * the callback to allow cleanup.
 			 */
@@ -763,14 +743,9 @@
 
 	cig = ll_conn_iso_group_get(handle);
 
-<<<<<<< HEAD
 	(void)ticker_stop(TICKER_INSTANCE_ID_CTLR, TICKER_USER_ID_THREAD,
 			  TICKER_ID_CONN_ISO_RESUME_BASE + handle, NULL,
 			  NULL);
-=======
-	(void)ull_ticker_stop_with_mark(TICKER_ID_CONN_ISO_RESUME_BASE + handle,
-					cig, &cig->lll);
->>>>>>> 2ef3fe7b
 
 	err = ull_ticker_stop_with_mark(TICKER_ID_CONN_ISO_BASE + handle,
 					cig, &cig->lll);
