--- conflicted
+++ resolved
@@ -972,11 +972,7 @@
 #endif /* CONFIG_BT_CTLR_LE_ENC */
 
 uint8_t ull_cp_conn_update(struct ll_conn *conn, uint16_t interval_min, uint16_t interval_max,
-<<<<<<< HEAD
-			   uint16_t latency, uint16_t timeout, uint16_t* offsets)
-=======
 			   uint16_t latency, uint16_t timeout, uint16_t *offsets)
->>>>>>> 67e8d032
 {
 	struct proc_ctx *ctx;
 
@@ -1463,29 +1459,13 @@
 #if defined(CONFIG_BT_CTLR_SCA_UPDATE)
 static bool pdu_validate_clock_accuracy_req(struct pdu_data *pdu)
 {
-<<<<<<< HEAD
-	if (pdu->len != sizeof(pdu->llctrl.sca_req) + 1) {
-		return false;
-	}
-
-	return true;
-=======
 	return VALIDATE_PDU_LEN(pdu, clock_accuracy_req);
->>>>>>> 67e8d032
 }
 #endif /* CONFIG_BT_CTLR_DATA_LENGTH */
 
 static bool pdu_validate_clock_accuracy_rsp(struct pdu_data *pdu)
 {
-<<<<<<< HEAD
-	if (pdu->len != sizeof(pdu->llctrl.sca_rsp) + 1) {
-		return false;
-	}
-
-	return true;
-=======
 	return VALIDATE_PDU_LEN(pdu, clock_accuracy_rsp);
->>>>>>> 67e8d032
 }
 
 typedef bool (*pdu_param_validate_t)(struct pdu_data *pdu);
