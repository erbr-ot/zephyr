--- conflicted
+++ resolved
@@ -245,15 +245,10 @@
 
 void llcp_tx_pause_data(struct ll_conn *conn, enum llcp_tx_q_pause_data_mask pause_mask)
 {
-<<<<<<< HEAD
 	if ((conn->llcp.tx_q_pause_data_mask & pause_mask) == 0) {
 		conn->llcp.tx_q_pause_data_mask |= pause_mask;
 		ull_tx_q_pause_data(&conn->tx_q);
 	}
-=======
-	conn->llcp.tx_q_pause_data_mask |= pause_mask;
-	ull_tx_q_pause_data(&conn->tx_q);
->>>>>>> 410fdc93
 }
 
 void llcp_tx_resume_data(struct ll_conn *conn, enum llcp_tx_q_pause_data_mask resume_mask)
