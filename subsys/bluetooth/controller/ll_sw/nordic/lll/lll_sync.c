/*
 * Copyright (c) 2020 Nordic Semiconductor ASA
 *
 * SPDX-License-Identifier: Apache-2.0
 */
#include <stdint.h>

#include <zephyr/toolchain.h>
#include <zephyr/sys/util.h>
#include <zephyr/sys/byteorder.h>

#include "hal/ccm.h"
#include "hal/radio.h"
#include "hal/ticker.h"
#include "hal/radio_df.h"

#include "util/util.h"
#include "util/memq.h"
#include "util/dbuf.h"

#include "pdu.h"

#include "lll.h"
#include "lll_vendor.h"
#include "lll_clock.h"
#include "lll_chan.h"
#include "lll_df_types.h"
#include "lll_scan.h"
#include "lll_sync.h"

#include "lll_internal.h"
#include "lll_tim_internal.h"
#include "lll_prof_internal.h"
#include "lll_scan_internal.h"

#include "lll_df.h"
#include "lll_df_internal.h"

#include "ll_feat.h"

#define BT_DBG_ENABLED IS_ENABLED(CONFIG_BT_DEBUG_HCI_DRIVER)
#define LOG_MODULE_NAME bt_ctlr_lll_sync
#include "common/log.h"
#include <soc.h>
#include "hal/debug.h"

static int init_reset(void);
static void prepare(void *param);
static int create_prepare_cb(struct lll_prepare_param *p);
static int prepare_cb(struct lll_prepare_param *p);
static int prepare_cb_common(struct lll_prepare_param *p, uint8_t chan_idx);
static int is_abort_cb(void *next, void *curr, lll_prepare_cb_t *resume_cb);
static void abort_cb(struct lll_prepare_param *prepare_param, void *param);
static int isr_rx(struct lll_sync *lll, uint8_t node_type, uint8_t crc_ok,
		  uint8_t phy_flags_rx, uint8_t cte_ready, uint8_t rssi_ready,
		  enum sync_status status);
static void isr_rx_adv_sync_estab(void *param);
static void isr_rx_adv_sync(void *param);
static void isr_rx_aux_chain(void *param);
static void isr_rx_done_cleanup(struct lll_sync *lll, uint8_t crc_ok, bool sync_term);
static void isr_done(void *param);
#if defined(CONFIG_BT_CTLR_DF_SCAN_CTE_RX)
static int create_iq_report(struct lll_sync *lll, uint8_t rssi_ready,
			    uint8_t packet_status);
static bool is_max_cte_reached(uint8_t max_cte_count, uint8_t cte_count);
#endif /* CONFIG_BT_CTLR_DF_SCAN_CTE_RX */
static uint8_t data_channel_calc(struct lll_sync *lll);
static enum sync_status sync_filtrate_by_cte_type(uint8_t cte_type_mask, uint8_t filter_policy);

static uint8_t trx_cnt;

int lll_sync_init(void)
{
	int err;

	err = init_reset();
	if (err) {
		return err;
	}

	return 0;
}

int lll_sync_reset(void)
{
	int err;

	err = init_reset();
	if (err) {
		return err;
	}

	return 0;
}

void lll_sync_create_prepare(void *param)
{
	int err;

	prepare(param);

	/* Invoke common pipeline handling of prepare */
	err = lll_prepare(is_abort_cb, abort_cb, create_prepare_cb, 0, param);
	LL_ASSERT(!err || err == -EINPROGRESS);
}

void lll_sync_prepare(void *param)
{
	int err;

	prepare(param);

	/* Invoke common pipeline handling of prepare */
	err = lll_prepare(is_abort_cb, abort_cb, prepare_cb, 0, param);
	LL_ASSERT(!err || err == -EINPROGRESS);
}

static void prepare(void *param)
{
	struct lll_prepare_param *p;
	struct lll_sync *lll;
	int err;

	/* Request to start HF Clock */
	err = lll_hfclock_on();
	LL_ASSERT(err >= 0);

	p = param;

	lll = p->param;

	/* Accumulate window widening */
	lll->window_widening_prepare_us += lll->window_widening_periodic_us *
					   (p->lazy + 1);
	if (lll->window_widening_prepare_us > lll->window_widening_max_us) {
		lll->window_widening_prepare_us = lll->window_widening_max_us;
	}
}

void lll_sync_aux_prepare_cb(struct lll_sync *lll,
			     struct lll_scan_aux *lll_aux)
{
	struct node_rx_pdu *node_rx;

	/* Initialize Trx count */
	trx_cnt = 0U;

	/* Start setting up Radio h/w */
	radio_reset();

	radio_phy_set(lll_aux->phy, PHY_FLAGS_S8);
	radio_pkt_configure(RADIO_PKT_CONF_LENGTH_8BIT, LL_EXT_OCTETS_RX_MAX,
			    RADIO_PKT_CONF_PHY(lll_aux->phy));

	node_rx = ull_pdu_rx_alloc_peek(1);
	LL_ASSERT(node_rx);

	radio_pkt_rx_set(node_rx->pdu);

	/* Set access address for sync */
	radio_aa_set(lll->access_addr);
	radio_crc_configure(PDU_CRC_POLYNOMIAL,
				sys_get_le24(lll->crc_init));

	lll_chan_set(lll_aux->chan);

	radio_isr_set(isr_rx_aux_chain, lll);

#if defined(CONFIG_BT_CTLR_DF_SCAN_CTE_RX)
	struct lll_df_sync_cfg *cfg;

	cfg = lll_df_sync_cfg_latest_get(&lll->df_cfg, NULL);

	if (cfg->is_enabled) {
		lll_df_conf_cte_rx_enable(cfg->slot_durations, cfg->ant_sw_len, cfg->ant_ids,
					  lll_aux->chan, CTE_INFO_IN_PAYLOAD, lll_aux->phy);
		cfg->cte_count = 0;
	}
#endif /* CONFIG_BT_CTLR_DF_SCAN_CTE_RX */
	radio_switch_complete_and_disable();
}

#if defined(CONFIG_BT_CTLR_SYNC_PERIODIC_CTE_TYPE_FILTERING)
enum sync_status lll_sync_cte_is_allowed(uint8_t cte_type_mask, uint8_t filter_policy,
					 uint8_t rx_cte_time, uint8_t rx_cte_type)
{
	bool cte_ok;

	if (cte_type_mask == BT_HCI_LE_PER_ADV_CREATE_SYNC_CTE_TYPE_NO_FILTERING) {
		return SYNC_STAT_ALLOWED;
	}

	if (rx_cte_time > 0) {
		if ((cte_type_mask & BT_HCI_LE_PER_ADV_CREATE_SYNC_CTE_TYPE_NO_CTE) != 0) {
			cte_ok = false;
		} else {
			switch (rx_cte_type) {
			case BT_HCI_LE_AOA_CTE:
				cte_ok = !(cte_type_mask &
					   BT_HCI_LE_PER_ADV_CREATE_SYNC_CTE_TYPE_NO_AOA);
				break;
			case BT_HCI_LE_AOD_CTE_1US:
				cte_ok = !(cte_type_mask &
					   BT_HCI_LE_PER_ADV_CREATE_SYNC_CTE_TYPE_NO_AOD_1US);
				break;
			case BT_HCI_LE_AOD_CTE_2US:
				cte_ok = !(cte_type_mask &
					   BT_HCI_LE_PER_ADV_CREATE_SYNC_CTE_TYPE_NO_AOD_2US);
				break;
			default:
				/* Unknown or forbidden CTE type */
				cte_ok = false;
			}
		}
	} else {
		/* If there is no CTEInfo in advertising PDU, Radio will not parse the S0 byte and
		 * CTESTATUS register will hold zeros only.
		 * Zero value in CTETime field of CTESTATUS may be used to distinguish between PDU
		 * that includes CTEInfo or not. Allowed range for CTETime is 2-20.
		 */
		if ((cte_type_mask & BT_HCI_LE_PER_ADV_CREATE_SYNC_CTE_TYPE_ONLY_CTE) != 0) {
			cte_ok = false;
		} else {
			cte_ok = true;
		}
	}

	if (!cte_ok) {
		return filter_policy ? SYNC_STAT_CONT_SCAN : SYNC_STAT_TERM;
	}

	return SYNC_STAT_ALLOWED;
}
#endif /* CONFIG_BT_CTLR_SYNC_PERIODIC_CTE_TYPE_FILTERING */

static int init_reset(void)
{
	return 0;
}

static int create_prepare_cb(struct lll_prepare_param *p)
{
	uint16_t event_counter;
	struct lll_sync *lll;
	uint8_t chan_idx;
	int err;

	DEBUG_RADIO_START_O(1);

	lll = p->param;

	/* Calculate the current event latency */
	lll->skip_event = lll->skip_prepare + p->lazy;

	/* Calculate the current event counter value */
	event_counter = lll->event_counter + lll->skip_event;

	/* Reset accumulated latencies */
	lll->skip_prepare = 0;

	chan_idx = data_channel_calc(lll);

	/* Update event counter to next value */
	lll->event_counter = (event_counter + 1);

	err = prepare_cb_common(p, chan_idx);
	if (err) {
		DEBUG_RADIO_START_O(1);

		return 0;
	}

#if defined(CONFIG_BT_CTLR_DF_SCAN_CTE_RX)
	struct lll_df_sync_cfg *cfg;

	cfg = lll_df_sync_cfg_latest_get(&lll->df_cfg, NULL);
#endif /* CONFIG_BT_CTLR_DF_SCAN_CTE_RX */

	if (false) {
#if defined(CONFIG_BT_CTLR_DF_SCAN_CTE_RX)
	} else if (cfg->is_enabled) {

		lll_df_conf_cte_rx_enable(cfg->slot_durations, cfg->ant_sw_len, cfg->ant_ids,
					  chan_idx, CTE_INFO_IN_PAYLOAD, lll->phy);
		cfg->cte_count = 0;
#endif /* CONFIG_BT_CTLR_DF_SCAN_CTE_RX */
	} else if (IS_ENABLED(CONFIG_BT_CTLR_DF_SUPPORT)) {
		radio_df_cte_inline_set_enabled(false);
	}

	radio_switch_complete_and_disable();

	/* RSSI enable must be called after radio_switch_XXX function because it clears
	 * RADIO->SHORTS register, thus disables all other shortcuts.
	 */
	radio_rssi_measure();

	radio_isr_set(isr_rx_adv_sync_estab, lll);

	DEBUG_RADIO_START_O(1);

	return 0;
}

static int prepare_cb(struct lll_prepare_param *p)
{
	uint16_t event_counter;
	struct lll_sync *lll;
	uint8_t chan_idx;
	int err;

	DEBUG_RADIO_START_O(1);

	lll = p->param;

	/* Calculate the current event latency */
	lll->skip_event = lll->skip_prepare + p->lazy;

	/* Calculate the current event counter value */
	event_counter = lll->event_counter + lll->skip_event;

	/* Reset accumulated latencies */
	lll->skip_prepare = 0;

	chan_idx = data_channel_calc(lll);

	/* Update event counter to next value */
	lll->event_counter = (event_counter + 1);

	err = prepare_cb_common(p, chan_idx);
	if (err) {
		DEBUG_RADIO_START_O(1);
		return 0;
	}

#if defined(CONFIG_BT_CTLR_DF_SCAN_CTE_RX)
	struct lll_df_sync_cfg *cfg;

	cfg = lll_df_sync_cfg_latest_get(&lll->df_cfg, NULL);

	if (cfg->is_enabled) {
		lll_df_conf_cte_rx_enable(cfg->slot_durations, cfg->ant_sw_len, cfg->ant_ids,
					  chan_idx, CTE_INFO_IN_PAYLOAD, lll->phy);
		cfg->cte_count = 0;
	}
#endif /* CONFIG_BT_CTLR_DF_SCAN_CTE_RX */

	radio_switch_complete_and_disable();

	/* RSSI enable must be called after radio_switch_XXX function because it clears
	 * RADIO->SHORTS register, thus disables all other shortcuts.
	 */
	radio_rssi_measure();

	radio_isr_set(isr_rx_adv_sync, lll);

	DEBUG_RADIO_START_O(1);

	return 0;
}

static int prepare_cb_common(struct lll_prepare_param *p, uint8_t chan_idx)
{
	struct node_rx_pdu *node_rx;
	uint32_t ticks_at_event;
	uint32_t ticks_at_start;
	uint32_t remainder_us;
	struct lll_sync *lll;
	struct ull_hdr *ull;
	uint32_t remainder;
	uint32_t hcto;

	lll = p->param;

	/* Current window widening */
	lll->window_widening_event_us += lll->window_widening_prepare_us;
	lll->window_widening_prepare_us = 0;
	if (lll->window_widening_event_us > lll->window_widening_max_us) {
		lll->window_widening_event_us =	lll->window_widening_max_us;
	}

	/* Reset chain PDU being scheduled by lll_sync context */
	lll->is_aux_sched = 0U;

	/* Initialize Trx count */
	trx_cnt = 0U;

	/* Start setting up Radio h/w */
	radio_reset();

	radio_phy_set(lll->phy, PHY_FLAGS_S8);
	radio_pkt_configure(RADIO_PKT_CONF_LENGTH_8BIT, LL_EXT_OCTETS_RX_MAX,
			    RADIO_PKT_CONF_PHY(lll->phy));
	radio_aa_set(lll->access_addr);
	radio_crc_configure(PDU_CRC_POLYNOMIAL,
					sys_get_le24(lll->crc_init));

	lll_chan_set(chan_idx);

	node_rx = ull_pdu_rx_alloc_peek(1);
	LL_ASSERT(node_rx);

	radio_pkt_rx_set(node_rx->pdu);

	ticks_at_event = p->ticks_at_expire;
	ull = HDR_LLL2ULL(lll);
	ticks_at_event += lll_event_offset_get(ull);

	ticks_at_start = ticks_at_event;
	ticks_at_start += HAL_TICKER_US_TO_TICKS(EVENT_OVERHEAD_START_US);

	remainder = p->remainder;
	remainder_us = radio_tmr_start(0, ticks_at_start, remainder);

	radio_tmr_aa_capture();

	hcto = remainder_us +
	       ((EVENT_JITTER_US + EVENT_TICKER_RES_MARGIN_US + lll->window_widening_event_us)
		<< 1) +
	       lll->window_size_event_us;
	hcto += radio_rx_ready_delay_get(lll->phy, PHY_FLAGS_S8);
	hcto += addr_us_get(lll->phy);
	hcto += radio_rx_chain_delay_get(lll->phy, PHY_FLAGS_S8);
	radio_tmr_hcto_configure(hcto);

	radio_tmr_end_capture();

#if defined(HAL_RADIO_GPIO_HAVE_LNA_PIN)
	radio_gpio_lna_setup();

	radio_gpio_pa_lna_enable(remainder_us +
				 radio_rx_ready_delay_get(lll->phy,
							  PHY_FLAGS_S8) -
				 HAL_RADIO_GPIO_LNA_OFFSET);
#endif /* HAL_RADIO_GPIO_HAVE_LNA_PIN */

#if defined(CONFIG_BT_CTLR_XTAL_ADVANCED) && \
	(EVENT_OVERHEAD_PREEMPT_US <= EVENT_OVERHEAD_PREEMPT_MIN_US)
	/* check if preempt to start has changed */
	if (lll_preempt_calc(ull, (TICKER_ID_SCAN_SYNC_BASE +
				   ull_sync_lll_handle_get(lll)),
			     ticks_at_event)) {
		radio_isr_set(isr_done, lll);
		radio_disable();

		return -ECANCELED;
	} else
#endif /* CONFIG_BT_CTLR_XTAL_ADVANCED */
	{
		uint32_t ret;

		ret = lll_prepare_done(lll);
		LL_ASSERT(!ret);
	}

	DEBUG_RADIO_START_O(1);

	return 0;
}

static int is_abort_cb(void *next, void *curr, lll_prepare_cb_t *resume_cb)
{
	/* Sync context shall not resume when being preempted, i.e. they
	 * shall not use -EAGAIN as return value.
	 */
	ARG_UNUSED(resume_cb);

	/* Different radio event overlap */
	if (next != curr) {
		struct lll_scan_aux *lll_aux;
		struct lll_scan *lll;

		lll = ull_scan_lll_is_valid_get(next);
		if (lll) {
			/* Do not abort current periodic sync event as next
			 * event is a scan event.
			 */
			return 0;
		}

		lll_aux = ull_scan_aux_lll_is_valid_get(next);
		if (!IS_ENABLED(CONFIG_BT_CTLR_SYNC_PERIODIC_SKIP_ON_SCAN_AUX) &&
		    lll_aux) {
			/* Do not abort current periodic sync event as next
			 * event is a scan aux event.
			 */
			return 0;
		}

#if defined(CONFIG_BT_CTLR_SCAN_AUX_SYNC_RESERVE_MIN)
		struct lll_sync *lll_sync_next;
		struct lll_sync *lll_sync_curr;

		lll_sync_next = ull_sync_lll_is_valid_get(next);
		if (!lll_sync_next) {
			/* Abort current event as next event is not a
			 * scan and not a scan aux event.
			 */
			return -ECANCELED;
		}

		lll_sync_curr = curr;
		if (lll_sync_curr->abort_count < lll_sync_next->abort_count) {
			if (lll_sync_curr->abort_count < UINT8_MAX) {
				lll_sync_curr->abort_count++;
			}

			/* Abort current event as next event has higher abort
			 * count.
			 */
			return -ECANCELED;
		}

		if (lll_sync_next->abort_count < UINT8_MAX) {
			lll_sync_next->abort_count++;
		}

#else /* !CONFIG_BT_CTLR_SCAN_AUX_SYNC_RESERVE_MIN */
		/* Abort current event as next event is not a
		 * scan and not a scan aux event.
		 */
		return -ECANCELED;
#endif /* !CONFIG_BT_CTLR_SCAN_AUX_SYNC_RESERVE_MIN */
	}

	/* Do not abort if current periodic sync event overlaps next interval
	 * or next event is a scan event.
	 */
	return 0;
}

static void abort_cb(struct lll_prepare_param *prepare_param, void *param)
{
	struct lll_sync *lll;
	int err;

	/* NOTE: This is not a prepare being cancelled */
	if (!prepare_param) {
		/* Perform event abort here.
		 * After event has been cleanly aborted, clean up resources
		 * and dispatch event done.
		 */
		radio_isr_set(isr_done, param);
		radio_disable();

		return;
	}

	/* NOTE: Else clean the top half preparations of the aborted event
	 * currently in preparation pipeline.
	 */
	err = lll_hfclock_off();
	LL_ASSERT(err >= 0);

	/* Accumulate the latency as event is aborted while being in pipeline */
	lll = prepare_param->param;
	lll->skip_prepare += (prepare_param->lazy + 1);

	lll_done(param);
}

static void isr_aux_setup(void *param)
{
	struct pdu_adv_aux_ptr *aux_ptr;
	struct node_rx_pdu *node_rx;
	uint32_t window_widening_us;
	uint32_t window_size_us;
	struct node_rx_ftr *ftr;
	uint32_t aux_offset_us;
	uint32_t aux_start_us;
	struct lll_sync *lll;
	uint8_t phy_aux;
	uint32_t hcto;

	lll_isr_status_reset();

	node_rx = param;
	ftr = &node_rx->hdr.rx_ftr;
	aux_ptr = ftr->aux_ptr;
	phy_aux = BIT(PDU_ADV_AUX_PTR_PHY_GET(aux_ptr));
	ftr->aux_phy = phy_aux;

	lll = ftr->param;

	/* Determine the window size */
	if (aux_ptr->offs_units) {
		window_size_us = OFFS_UNIT_300_US;
	} else {
		window_size_us = OFFS_UNIT_30_US;
	}

	/* Calculate the aux offset from start of the scan window */
	aux_offset_us = (uint32_t) PDU_ADV_AUX_PTR_OFFSET_GET(aux_ptr) * window_size_us;

	/* Calculate the window widening that needs to be deducted */
	if (aux_ptr->ca) {
		window_widening_us = SCA_DRIFT_50_PPM_US(aux_offset_us);
	} else {
		window_widening_us = SCA_DRIFT_500_PPM_US(aux_offset_us);
	}

	/* Setup radio for auxiliary PDU scan */
	radio_phy_set(phy_aux, PHY_FLAGS_S8);
	radio_pkt_configure(RADIO_PKT_CONF_LENGTH_8BIT, LL_EXT_OCTETS_RX_MAX,
			    RADIO_PKT_CONF_PHY(phy_aux));

	lll_chan_set(aux_ptr->chan_idx);

	radio_pkt_rx_set(node_rx->pdu);

	radio_isr_set(isr_rx_aux_chain, lll);

#if defined(CONFIG_BT_CTLR_DF_SCAN_CTE_RX)
	struct lll_df_sync_cfg *cfg;

	cfg = lll_df_sync_cfg_latest_get(&lll->df_cfg, NULL);

	if (cfg->is_enabled && is_max_cte_reached(cfg->max_cte_count, cfg->cte_count)) {
		lll_df_conf_cte_rx_enable(cfg->slot_durations, cfg->ant_sw_len, cfg->ant_ids,
<<<<<<< HEAD
					  aux_ptr->chan_idx, CTE_INFO_IN_PAYLOAD, PDU_ADV_AUX_PTR_PHY_GET(aux_ptr));
=======
					  aux_ptr->chan_idx, CTE_INFO_IN_PAYLOAD,
					  PDU_ADV_AUX_PTR_PHY_GET(aux_ptr));
>>>>>>> bd16c6f1
	}
#endif /* CONFIG_BT_CTLR_DF_SCAN_CTE_RX */
	radio_switch_complete_and_disable();

	/* Setup radio rx on micro second offset. Note that radio_end_us stores
	 * PDU start time in this case.
	 */
	aux_start_us = ftr->radio_end_us + aux_offset_us;
	aux_start_us -= lll_radio_rx_ready_delay_get(phy_aux, PHY_FLAGS_S8);
	aux_start_us -= window_widening_us;
	aux_start_us -= EVENT_JITTER_US;
	radio_tmr_start_us(0, aux_start_us);

	/* Setup header complete timeout */
	hcto = ftr->radio_end_us + aux_offset_us;
	hcto += window_size_us;
	hcto += window_widening_us;
	hcto += EVENT_JITTER_US;
	hcto += radio_rx_chain_delay_get(phy_aux, PHY_FLAGS_S8);
	hcto += addr_us_get(phy_aux);
	radio_tmr_hcto_configure(hcto);

	/* capture end of Rx-ed PDU, extended scan to schedule auxiliary
	 * channel chaining, create connection or to create periodic sync.
	 */
	radio_tmr_end_capture();

	/* scanner always measures RSSI */
	radio_rssi_measure();

#if defined(HAL_RADIO_GPIO_HAVE_LNA_PIN)
	radio_gpio_lna_setup();

	radio_gpio_pa_lna_enable(aux_start_us +
				 radio_rx_ready_delay_get(phy_aux,
							  PHY_FLAGS_S8) -
				 HAL_RADIO_GPIO_LNA_OFFSET);
#endif /* HAL_RADIO_GPIO_HAVE_LNA_PIN */
}

/**
 * @brief Common part of ISR responsible for handling PDU receive.
 *
 * @param lll          Pointer to LLL sync object.
 * @param node_type    Type of a receive node to be set for handling by ULL.
 * @param crc_ok       Informs if received PDU has correct CRC.
 * @param phy_flags_rx Received Coded PHY coding scheme (0 - S1, 1 - S8).
 * @param cte_ready    Informs if received PDU has CTEInfo present and IQ samples were collected.
 * @param rssi_ready   Informs if RSSI for received PDU is ready.
 * @param status       Informs about periodic advertisement synchronization status.
 *
 * @return Zero in case of there is no chained PDU or there is a chained PDUs but spaced long enough
 *         to schedule its reception by ULL.
 * @return -EBUSY in case there is a chained PDU scheduled by LLL due to short spacing.
 */
static int isr_rx(struct lll_sync *lll, uint8_t node_type, uint8_t crc_ok,
		  uint8_t phy_flags_rx, uint8_t cte_ready, uint8_t rssi_ready,
		  enum sync_status status)
{
	bool sched = false;
	int err;

	/* Check CRC and generate Periodic Advertising Report */
	if (crc_ok) {
		struct node_rx_pdu *node_rx;

		/* Verify if there are free RX buffers for:
		 * - reporting just received PDU
		 * - allocating an extra node_rx for periodic report incomplete
		 * - a buffer for receiving data in a connection
		 * - a buffer for receiving empty PDU
		 *
		 * If this is a reception of chained PDU, node_type is
		 * NODE_RX_TYPE_EXT_AUX_REPORT, then there is no need to reserve
		 * again a node_rx for periodic report incomplete.
		 */
		if (node_type != NODE_RX_TYPE_EXT_AUX_REPORT) {
			node_rx = ull_pdu_rx_alloc_peek(4);
		} else {
			node_rx = ull_pdu_rx_alloc_peek(3);
		}

		if (node_rx) {
			struct node_rx_ftr *ftr;
			struct pdu_adv *pdu;

			ull_pdu_rx_alloc();

			node_rx->hdr.type = node_type;

			ftr = &(node_rx->hdr.rx_ftr);
			ftr->param = lll;
			ftr->aux_failed = 0U;
			ftr->rssi = (rssi_ready) ? radio_rssi_get() :
						   BT_HCI_LE_RSSI_NOT_AVAILABLE;
			ftr->ticks_anchor = radio_tmr_start_get();
			ftr->radio_end_us = radio_tmr_end_get() -
					    radio_rx_chain_delay_get(lll->phy,
								     phy_flags_rx);
			ftr->phy_flags = phy_flags_rx;
			ftr->sync_status = status;
			ftr->sync_rx_enabled = lll->is_rx_enabled;

			if (node_type != NODE_RX_TYPE_EXT_AUX_REPORT) {
				ftr->extra = ull_pdu_rx_alloc();
			}

			pdu = (void *)node_rx->pdu;

			ftr->aux_lll_sched = lll_scan_aux_setup(pdu, lll->phy,
								phy_flags_rx,
								isr_aux_setup,
								lll);
			if (ftr->aux_lll_sched) {
				if (node_type != NODE_RX_TYPE_EXT_AUX_REPORT) {
					lll->is_aux_sched = 1U;
				}

				err = -EBUSY;
			} else {
				err = 0;
			}

			ull_rx_put(node_rx->hdr.link, node_rx);

			sched = true;
		} else if (node_type == NODE_RX_TYPE_EXT_AUX_REPORT) {
			err = -ENOMEM;
		} else {
			err = 0;
		}

#if defined(CONFIG_BT_CTLR_DF_SCAN_CTE_RX)
		if (cte_ready) {
			/* Retunred value is not checked because it does not matter if there
			 * is a IQ report to be send towards ULL. There is always periodic sync
			 * report to be send.
			 */
			(void)create_iq_report(lll, rssi_ready, BT_HCI_LE_CTE_CRC_OK);
			sched = true;
		}
#endif /* CONFIG_BT_CTLR_DF_SCAN_CTE_RX */

	} else {
#if defined(CONFIG_BT_CTLR_DF_SAMPLE_CTE_FOR_PDU_WITH_BAD_CRC)
		if (cte_ready) {
			err = create_iq_report(lll, rssi_ready,
					       BT_HCI_LE_CTE_CRC_ERR_CTE_BASED_TIME);
			if (!err) {
				sched = true;
			}
		}
#endif /* CONFIG_BT_CTLR_DF_SAMPLE_CTE_FOR_PDU_WITH_BAD_CRC */

		err = 0;
	}

	if (sched) {
		ull_rx_sched();
	}

	return err;
}

static void isr_rx_adv_sync_estab(void *param)
{
	enum sync_status sync_ok;
	struct lll_sync *lll;
	uint8_t phy_flags_rx;
	uint8_t rssi_ready;
	uint8_t cte_ready;
	uint8_t trx_done;
	uint8_t crc_ok;
	int err;

	lll = param;

	/* Read radio status and events */
	trx_done = radio_is_done();
	if (trx_done) {
		crc_ok = radio_crc_is_valid();
		rssi_ready = radio_rssi_is_ready();
		phy_flags_rx = radio_phy_flags_rx_get();
		sync_ok = sync_filtrate_by_cte_type(lll->cte_type, lll->filter_policy);
		trx_cnt = 1U;

		if (IS_ENABLED(CONFIG_BT_CTLR_DF_SCAN_CTE_RX)) {
			cte_ready = radio_df_cte_ready();
		} else {
			cte_ready = 0U;
		}
	} else {
		crc_ok = phy_flags_rx = rssi_ready = cte_ready = 0U;
		/* Initiated as allowed, crc_ok takes precended during handling of PDU
		 * reception in the situation.
		 */
		sync_ok = SYNC_STAT_ALLOWED;
	}

	/* Clear radio rx status and events */
	lll_isr_rx_status_reset();

	/* No Rx */
	if (!trx_done) {
		/* TODO: Combine the early exit with above if-then-else block
		 */
		goto isr_rx_done;
	}

	/* Save radio ready and address capture timestamp for later use for
	 * drift compensation.
	 */
	radio_tmr_aa_save(radio_tmr_aa_get());
	radio_tmr_ready_save(radio_tmr_ready_get());

	/* Handle regular PDU reception if CTE type is acceptable */
	if (sync_ok == SYNC_STAT_ALLOWED) {
		err = isr_rx(lll, NODE_RX_TYPE_SYNC, crc_ok, phy_flags_rx,
			     cte_ready, rssi_ready, SYNC_STAT_ALLOWED);
		if (err == -EBUSY) {
			return;
		}
	} else if (sync_ok == SYNC_STAT_TERM) {
		struct node_rx_pdu *node_rx;

		/* Verify if there are free RX buffers for:
		 * - reporting just received PDU
		 * - a buffer for receiving data in a connection
		 * - a buffer for receiving empty PDU
		 */
		node_rx = ull_pdu_rx_alloc_peek(3);
		if (node_rx) {
			struct node_rx_ftr *ftr;

			ull_pdu_rx_alloc();

			node_rx->hdr.type = NODE_RX_TYPE_SYNC;

			ftr = &node_rx->hdr.rx_ftr;
			ftr->param = lll;
			ftr->sync_status = SYNC_STAT_TERM;

			ull_rx_put(node_rx->hdr.link, node_rx);
			ull_rx_sched();
		}
	}

isr_rx_done:
#if defined(CONFIG_BT_CTLR_SYNC_PERIODIC_CTE_TYPE_FILTERING) && \
	defined(CONFIG_BT_CTLR_CTEINLINE_SUPPORT)
	isr_rx_done_cleanup(lll, crc_ok, sync_ok != SYNC_STAT_ALLOWED);
#else
	isr_rx_done_cleanup(lll, crc_ok, false);
#endif /* CONFIG_BT_CTLR_SYNC_PERIODIC_CTE_TYPE_FILTERING && CONFIG_BT_CTLR_CTEINLINE_SUPPORT */
}

static void isr_rx_adv_sync(void *param)
{
	struct lll_sync *lll;
	uint8_t phy_flags_rx;
	uint8_t rssi_ready;
	uint8_t cte_ready;
	uint8_t trx_done;
	uint8_t crc_ok;
	int err;

	lll = param;

	/* Read radio status and events */
	trx_done = radio_is_done();
	if (trx_done) {
		crc_ok = radio_crc_is_valid();
		rssi_ready = radio_rssi_is_ready();
		phy_flags_rx = radio_phy_flags_rx_get();
		trx_cnt = 1U;

		if (IS_ENABLED(CONFIG_BT_CTLR_DF_SCAN_CTE_RX)) {
			cte_ready = radio_df_cte_ready();
		} else {
			cte_ready = 0U;
		}
	} else {
		crc_ok = phy_flags_rx = rssi_ready = cte_ready = 0U;
	}

	/* Clear radio rx status and events */
	lll_isr_rx_status_reset();

	/* No Rx */
	if (!trx_done) {
		/* TODO: Combine the early exit with above if-then-else block
		 */
		goto isr_rx_done;
	}

	/* Save radio ready and address capture timestamp for later use for
	 * drift compensation.
	 */
	radio_tmr_aa_save(radio_tmr_aa_get());
	radio_tmr_ready_save(radio_tmr_ready_get());

	/* When periodic advertisement is synchronized, the CTEType may change. It should not
	 * affect synchronization even when new CTE type is not allowed by sync parameters.
	 * Hence the SYNC_STAT_READY is set.
	 */
	err = isr_rx(lll, NODE_RX_TYPE_SYNC_REPORT, crc_ok, phy_flags_rx, cte_ready, rssi_ready,
		     SYNC_STAT_READY);
	if (err == -EBUSY) {
		return;
	}

isr_rx_done:
	isr_rx_done_cleanup(lll, crc_ok, false);
}

static void isr_rx_aux_chain(void *param)
{
	struct lll_scan_aux *lll_aux;
	struct lll_sync *lll;
	uint8_t phy_flags_rx;
	uint8_t rssi_ready;
	uint8_t cte_ready;
	uint8_t trx_done;
	uint8_t crc_ok;
	int err;

	lll = param;
	lll_aux = lll->lll_aux;
	if (!lll_aux) {
		/* auxiliary context not assigned (yet) in ULL execution
		 * context, drop current reception and abort further chain PDU
		 * receptions, if any.
		 */
		lll_isr_status_reset();

		crc_ok =  0U;
		err = 0;

		goto isr_rx_aux_chain_done;
	}

	/* Read radio status and events */
	trx_done = radio_is_done();
	if (trx_done) {
		crc_ok = radio_crc_is_valid();
		phy_flags_rx = radio_phy_flags_rx_get();
		rssi_ready = radio_rssi_is_ready();

		if (IS_ENABLED(CONFIG_BT_CTLR_DF_SCAN_CTE_RX)) {
			cte_ready = radio_df_cte_ready();
		} else {
			cte_ready = 0U;
		}
	} else {
		crc_ok = phy_flags_rx = rssi_ready = cte_ready = 0U;
	}

	/* Clear radio rx status and events */
	lll_isr_rx_status_reset();

	/* No Rx */
	if (!trx_done) {
		/* TODO: Combine the early exit with above if-then-else block
		 */

		err = 0;

		goto isr_rx_aux_chain_done;
	}

	/* When periodic advertisement is synchronized, the CTEType may change. It should not
	 * affect synchronization even when new CTE type is not allowed by sync parameters.
	 * Hence the SYNC_STAT_READY is set.
	 */
	err = isr_rx(lll, NODE_RX_TYPE_EXT_AUX_REPORT, crc_ok, phy_flags_rx, cte_ready, rssi_ready,
		     SYNC_STAT_READY);

	if (err == -EBUSY) {
		return;
	}

isr_rx_aux_chain_done:
	if (!crc_ok || err) {
		struct node_rx_pdu *node_rx;

		/* Generate message to release aux context and flag the report
		 * generated thereafter by HCI as incomplete.
		 */
		node_rx = ull_pdu_rx_alloc();
		LL_ASSERT(node_rx);

		node_rx->hdr.type = NODE_RX_TYPE_EXT_AUX_RELEASE;

		node_rx->hdr.rx_ftr.param = lll;
		node_rx->hdr.rx_ftr.aux_failed = 1U;

		ull_rx_put(node_rx->hdr.link, node_rx);
		ull_rx_sched();
	}

	if (lll->is_aux_sched) {
		lll->is_aux_sched = 0U;

		isr_rx_done_cleanup(lll, 1U, false);
	} else {
		lll_isr_cleanup(lll_aux);
	}
}

static void isr_rx_done_cleanup(struct lll_sync *lll, uint8_t crc_ok, bool sync_term)
{
	struct event_done_extra *e;

	/* Calculate and place the drift information in done event */
	e = ull_event_done_extra_get();
	LL_ASSERT(e);

	e->type = EVENT_DONE_EXTRA_TYPE_SYNC;
	e->trx_cnt = trx_cnt;
	e->crc_valid = crc_ok;
#if defined(CONFIG_BT_CTLR_SYNC_PERIODIC_CTE_TYPE_FILTERING) && \
	defined(CONFIG_BT_CTLR_CTEINLINE_SUPPORT)
	e->sync_term = sync_term;
#endif /* CONFIG_BT_CTLR_SYNC_PERIODIC_CTE_TYPE_FILTERING && CONFIG_BT_CTLR_CTEINLINE_SUPPORT */
	if (trx_cnt) {
		e->drift.preamble_to_addr_us = addr_us_get(lll->phy);
		e->drift.start_to_address_actual_us =
			radio_tmr_aa_restore() - radio_tmr_ready_restore();
		e->drift.window_widening_event_us = lll->window_widening_event_us;

		/* Reset window widening, as anchor point sync-ed */
		lll->window_widening_event_us = 0U;
		lll->window_size_event_us = 0U;

#if defined(CONFIG_BT_CTLR_SCAN_AUX_SYNC_RESERVE_MIN)
		/* Reset LLL abort count as LLL event is gracefully done and
		 * was not aborted by any other event when current event could
		 * have been using unreserved time space.
		 */
		lll->abort_count = 0U;
#endif /* CONFIG_BT_CTLR_SCAN_AUX_SYNC_RESERVE_MIN */
	}

	lll_isr_cleanup(lll);
}

static void isr_done(void *param)
{
	struct lll_sync *lll;

	lll_isr_status_reset();

	/* Generate incomplete data status and release aux context when
	 * sync event is using LLL scheduling.
	 */
	lll = param;

	/* LLL scheduling used for chain PDU reception is aborted/preempted */
	if (lll->is_aux_sched) {
		struct node_rx_pdu *node_rx;

		lll->is_aux_sched = 0U;

		/* Generate message to release aux context and flag the report
		 * generated thereafter by HCI as incomplete.
		 */
		node_rx = ull_pdu_rx_alloc();
		LL_ASSERT(node_rx);

		node_rx->hdr.type = NODE_RX_TYPE_EXT_AUX_RELEASE;

		node_rx->hdr.rx_ftr.param = lll;
		node_rx->hdr.rx_ftr.aux_failed = 1U;

		ull_rx_put(node_rx->hdr.link, node_rx);
		ull_rx_sched();
	}

	isr_rx_done_cleanup(param, ((trx_cnt) ? 1U : 0U), false);
}

#if defined(CONFIG_BT_CTLR_DF_SCAN_CTE_RX)
static inline int create_iq_report(struct lll_sync *lll, uint8_t rssi_ready,
				   uint8_t packet_status)
{
	struct node_rx_iq_report *iq_report;
	struct lll_df_sync_cfg *cfg;
	struct node_rx_ftr *ftr;
	uint8_t cte_info;
	uint8_t ant;

	cfg = lll_df_sync_cfg_curr_get(&lll->df_cfg);

	if (cfg->is_enabled) {
		if (is_max_cte_reached(cfg->max_cte_count, cfg->cte_count)) {
			cte_info = radio_df_cte_status_get();
			ant = radio_df_pdu_antenna_switch_pattern_get();
			iq_report = ull_df_iq_report_alloc();
			LL_ASSERT(iq_report);

			iq_report->hdr.type = NODE_RX_TYPE_SYNC_IQ_SAMPLE_REPORT;
			iq_report->sample_count = radio_df_iq_samples_amount_get();
			iq_report->packet_status = packet_status;
			iq_report->rssi_ant_id = ant;
			iq_report->cte_info = *(struct pdu_cte_info *)&cte_info;
			iq_report->local_slot_durations = cfg->slot_durations;
			/* Event counter is updated to next value during event preparation, hence
			 * it has to be subtracted to store actual event counter value.
			 */
			iq_report->event_counter = lll->event_counter - 1;

			ftr = &iq_report->hdr.rx_ftr;
			ftr->param = lll;
			ftr->rssi =
				((rssi_ready) ? radio_rssi_get() : BT_HCI_LE_RSSI_NOT_AVAILABLE);

			cfg->cte_count += 1U;

			ull_rx_put(iq_report->hdr.link, iq_report);

			return 0;
		}
	}

	return -ENODATA;
}

static bool is_max_cte_reached(uint8_t max_cte_count, uint8_t cte_count)
{
	return max_cte_count == BT_HCI_LE_SAMPLE_CTE_ALL || cte_count < max_cte_count;
}
#endif /* CONFIG_BT_CTLR_DF_SCAN_CTE_RX */

static uint8_t data_channel_calc(struct lll_sync *lll)
{
	uint8_t data_chan_count;
	uint8_t *data_chan_map;

	/* Process channel map update, if any */
	if (lll->chm_first != lll->chm_last) {
		uint16_t instant_latency;

		instant_latency = (lll->event_counter + lll->skip_event - lll->chm_instant) &
				  EVENT_INSTANT_MAX;
		if (instant_latency <= EVENT_INSTANT_LATENCY_MAX) {
			/* At or past the instant, use channelMapNew */
			lll->chm_first = lll->chm_last;
		}
	}

	/* Calculate the radio channel to use */
	data_chan_map = lll->chm[lll->chm_first].data_chan_map;
	data_chan_count = lll->chm[lll->chm_first].data_chan_count;
	return lll_chan_sel_2(lll->event_counter + lll->skip_event, lll->data_chan_id,
			      data_chan_map, data_chan_count);
}

static enum sync_status sync_filtrate_by_cte_type(uint8_t cte_type_mask, uint8_t filter_policy)
{
#if defined(CONFIG_BT_CTLR_SYNC_PERIODIC_CTE_TYPE_FILTERING) && \
	defined(CONFIG_BT_CTLR_CTEINLINE_SUPPORT)
	uint8_t rx_cte_time;
	uint8_t rx_cte_type;

	rx_cte_time = nrf_radio_cte_time_get(NRF_RADIO);
	rx_cte_type = nrf_radio_cte_type_get(NRF_RADIO);

	return lll_sync_cte_is_allowed(cte_type_mask, filter_policy, rx_cte_time, rx_cte_type);

#endif /* CONFIG_BT_CTLR_SYNC_PERIODIC_CTE_TYPE_FILTERING && CONFIG_BT_CTLR_CTEINLINE_SUPPORT */
	return SYNC_STAT_ALLOWED;
}<|MERGE_RESOLUTION|>--- conflicted
+++ resolved
@@ -617,12 +617,8 @@
 
 	if (cfg->is_enabled && is_max_cte_reached(cfg->max_cte_count, cfg->cte_count)) {
 		lll_df_conf_cte_rx_enable(cfg->slot_durations, cfg->ant_sw_len, cfg->ant_ids,
-<<<<<<< HEAD
-					  aux_ptr->chan_idx, CTE_INFO_IN_PAYLOAD, PDU_ADV_AUX_PTR_PHY_GET(aux_ptr));
-=======
 					  aux_ptr->chan_idx, CTE_INFO_IN_PAYLOAD,
 					  PDU_ADV_AUX_PTR_PHY_GET(aux_ptr));
->>>>>>> bd16c6f1
 	}
 #endif /* CONFIG_BT_CTLR_DF_SCAN_CTE_RX */
 	radio_switch_complete_and_disable();
