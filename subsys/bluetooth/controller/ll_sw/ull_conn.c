/*
 * Copyright (c) 2018-2021 Nordic Semiconductor ASA
 *
 * SPDX-License-Identifier: Apache-2.0
 */

#include <stddef.h>
#include <zephyr/zephyr.h>
#include <soc.h>
#include <zephyr/bluetooth/bluetooth.h>
#include <zephyr/bluetooth/hci.h>
#include <zephyr/sys/byteorder.h>

#include "hal/cpu.h"
#include "hal/ecb.h"
#include "hal/ccm.h"
#include "hal/ticker.h"

#include "util/util.h"
#include "util/mem.h"
#include "util/memq.h"
#include "util/mfifo.h"
#include "util/mayfly.h"
#include "util/dbuf.h"

#include "ticker/ticker.h"

#include "pdu.h"

#include "lll.h"
#include "lll_clock.h"
#include "lll/lll_df_types.h"
#include "lll_conn.h"
#include "lll_conn_iso.h"

#if !defined(CONFIG_BT_LL_SW_LLCP_LEGACY)
#include "ull_tx_queue.h"
#endif /* CONFIG_BT_LL_SW_LLCP_LEGACY */

#include "isoal.h"
#include "ull_iso_types.h"
#include "ull_conn_types.h"
#include "ull_conn_iso_types.h"

#if defined(CONFIG_BT_CTLR_USER_EXT)
#include "ull_vendor.h"
#endif /* CONFIG_BT_CTLR_USER_EXT */

#include "ull_internal.h"
#include "ull_sched_internal.h"
#include "ull_chan_internal.h"
#include "ull_conn_internal.h"
#include "ull_periph_internal.h"
#include "ull_central_internal.h"

#include "ull_iso_internal.h"
#include "ull_conn_iso_internal.h"
#include "ull_peripheral_iso_internal.h"


#include "ll.h"
#include "ll_feat.h"
#include "ll_settings.h"

#if !defined(CONFIG_BT_LL_SW_LLCP_LEGACY)
#include "ull_llcp.h"
#include "ull_llcp_features.h"
#endif /* CONFIG_BT_LL_SW_LLCP_LEGACY */

#define BT_DBG_ENABLED IS_ENABLED(CONFIG_BT_DEBUG_HCI_DRIVER)
#define LOG_MODULE_NAME bt_ctlr_ull_conn
#include "common/log.h"
#include "hal/debug.h"

static int init_reset(void);
#if defined(CONFIG_BT_CTLR_RX_ENQUEUE_HOLD)
static bool rx_hold_is_done(struct ll_conn *conn);
static void rx_hold_flush(struct ll_conn *conn);
#endif /* CONFIG_BT_CTLR_RX_ENQUEUE_HOLD */
#if !defined(CONFIG_BT_CTLR_LOW_LAT_ULL)
static void tx_demux_sched(struct ll_conn *conn);
#endif /* CONFIG_BT_CTLR_LOW_LAT_ULL */
static void tx_demux(void *param);
static struct node_tx *tx_ull_dequeue(struct ll_conn *conn, struct node_tx *tx);

static void ticker_update_conn_op_cb(uint32_t status, void *param);
static void ticker_stop_conn_op_cb(uint32_t status, void *param);
static void ticker_start_conn_op_cb(uint32_t status, void *param);

static void conn_setup_adv_scan_disabled_cb(void *param);
static inline void disable(uint16_t handle);
static void conn_cleanup(struct ll_conn *conn, uint8_t reason);
static void conn_cleanup_finalize(struct ll_conn *conn);
static void tx_ull_flush(struct ll_conn *conn);
static void ticker_stop_op_cb(uint32_t status, void *param);
static void conn_disable(void *param);
static void disabled_cb(void *param);
static void tx_lll_flush(void *param);

#if defined(CONFIG_BT_CTLR_LLID_DATA_START_EMPTY)
static int empty_data_start_release(struct ll_conn *conn, struct node_tx *tx);
#endif /* CONFIG_BT_CTLR_LLID_DATA_START_EMPTY */

#if defined(CONFIG_BT_CTLR_CONN_PARAM_REQ)
/* Connection context pointer used as CPR mutex to serialize connection
 * parameter requests procedures across simulataneous connections so that
 * offsets exchanged to the peer do not get changed.
 */
struct ll_conn *conn_upd_curr;
#endif /* defined(CONFIG_BT_CTLR_CONN_PARAM_REQ) */

#if defined(CONFIG_BT_LL_SW_LLCP_LEGACY)
static inline void ctrl_tx_enqueue(struct ll_conn *conn, struct node_tx *tx);
static inline void event_fex_prep(struct ll_conn *conn);
static inline void event_vex_prep(struct ll_conn *conn);
static inline int event_conn_upd_prep(struct ll_conn *conn, uint16_t lazy,
				      uint32_t ticks_at_expire);
static inline void event_ch_map_prep(struct ll_conn *conn,
				     uint16_t event_counter);

#if defined(CONFIG_BT_CTLR_LE_ENC)
static inline void ctrl_tx_check_and_resume(struct ll_conn *conn);
static bool is_enc_req_pause_tx(struct ll_conn *conn);
static inline void event_enc_prep(struct ll_conn *conn);
#if defined(CONFIG_BT_PERIPHERAL)
static int enc_rsp_send(struct ll_conn *conn);
#endif /* CONFIG_BT_PERIPHERAL */
static int start_enc_rsp_send(struct ll_conn *conn,
			      struct pdu_data *pdu_ctrl_tx);
static inline bool ctrl_is_unexpected(struct ll_conn *conn, uint8_t opcode);
#endif /* CONFIG_BT_CTLR_LE_ENC */

#if defined(CONFIG_BT_CTLR_CONN_PARAM_REQ)
static inline void event_conn_param_prep(struct ll_conn *conn,
					 uint16_t event_counter,
					 uint32_t ticks_at_expire);
#endif /* CONFIG_BT_CTLR_CONN_PARAM_REQ */

#if defined(CONFIG_BT_CTLR_LE_PING)
static inline void event_ping_prep(struct ll_conn *conn);
#endif /* CONFIG_BT_CTLR_LE_PING */

#if defined(CONFIG_BT_CTLR_DATA_LENGTH)
static inline void event_len_prep(struct ll_conn *conn);
#endif /* CONFIG_BT_CTLR_DATA_LENGTH */

#if defined(CONFIG_BT_CTLR_PHY)
static inline void event_phy_req_prep(struct ll_conn *conn);
static inline void event_phy_upd_ind_prep(struct ll_conn *conn,
					  uint16_t event_counter);
#endif /* CONFIG_BT_CTLR_PHY */

#if defined(CONFIG_BT_CTLR_PERIPHERAL_ISO)
static inline void event_send_cis_rsp(struct ll_conn *conn,
				      uint16_t event_counter);
static inline void event_peripheral_iso_prep(struct ll_conn *conn,
					     uint16_t event_counter,
					     uint32_t ticks_at_expire);
#endif /* CONFIG_BT_CTLR_PERIPHERAL_ISO */

static inline void ctrl_tx_pre_ack(struct ll_conn *conn,
				   struct pdu_data *pdu_tx);
static inline void ctrl_tx_ack(struct ll_conn *conn, struct node_tx **tx,
			       struct pdu_data *pdu_tx);
static inline int ctrl_rx(memq_link_t *link, struct node_rx_pdu **rx,
			  struct pdu_data *pdu_rx, struct ll_conn *conn);
#endif /* CONFIG_BT_LL_SW_LLCP_LEGACY */

#if defined(CONFIG_BT_CTLR_FORCE_MD_AUTO)
static uint8_t force_md_cnt_calc(struct lll_conn *lll_conn, uint32_t tx_rate);
#endif /* CONFIG_BT_CTLR_FORCE_MD_AUTO */

#if !defined(BT_CTLR_USER_TX_BUFFER_OVERHEAD)
#define BT_CTLR_USER_TX_BUFFER_OVERHEAD 0
#endif /* BT_CTLR_USER_TX_BUFFER_OVERHEAD */

#define CONN_TX_BUF_SIZE MROUND(offsetof(struct node_tx, pdu) + \
				offsetof(struct pdu_data, lldata) + \
				(LL_LENGTH_OCTETS_TX_MAX + \
				BT_CTLR_USER_TX_BUFFER_OVERHEAD))

/* Encryption request is enqueued in thread context from the Tx buffer pool,
 * so that it is serialized alongwith the already enqueued data buffers ensuring
 * they are transmitted out to peer before encryption is setup.
 * Allocate additional Tx buffers to accommodate simultaneous encryption setup
 * across active connections.
 */
#if defined(CONFIG_BT_CTLR_LE_ENC)
#define CONN_ENC_REQ_BUFFERS CONFIG_BT_CTLR_LLCP_CONN
#else
#define CONN_ENC_REQ_BUFFERS 0
#endif
#define CONN_DATA_BUFFERS (CONFIG_BT_BUF_ACL_TX_COUNT + CONN_ENC_REQ_BUFFERS)

/**
 * One connection may take up to 4 TX buffers for procedures
 * simultaneously, for example 2 for encryption, 1 for termination,
 * and 1 one that is in flight and has not been returned to the pool
 */
#define CONN_TX_CTRL_BUFFERS (4 * CONFIG_BT_CTLR_LLCP_CONN)
#define CONN_TX_CTRL_BUF_SIZE MROUND(offsetof(struct node_tx, pdu) + \
				     offsetof(struct pdu_data, llctrl) + \
				     sizeof(struct pdu_data_llctrl))

/* Terminate procedure state values */
#define TERM_REQ   1
#define TERM_ACKED 3

/* CIS Establishment procedure state values */
#define CIS_REQUEST_AWAIT_HOST 2

static MFIFO_DEFINE(conn_tx, sizeof(struct lll_tx), CONN_DATA_BUFFERS);
static MFIFO_DEFINE(conn_ack, sizeof(struct lll_tx),
		    (CONN_DATA_BUFFERS +
		     CONN_TX_CTRL_BUFFERS));

static struct {
	void *free;
	uint8_t pool[CONN_TX_BUF_SIZE * CONN_DATA_BUFFERS];
} mem_conn_tx;

static struct {
	void *free;
	uint8_t pool[CONN_TX_CTRL_BUF_SIZE * CONN_TX_CTRL_BUFFERS];
} mem_conn_tx_ctrl;

static struct {
	void *free;
	uint8_t pool[sizeof(memq_link_t) *
		     (CONN_DATA_BUFFERS +
		      CONN_TX_CTRL_BUFFERS)];
} mem_link_tx;

#if defined(CONFIG_BT_CTLR_DATA_LENGTH)
static uint16_t default_tx_octets;
static uint16_t default_tx_time;
#endif /* CONFIG_BT_CTLR_DATA_LENGTH */

#if defined(CONFIG_BT_CTLR_PHY)
static uint8_t default_phy_tx;
static uint8_t default_phy_rx;
#endif /* CONFIG_BT_CTLR_PHY */

static struct ll_conn conn_pool[CONFIG_BT_MAX_CONN];
static void *conn_free;

#if defined(CONFIG_BT_CTLR_USER_CPR_ANCHOR_POINT_MOVE)
#define CPR_APM_RESPOND_WAIT (0U) /* Wait for user response */
#define CPR_APM_RESPOND_IMMEDIATE (1U) /* Immediate user response */

/* Proprietary handling of CPR Anchor Point Movement Response
 *
 * When returning CPR_APM_RESPOND_WAIT the LLCP system changes to the
 * LLCP_CPR_STATE_USER_WAIT state and an EXTERNAL trigger must set
 *   (1) ll_conn::llcp_conn_param.state = LLCP_CPR_STATE_RSP;
 *   (2) ll_conn::llcp_conn_param.cmd = 0U;
 * for the response to be sent with the values provivded in
 * ll_conn::llcp_conn_param.offset0..5
 *
 * When returning CPR_APM_RESPOND_IMMEDIATE the LLCP system will automatically
 * respond with the values provivded in ll_conn::llcp_conn_param.offset0..5
 *
 * The value of ll_conn::llcp_conn_param.status will in any case determine the
 * nature of the response sent:
 *   0U                             - Accept CPR (possibly with changed offsets)
 *   BT_HCI_ERR_UNSUPP_LL_PARAM_VAL - Reject CPR
 *
 * The function is only allowed to change:
 *   ll_conn::llcp_conn_param.offset0..5
 *   ll_conn::llcp_conn_param.state
 *   ll_conn::llcp_conn_param.cmd
 */
extern int ull_handle_cpr_anchor_point_move(struct ll_conn *conn);
#endif /* CONFIG_BT_CTLR_USER_CPR_ANCHOR_POINT_MOVE */

struct ll_conn *ll_conn_acquire(void)
{
	return mem_acquire(&conn_free);
}

void ll_conn_release(struct ll_conn *conn)
{
	mem_release(conn, &conn_free);
}

uint16_t ll_conn_handle_get(struct ll_conn *conn)
{
	return mem_index_get(conn, conn_pool, sizeof(struct ll_conn));
}

struct ll_conn *ll_conn_get(uint16_t handle)
{
	return mem_get(conn_pool, sizeof(struct ll_conn), handle);
}

struct ll_conn *ll_connected_get(uint16_t handle)
{
	struct ll_conn *conn;

	if (handle >= CONFIG_BT_MAX_CONN) {
		return NULL;
	}

	conn = ll_conn_get(handle);
	if (conn->lll.handle != handle) {
		return NULL;
	}

	return conn;
}

uint16_t ll_conn_free_count_get(void)
{
	return mem_free_count_get(conn_free);
}

void *ll_tx_mem_acquire(void)
{
	return mem_acquire(&mem_conn_tx.free);
}

void ll_tx_mem_release(void *tx)
{
	mem_release(tx, &mem_conn_tx.free);
}

int ll_tx_mem_enqueue(uint16_t handle, void *tx)
{
#if defined(CONFIG_BT_CTLR_THROUGHPUT)
#define BT_CTLR_THROUGHPUT_PERIOD 1000000000UL
	static uint32_t tx_rate;
	static uint32_t tx_cnt;
#endif /* CONFIG_BT_CTLR_THROUGHPUT */
	struct lll_tx *lll_tx;
	struct ll_conn *conn;
	uint8_t idx;

	conn = ll_connected_get(handle);
	if (!conn) {
		return -EINVAL;
	}

	idx = MFIFO_ENQUEUE_GET(conn_tx, (void **) &lll_tx);
	if (!lll_tx) {
		return -ENOBUFS;
	}

	lll_tx->handle = handle;
	lll_tx->node = tx;

	MFIFO_ENQUEUE(conn_tx, idx);

#if !defined(CONFIG_BT_CTLR_LOW_LAT_ULL)
	if (ull_ref_get(&conn->ull)) {
#if defined(CONFIG_BT_CTLR_FORCE_MD_AUTO)
		if (tx_cnt >= CONFIG_BT_BUF_ACL_TX_COUNT) {
			uint8_t previous, force_md_cnt;

			force_md_cnt = force_md_cnt_calc(&conn->lll, tx_rate);
			previous = lll_conn_force_md_cnt_set(force_md_cnt);
			if (previous != force_md_cnt) {
				BT_INFO("force_md_cnt: old= %u, new= %u.",
					previous, force_md_cnt);
			}
		}
#endif /* CONFIG_BT_CTLR_FORCE_MD_AUTO */

		tx_demux_sched(conn);

#if defined(CONFIG_BT_CTLR_FORCE_MD_AUTO)
	} else {
		lll_conn_force_md_cnt_set(0U);
#endif /* CONFIG_BT_CTLR_FORCE_MD_AUTO */
	}
#endif /* !CONFIG_BT_CTLR_LOW_LAT_ULL */

	if (IS_ENABLED(CONFIG_BT_PERIPHERAL) && conn->lll.role) {
		ull_periph_latency_cancel(conn, handle);
	}

#if defined(CONFIG_BT_CTLR_THROUGHPUT)
	static uint32_t last_cycle_stamp;
	static uint32_t tx_len;
	struct pdu_data *pdu;
	uint32_t cycle_stamp;
	uint64_t delta;

	cycle_stamp = k_cycle_get_32();
	delta = k_cyc_to_ns_floor64(cycle_stamp - last_cycle_stamp);
	if (delta > BT_CTLR_THROUGHPUT_PERIOD) {
		BT_INFO("incoming Tx: count= %u, len= %u, rate= %u bps.",
			tx_cnt, tx_len, tx_rate);

		last_cycle_stamp = cycle_stamp;
		tx_cnt = 0U;
		tx_len = 0U;
	}

	pdu = (void *)((struct node_tx *)tx)->pdu;
	tx_len += pdu->len;
	tx_rate = ((uint64_t)tx_len << 3) * BT_CTLR_THROUGHPUT_PERIOD / delta;
	tx_cnt++;
#endif /* CONFIG_BT_CTLR_THROUGHPUT */

	return 0;
}

uint8_t ll_conn_update(uint16_t handle, uint8_t cmd, uint8_t status, uint16_t interval_min,
		    uint16_t interval_max, uint16_t latency, uint16_t timeout,
		    uint16_t* offset)
{
	struct ll_conn *conn;

	conn = ll_connected_get(handle);
	if (!conn) {
		return BT_HCI_ERR_UNKNOWN_CONN_ID;
	}

#if defined(CONFIG_BT_LL_SW_LLCP_LEGACY)
	if (!cmd) {
#if defined(CONFIG_BT_CTLR_CONN_PARAM_REQ)
		if (!conn->llcp_conn_param.disabled &&
		    (!conn->common.fex_valid ||
		     (conn->llcp_feature.features_conn &
		      BIT64(BT_LE_FEAT_BIT_CONN_PARAM_REQ)))) {
			cmd++;
		} else if (conn->lll.role) {
			return BT_HCI_ERR_UNSUPP_REMOTE_FEATURE;
		}
#else /* !CONFIG_BT_CTLR_CONN_PARAM_REQ */
		if (conn->lll.role) {
			return BT_HCI_ERR_CMD_DISALLOWED;
		}
#endif /* !CONFIG_BT_CTLR_CONN_PARAM_REQ */
	}

	if (!cmd) {
		if (conn->llcp_cu.req != conn->llcp_cu.ack) {
			return BT_HCI_ERR_CMD_DISALLOWED;
		}

		conn->llcp_cu.win_size = 1U;
		conn->llcp_cu.win_offset_us = 0U;
		conn->llcp_cu.interval = interval_max;
		conn->llcp_cu.latency = latency;
		conn->llcp_cu.timeout = timeout;
		conn->llcp_cu.state = LLCP_CUI_STATE_USE;
		conn->llcp_cu.cmd = 1U;

		conn->llcp_cu.req++;
	} else {
#if defined(CONFIG_BT_CTLR_CONN_PARAM_REQ)
		cmd--;

		if (cmd) {
			if ((conn->llcp_conn_param.req ==
			     conn->llcp_conn_param.ack) ||
			    (conn->llcp_conn_param.state !=
			     LLCP_CPR_STATE_APP_WAIT)) {
				return BT_HCI_ERR_CMD_DISALLOWED;
			}

			conn->llcp_conn_param.status = status;
			conn->llcp_conn_param.state = cmd;
			conn->llcp_conn_param.cmd = 1U;
		} else {
			if (conn->llcp_conn_param.req !=
			    conn->llcp_conn_param.ack) {
				return BT_HCI_ERR_CMD_DISALLOWED;
			}
			conn->llcp_conn_param.status = 0U;
			conn->llcp_conn_param.interval_min = interval_min;
			conn->llcp_conn_param.interval_max = interval_max;
			conn->llcp_conn_param.latency = latency;
			conn->llcp_conn_param.timeout = timeout;
			conn->llcp_conn_param.state = cmd;
			conn->llcp_conn_param.offset0 = offset ? offset[0]
							       : 0x0000;
			conn->llcp_conn_param.offset1 = offset ? offset[1]
							       : 0xffff;
			conn->llcp_conn_param.offset2 = offset ? offset[2]
							       : 0xffff;
			conn->llcp_conn_param.offset3 = offset ? offset[3]
							       : 0xffff;
			conn->llcp_conn_param.offset4 = offset ? offset[4]
							       : 0xffff;
			conn->llcp_conn_param.offset5 = offset ? offset[5]
							       : 0xffff;
			conn->llcp_conn_param.cmd = 1U;
			conn->llcp_conn_param.req++;

			if (IS_ENABLED(CONFIG_BT_PERIPHERAL) &&
			    conn->lll.role) {
				ull_periph_latency_cancel(conn, handle);
			}
		}

#else /* !CONFIG_BT_CTLR_CONN_PARAM_REQ */
		/* CPR feature not supported */
		return BT_HCI_ERR_CMD_DISALLOWED;
#endif /* !CONFIG_BT_CTLR_CONN_PARAM_REQ */
	}
#else /* CONFIG_BT_LL_SW_LLCP_LEGACY */
	if (cmd == 0U) {
		uint8_t err;

		err = ull_cp_conn_update(conn, interval_min, interval_max, latency, timeout);
		if (err) {
			return err;
		}

		if (IS_ENABLED(CONFIG_BT_PERIPHERAL) &&
		    conn->lll.role) {
			ull_periph_latency_cancel(conn, handle);
		}
	} else if (cmd == 2U) {
#if defined(CONFIG_BT_CTLR_CONN_PARAM_REQ)
		if (status == 0U) {
			ull_cp_conn_param_req_reply(conn);
		} else {
			ull_cp_conn_param_req_neg_reply(conn, status);
		}
		return BT_HCI_ERR_SUCCESS;
#else /* !CONFIG_BT_CTLR_CONN_PARAM_REQ */
		/* CPR feature not supported */
		return BT_HCI_ERR_CMD_DISALLOWED;
#endif /* !CONFIG_BT_CTLR_CONN_PARAM_REQ */
	} else {
		return BT_HCI_ERR_UNKNOWN_CMD;
	}
#endif /* CONFIG_BT_LL_SW_LLCP_LEGACY */

	return 0;
}

uint8_t ll_chm_get(uint16_t handle, uint8_t *chm)
{
	struct ll_conn *conn;

	conn = ll_connected_get(handle);
	if (!conn) {
		return BT_HCI_ERR_UNKNOWN_CONN_ID;
	}

#if defined(CONFIG_BT_LL_SW_LLCP_LEGACY)
	/* Iterate until we are sure the ISR did not modify the value while
	 * we were reading it from memory.
	 */
	do {
		conn->chm_updated = 0U;
		memcpy(chm, conn->lll.data_chan_map,
		       sizeof(conn->lll.data_chan_map));
	} while (conn->chm_updated);
#else /* CONFIG_BT_LL_SW_LLCP_LEGACY */
	/*
	 * Core Spec 5.2 Vol4: 7.8.20:
	 * The HCI_LE_Read_Channel_Map command returns the current Channel_Map
	 * for the specified Connection_Handle. The returned value indicates the state of
	 * the Channel_Map specified by the last transmitted or received Channel_Map
	 * (in a CONNECT_IND or LL_CHANNEL_MAP_IND message) for the specified
	 * Connection_Handle, regardless of whether the Central has received an
	 * acknowledgment
	 */
	const uint8_t *pending_chm;

	pending_chm = ull_cp_chan_map_update_pending(conn);
	if (pending_chm) {
		memcpy(chm, pending_chm, sizeof(conn->lll.data_chan_map));
	} else {
		memcpy(chm, conn->lll.data_chan_map, sizeof(conn->lll.data_chan_map));
	}
#endif /* CONFIG_BT_LL_SW_LLCP_LEGACY */

	return 0;
}

static bool is_valid_disconnect_reason(uint8_t reason)
{
	switch (reason) {
	case BT_HCI_ERR_AUTH_FAIL:
	case BT_HCI_ERR_REMOTE_USER_TERM_CONN:
	case BT_HCI_ERR_REMOTE_LOW_RESOURCES:
	case BT_HCI_ERR_REMOTE_POWER_OFF:
	case BT_HCI_ERR_UNSUPP_REMOTE_FEATURE:
	case BT_HCI_ERR_PAIRING_NOT_SUPPORTED:
	case BT_HCI_ERR_UNACCEPT_CONN_PARAM:
		return true;
	default:
		return false;
	}
}

uint8_t ll_terminate_ind_send(uint16_t handle, uint8_t reason)
{
	struct ll_conn *conn;
#if defined(CONFIG_BT_CTLR_PERIPHERAL_ISO) || defined(CONFIG_BT_CTLR_CENTRAL_ISO)
	struct ll_conn_iso_stream *cis;
#endif

	if (IS_ACL_HANDLE(handle)) {
		conn = ll_connected_get(handle);

		/* Is conn still connected? */
		if (!conn) {
			return BT_HCI_ERR_CMD_DISALLOWED;
		}

#if defined(CONFIG_BT_LL_SW_LLCP_LEGACY)
		if (conn->llcp_terminate.req != conn->llcp_terminate.ack) {
			return BT_HCI_ERR_CMD_DISALLOWED;
		}
#endif /* CONFIG_BT_LL_SW_LLCP_LEGACY */

		if (!is_valid_disconnect_reason(reason)) {
			return BT_HCI_ERR_INVALID_PARAM;
		}

#if defined(CONFIG_BT_LL_SW_LLCP_LEGACY)
		conn->llcp_terminate.reason_own = reason;
		conn->llcp_terminate.req++; /* (req - ack) == 1, TERM_REQ */
#else /* CONFIG_BT_LL_SW_LLCP_LEGACY */
		uint8_t err;

		err = ull_cp_terminate(conn, reason);
		if (err) {
			return err;
		}
#endif /* CONFIG_BT_LL_SW_LLCP_LEGACY */

		if (IS_ENABLED(CONFIG_BT_PERIPHERAL) && conn->lll.role) {
			ull_periph_latency_cancel(conn, handle);
		}
		return 0;
	}
#if defined(CONFIG_BT_CTLR_PERIPHERAL_ISO) || defined(CONFIG_BT_CTLR_CENTRAL_ISO)
	if (IS_CIS_HANDLE(handle)) {
#if !defined(CONFIG_BT_LL_SW_LLCP_LEGACY)
		cis = ll_iso_stream_connected_get(handle);
		if (!cis) {
			return BT_HCI_ERR_UNKNOWN_CONN_ID;
		}
		conn = ll_connected_get(cis->lll.acl_handle);
		/* Is conn still connected? */
		if (!conn) {
			return BT_HCI_ERR_CMD_DISALLOWED;
		}

		return ull_cp_cis_terminate(conn, cis, reason);
#else
		ARG_UNUSED(cis);
		/* LEGACY LLCP does not support CIS Terminate procedure */
		return BT_HCI_ERR_UNKNOWN_CMD;
#endif /* !defined(CONFIG_BT_LL_SW_LLCP_LEGACY) */
	}
#endif /* defined(CONFIG_BT_CTLR_PERIPHERAL_ISO) || defined(CONFIG_BT_CTLR_CENTRAL_ISO) */

	return BT_HCI_ERR_UNKNOWN_CONN_ID;
}

#if defined(CONFIG_BT_CENTRAL) || defined(CONFIG_BT_CTLR_PER_INIT_FEAT_XCHG)
uint8_t ll_feature_req_send(uint16_t handle)
{
	struct ll_conn *conn;

	conn = ll_connected_get(handle);
	if (!conn) {
		return BT_HCI_ERR_UNKNOWN_CONN_ID;
	}

#if defined(CONFIG_BT_LL_SW_LLCP_LEGACY)
	if (conn->llcp_feature.req != conn->llcp_feature.ack) {
		return BT_HCI_ERR_CMD_DISALLOWED;
	}

	conn->llcp_feature.req++;
#else /* CONFIG_BT_LL_SW_LLCP_LEGACY */
	uint8_t err;

	err = ull_cp_feature_exchange(conn);
	if (err) {
		return err;
	}
#endif

	if (IS_ENABLED(CONFIG_BT_PERIPHERAL) &&
	    IS_ENABLED(CONFIG_BT_CTLR_PER_INIT_FEAT_XCHG) &&
	    conn->lll.role) {
		ull_periph_latency_cancel(conn, handle);
	}

	return 0;
}
#endif /* CONFIG_BT_CENTRAL || CONFIG_BT_CTLR_PER_INIT_FEAT_XCHG */

uint8_t ll_version_ind_send(uint16_t handle)
{
	struct ll_conn *conn;

	conn = ll_connected_get(handle);
	if (!conn) {
		return BT_HCI_ERR_UNKNOWN_CONN_ID;
	}

#if defined(CONFIG_BT_LL_SW_LLCP_LEGACY)
	if (conn->llcp_version.req != conn->llcp_version.ack) {
		return BT_HCI_ERR_CMD_DISALLOWED;
	}

	conn->llcp_version.req++;
#else /* CONFIG_BT_LL_SW_LLCP_LEGACY */
	uint8_t err;

	err = ull_cp_version_exchange(conn);
	if (err) {
		return err;
	}
#endif

	if (IS_ENABLED(CONFIG_BT_PERIPHERAL) && conn->lll.role) {
		ull_periph_latency_cancel(conn, handle);
	}

	return 0;
}

#if defined(CONFIG_BT_CTLR_DATA_LENGTH)
uint32_t ll_length_req_send(uint16_t handle, uint16_t tx_octets,
			    uint16_t tx_time)
{
	struct ll_conn *conn;

	if (IS_ENABLED(CONFIG_BT_CTLR_PARAM_CHECK) &&
	    ((tx_octets > LL_LENGTH_OCTETS_TX_MAX) ||
	     (tx_time > PDU_DC_PAYLOAD_TIME_MAX_CODED))) {
		return BT_HCI_ERR_INVALID_PARAM;
	}

	conn = ll_connected_get(handle);
	if (!conn) {
		return BT_HCI_ERR_UNKNOWN_CONN_ID;
	}

#if defined(CONFIG_BT_LL_SW_LLCP_LEGACY)
	if (conn->llcp_length.disabled ||
	    (conn->common.fex_valid &&
	     !(conn->llcp_feature.features_conn & BIT64(BT_LE_FEAT_BIT_DLE)))) {
		return BT_HCI_ERR_UNSUPP_REMOTE_FEATURE;
	}

#if defined(CONFIG_BT_CTLR_PHY)
#if defined(CONFIG_BT_CTLR_PHY_CODED)
	const uint16_t tx_time_max =
		PDU_DC_MAX_US(LL_LENGTH_OCTETS_TX_MAX, PHY_CODED);
#else /* !CONFIG_BT_CTLR_PHY_CODED */
	const uint16_t tx_time_max =
		PDU_DC_MAX_US(LL_LENGTH_OCTETS_TX_MAX, PHY_1M);
#endif /* !CONFIG_BT_CTLR_PHY_CODED */

	if (tx_time > tx_time_max) {
		tx_time = tx_time_max;
	}
#endif /* CONFIG_BT_CTLR_PHY */

	if (conn->llcp_length.req != conn->llcp_length.ack) {
		switch (conn->llcp_length.state) {
		case LLCP_LENGTH_STATE_RSP_ACK_WAIT:
		case LLCP_LENGTH_STATE_RESIZE_RSP:
		case LLCP_LENGTH_STATE_RESIZE_RSP_ACK_WAIT:
			/* cached until peer procedure completes */
			if (!conn->llcp_length.cache.tx_octets) {
				conn->llcp_length.cache.tx_octets = tx_octets;
#if defined(CONFIG_BT_CTLR_PHY)
				conn->llcp_length.cache.tx_time = tx_time;
#endif /* CONFIG_BT_CTLR_PHY */
				return 0;
			}
			__fallthrough;
		default:
			return BT_HCI_ERR_CMD_DISALLOWED;
		}
	}

	/* TODO: parameter check tx_octets and tx_time */

	conn->llcp_length.state = LLCP_LENGTH_STATE_REQ;
	conn->llcp_length.tx_octets = tx_octets;

#if defined(CONFIG_BT_CTLR_PHY)
	conn->llcp_length.tx_time = tx_time;
#endif /* CONFIG_BT_CTLR_PHY */

	conn->llcp_length.req++;
#else /* CONFIG_BT_LL_SW_LLCP_LEGACY */
	if (!feature_dle(conn)) {
		return BT_HCI_ERR_UNSUPP_REMOTE_FEATURE;
	}

	uint8_t err;

	err = ull_cp_data_length_update(conn, tx_octets, tx_time);
	if (err) {
		return err;
	}
#endif /* CONFIG_BT_LL_SW_LLCP_LEGACY */

	if (IS_ENABLED(CONFIG_BT_PERIPHERAL) && conn->lll.role) {
		ull_periph_latency_cancel(conn, handle);
	}

	return 0;
}

void ll_length_default_get(uint16_t *max_tx_octets, uint16_t *max_tx_time)
{
	*max_tx_octets = default_tx_octets;
	*max_tx_time = default_tx_time;
}

uint32_t ll_length_default_set(uint16_t max_tx_octets, uint16_t max_tx_time)
{
	/* TODO: parameter check (for BT 5.0 compliance) */

	default_tx_octets = max_tx_octets;
	default_tx_time = max_tx_time;

	return 0;
}

void ll_length_max_get(uint16_t *max_tx_octets, uint16_t *max_tx_time,
		       uint16_t *max_rx_octets, uint16_t *max_rx_time)
{
#if defined(CONFIG_BT_CTLR_PHY) && defined(CONFIG_BT_CTLR_PHY_CODED)
#define PHY (PHY_CODED)
#else /* CONFIG_BT_CTLR_PHY && CONFIG_BT_CTLR_PHY_CODED */
#define PHY (PHY_1M)
#endif /* CONFIG_BT_CTLR_PHY && CONFIG_BT_CTLR_PHY_CODED */
	*max_tx_octets = LL_LENGTH_OCTETS_RX_MAX;
	*max_rx_octets = LL_LENGTH_OCTETS_RX_MAX;
	*max_tx_time = PDU_DC_MAX_US(LL_LENGTH_OCTETS_RX_MAX, PHY);
	*max_rx_time = PDU_DC_MAX_US(LL_LENGTH_OCTETS_RX_MAX, PHY);
#undef PHY
}
#endif /* CONFIG_BT_CTLR_DATA_LENGTH */

#if defined(CONFIG_BT_CTLR_PHY)
uint8_t ll_phy_get(uint16_t handle, uint8_t *tx, uint8_t *rx)
{
	struct ll_conn *conn;

	conn = ll_connected_get(handle);
	if (!conn) {
		return BT_HCI_ERR_UNKNOWN_CONN_ID;
	}

	/* TODO: context safe read */
	*tx = conn->lll.phy_tx;
	*rx = conn->lll.phy_rx;

	return 0;
}

uint8_t ll_phy_default_set(uint8_t tx, uint8_t rx)
{
	/* TODO: validate against supported phy */

	default_phy_tx = tx;
	default_phy_rx = rx;

	return 0;
}

uint8_t ll_phy_req_send(uint16_t handle, uint8_t tx, uint8_t flags, uint8_t rx)
{
	struct ll_conn *conn;

	conn = ll_connected_get(handle);
	if (!conn) {
		return BT_HCI_ERR_UNKNOWN_CONN_ID;
	}

#if defined(CONFIG_BT_LL_SW_LLCP_LEGACY)
	if (conn->llcp_phy.disabled ||
	    (conn->common.fex_valid &&
	     !(conn->llcp_feature.features_conn & BIT64(BT_LE_FEAT_BIT_PHY_2M)) &&
	     !(conn->llcp_feature.features_conn &
	       BIT64(BT_LE_FEAT_BIT_PHY_CODED)))) {
		return BT_HCI_ERR_UNSUPP_REMOTE_FEATURE;
	}

	if (conn->llcp_phy.req != conn->llcp_phy.ack) {
		return BT_HCI_ERR_CMD_DISALLOWED;
	}

	conn->llcp_phy.state = LLCP_PHY_STATE_REQ;
	conn->llcp_phy.cmd = 1U;
	conn->llcp_phy.tx = tx;
	conn->llcp_phy.flags = flags;
	conn->llcp_phy.rx = rx;
	conn->llcp_phy.req++;
#else /* CONFIG_BT_LL_SW_LLCP_LEGACY */
	if (!feature_phy_2m(conn) && !feature_phy_coded(conn)) {
		return BT_HCI_ERR_UNSUPP_REMOTE_FEATURE;
	}

	uint8_t err;

	err = ull_cp_phy_update(conn, tx, flags, rx, 1U);
	if (err) {
		return err;
	}
#endif /* CONFIG_BT_LL_SW_LLCP_LEGACY */

	if (IS_ENABLED(CONFIG_BT_PERIPHERAL) && conn->lll.role) {
		ull_periph_latency_cancel(conn, handle);
	}

	return 0;
}
#endif /* CONFIG_BT_CTLR_PHY */

#if defined(CONFIG_BT_CTLR_CONN_RSSI)
uint8_t ll_rssi_get(uint16_t handle, uint8_t *rssi)
{
	struct ll_conn *conn;

	conn = ll_connected_get(handle);
	if (!conn) {
		return BT_HCI_ERR_UNKNOWN_CONN_ID;
	}

	*rssi = conn->lll.rssi_latest;

	return 0;
}
#endif /* CONFIG_BT_CTLR_CONN_RSSI */

#if defined(CONFIG_BT_CTLR_LE_PING)
uint8_t ll_apto_get(uint16_t handle, uint16_t *apto)
{
	struct ll_conn *conn;

	conn = ll_connected_get(handle);
	if (!conn) {
		return BT_HCI_ERR_UNKNOWN_CONN_ID;
	}

	*apto = conn->apto_reload * conn->lll.interval * 125U / 1000;

	return 0;
}

uint8_t ll_apto_set(uint16_t handle, uint16_t apto)
{
	struct ll_conn *conn;

	conn = ll_connected_get(handle);
	if (!conn) {
		return BT_HCI_ERR_UNKNOWN_CONN_ID;
	}

	conn->apto_reload = RADIO_CONN_EVENTS(apto * 10U * 1000U,
					      conn->lll.interval *
					      CONN_INT_UNIT_US);

	return 0;
}
#endif /* CONFIG_BT_CTLR_LE_PING */

int ull_conn_init(void)
{
	int err;

	err = init_reset();
	if (err) {
		return err;
	}

	return 0;
}

int ull_conn_reset(void)
{
	uint16_t handle;
	int err;

#if defined(CONFIG_BT_CENTRAL)
	/* Reset initiator */
	(void)ull_central_reset();
#endif /* CONFIG_BT_CENTRAL */

	for (handle = 0U; handle < CONFIG_BT_MAX_CONN; handle++) {
		disable(handle);
	}

	/* Re-initialize the Tx mfifo */
	MFIFO_INIT(conn_tx);

	/* Re-initialize the Tx Ack mfifo */
	MFIFO_INIT(conn_ack);

	err = init_reset();
	if (err) {
		return err;
	}

	return 0;
}

#if defined(CONFIG_BT_CTLR_DATA_LENGTH)
uint16_t ull_conn_default_tx_octets_get(void)
{
	return default_tx_octets;
}

#if defined(CONFIG_BT_CTLR_PHY)
uint16_t ull_conn_default_tx_time_get(void)
{
	return default_tx_time;
}
#endif /* CONFIG_BT_CTLR_PHY */
#endif /* CONFIG_BT_CTLR_DATA_LENGTH */

#if defined(CONFIG_BT_CTLR_PHY)
uint8_t ull_conn_default_phy_tx_get(void)
{
	return default_phy_tx;
}

uint8_t ull_conn_default_phy_rx_get(void)
{
	return default_phy_rx;
}
#endif /* CONFIG_BT_CTLR_PHY */

#if defined(CONFIG_BT_CTLR_CHECK_SAME_PEER_CONN)
bool ull_conn_peer_connected(uint8_t const own_id_addr_type,
			     uint8_t const *const own_id_addr,
			     uint8_t const peer_id_addr_type,
			     uint8_t const *const peer_id_addr)
{
	uint16_t handle;

	for (handle = 0U; handle < CONFIG_BT_MAX_CONN; handle++) {
		struct ll_conn *conn = ll_connected_get(handle);

		if (conn &&
		    conn->peer_id_addr_type == peer_id_addr_type &&
		    !memcmp(conn->peer_id_addr, peer_id_addr, BDADDR_SIZE) &&
		    conn->own_id_addr_type == own_id_addr_type &&
		    !memcmp(conn->own_id_addr, own_id_addr, BDADDR_SIZE)) {
			return true;
		}
	}

	return false;
}
#endif /* CONFIG_BT_CTLR_CHECK_SAME_PEER_CONN */

void ull_conn_setup(memq_link_t *rx_link, struct node_rx_hdr *rx)
{
	struct node_rx_ftr *ftr;
	struct ull_hdr *hdr;

	/* Store the link in the node rx so that when done event is
	 * processed it can be used to enqueue node rx towards LL context
	 */
	rx->link = rx_link;

	/* NOTE: LLL conn context SHALL be after lll_hdr in
	 *       struct lll_adv and struct lll_scan.
	 */
	ftr = &(rx->rx_ftr);

	/* Check for reference count and decide to setup connection
	 * here or when done event arrives.
	 */
	hdr = HDR_LLL2ULL(ftr->param);
	if (ull_ref_get(hdr)) {
		/* Setup connection in ULL disabled callback,
		 * pass the node rx as disabled callback parameter.
		 */
		LL_ASSERT(!hdr->disabled_cb);
		hdr->disabled_param = rx;
		hdr->disabled_cb = conn_setup_adv_scan_disabled_cb;
	} else {
		conn_setup_adv_scan_disabled_cb(rx);
	}
}

int ull_conn_rx(memq_link_t *link, struct node_rx_pdu **rx)
{
	struct pdu_data *pdu_rx;
	struct ll_conn *conn;

	conn = ll_connected_get((*rx)->hdr.handle);
	if (!conn) {
		/* Mark for buffer for release */
		(*rx)->hdr.type = NODE_RX_TYPE_RELEASE;

		return 0;
	}

#if defined(CONFIG_BT_CTLR_RX_ENQUEUE_HOLD)
	if (conn->llcp_rx_hold && rx_hold_is_done(conn)) {
		rx_hold_flush(conn);
	}
#endif /* CONFIG_BT_CTLR_RX_ENQUEUE_HOLD */

	pdu_rx = (void *)(*rx)->pdu;

	switch (pdu_rx->ll_id) {
	case PDU_DATA_LLID_CTRL:
	{
#if defined(CONFIG_BT_LL_SW_LLCP_LEGACY)
		int nack;

		nack = ctrl_rx(link, rx, pdu_rx, conn);
		return nack;
#else /* CONFIG_BT_LL_SW_LLCP_LEGACY */
		ARG_UNUSED(link);
		ARG_UNUSED(pdu_rx);

		ull_cp_rx(conn, *rx);

		/* Mark buffer for release */
		(*rx)->hdr.type = NODE_RX_TYPE_RELEASE;
		return 0;
#endif /* CONFIG_BT_LL_SW_LLCP_LEGACY */
	}

	case PDU_DATA_LLID_DATA_CONTINUE:
	case PDU_DATA_LLID_DATA_START:
#if defined(CONFIG_BT_CTLR_LE_ENC)
#if defined(CONFIG_BT_LL_SW_LLCP_LEGACY)
		if (conn->llcp_enc.pause_rx) {
#else /* CONFIG_BT_LL_SW_LLCP_LEGACY */
		if (conn->pause_rx_data) {
#endif /* CONFIG_BT_LL_SW_LLCP_LEGACY */
			conn->llcp_terminate.reason_final =
				BT_HCI_ERR_TERM_DUE_TO_MIC_FAIL;

			/* Mark for buffer for release */
			(*rx)->hdr.type = NODE_RX_TYPE_RELEASE;
		}
#endif /* CONFIG_BT_CTLR_LE_ENC */
		break;

	case PDU_DATA_LLID_RESV:
	default:
#if defined(CONFIG_BT_CTLR_LE_ENC)
#if defined(CONFIG_BT_LL_SW_LLCP_LEGACY)
		if (conn->llcp_enc.pause_rx) {
#else /* CONFIG_BT_LL_SW_LLCP_LEGACY */
		if (conn->pause_rx_data) {
#endif /* CONFIG_BT_LL_SW_LLCP_LEGACY */
			conn->llcp_terminate.reason_final =
				BT_HCI_ERR_TERM_DUE_TO_MIC_FAIL;
		}
#endif /* CONFIG_BT_CTLR_LE_ENC */

		/* Invalid LL id, drop it. */

		/* Mark for buffer for release */
		(*rx)->hdr.type = NODE_RX_TYPE_RELEASE;

		break;
	}


	return 0;
}

int ull_conn_llcp(struct ll_conn *conn, uint32_t ticks_at_expire, uint16_t lazy)
{
#if defined(CONFIG_BT_LL_SW_LLCP_LEGACY)
	/* Check if no other procedure with instant is requested and not in
	 * Encryption setup.
	 */
	if ((conn->llcp_ack == conn->llcp_req) &&
#if defined(CONFIG_BT_CTLR_LE_ENC)
#if defined(CONFIG_BT_PERIPHERAL)
	    (!conn->lll.role || (conn->periph.llcp_type == LLCP_NONE)) &&
#endif /* CONFIG_BT_PERIPHERAL */
	    !conn->llcp_enc.pause_rx) {
#else /* !CONFIG_BT_CTLR_LE_ENC */
	    1) {
#endif /* !CONFIG_BT_CTLR_LE_ENC */

		/* TODO: Optimize the checks below, maybe have common flag */

		/* check if connection update procedure is requested */
		if (conn->llcp_cu.ack != conn->llcp_cu.req) {
			/* switch to LLCP_CONN_UPD state machine */
			conn->llcp_type = LLCP_CONN_UPD;
			conn->llcp_ack -= 2U;

#if defined(CONFIG_BT_CTLR_PERIPHERAL_ISO)
		} else if (conn->llcp_cis.req != conn->llcp_cis.ack) {
			if (conn->llcp_cis.state == LLCP_CIS_STATE_RSP_WAIT) {
<<<<<<< HEAD
				struct lll_conn *lll = &conn->lll;
=======
				const struct lll_conn *lll = &conn->lll;
>>>>>>> 3f0e8dda
				uint16_t event_counter;

				/* Calculate current event counter */
				event_counter = lll->event_counter +
						lll->latency_prepare + lazy;

				/* Handle CIS response */
				event_send_cis_rsp(conn, event_counter);
			}

#endif /* CONFIG_BT_CTLR_PERIPHERAL_ISO */
		/* check if feature exchange procedure is requested */
		} else if (conn->llcp_feature.ack != conn->llcp_feature.req) {
			/* handle feature exchange state machine */
			event_fex_prep(conn);

		/* check if version info procedure is requested */
		} else if (conn->llcp_version.ack != conn->llcp_version.req) {
			/* handle version info state machine */
			event_vex_prep(conn);

#if defined(CONFIG_BT_CTLR_CONN_PARAM_REQ)
		/* check if CPR procedure is requested */
		} else if (conn->llcp_conn_param.ack !=
			   conn->llcp_conn_param.req) {
			struct lll_conn *lll = &conn->lll;
			uint16_t event_counter;

			/* Calculate current event counter */
			event_counter = lll->event_counter +
					lll->latency_prepare + lazy;

			/* handle CPR state machine */
			event_conn_param_prep(conn, event_counter,
					      ticks_at_expire);
#endif /* CONFIG_BT_CTLR_CONN_PARAM_REQ */

#if defined(CONFIG_BT_CTLR_DATA_LENGTH)
		/* check if DLE procedure is requested */
		} else if (conn->llcp_length.ack != conn->llcp_length.req) {
			/* handle DLU state machine */
			event_len_prep(conn);
#endif /* CONFIG_BT_CTLR_DATA_LENGTH */

#if defined(CONFIG_BT_CTLR_PHY)
		/* check if PHY Req procedure is requested */
		} else if (conn->llcp_phy.ack != conn->llcp_phy.req) {
			/* handle PHY Upd state machine */
			event_phy_req_prep(conn);
#endif /* CONFIG_BT_CTLR_PHY */
		}
	}

	/* Check if procedures with instant or encryption setup is requested or
	 * active.
	 */
	if (((conn->llcp_req - conn->llcp_ack) & 0x03) == 0x02) {
		/* Process parallel procedures that are active */
		if (0) {
#if defined(CONFIG_BT_CTLR_DATA_LENGTH)
		/* Check if DLE in progress */
		} else if (conn->llcp_length.ack != conn->llcp_length.req) {
			if ((conn->llcp_length.state ==
			     LLCP_LENGTH_STATE_RESIZE) ||
			    (conn->llcp_length.state ==
			     LLCP_LENGTH_STATE_RESIZE_RSP)) {
				/* handle DLU state machine */
				event_len_prep(conn);
			}
#endif /* CONFIG_BT_CTLR_DATA_LENGTH */
		}

		/* Process procedures with instants or encryption setup */
		/* FIXME: Make LE Ping cacheable */
		switch (conn->llcp_type) {
		case LLCP_CONN_UPD:
		{
			if (event_conn_upd_prep(conn, lazy,
						ticks_at_expire) == 0) {
				return -ECANCELED;
			}
		}
		break;

		case LLCP_CHAN_MAP:
		{
			struct lll_conn *lll = &conn->lll;
			uint16_t event_counter;

			/* Calculate current event counter */
			event_counter = lll->event_counter +
					lll->latency_prepare + lazy;

			event_ch_map_prep(conn, event_counter);
		}
		break;

#if defined(CONFIG_BT_CTLR_LE_ENC)
		case LLCP_ENCRYPTION:
			event_enc_prep(conn);
			break;
#endif /* CONFIG_BT_CTLR_LE_ENC */

#if defined(CONFIG_BT_CTLR_LE_PING)
		case LLCP_PING:
			event_ping_prep(conn);
			break;
#endif /* CONFIG_BT_CTLR_LE_PING */

#if defined(CONFIG_BT_CTLR_PHY)
		case LLCP_PHY_UPD:
		{
			struct lll_conn *lll = &conn->lll;
			uint16_t event_counter;

			/* Calculate current event counter */
			event_counter = lll->event_counter +
					lll->latency_prepare + lazy;

			event_phy_upd_ind_prep(conn, event_counter);
		}
		break;
#endif /* CONFIG_BT_CTLR_PHY */

		default:
			LL_ASSERT(0);
			break;
		}
	}

#if defined(CONFIG_BT_PERIPHERAL) && defined(CONFIG_BT_CTLR_LE_ENC)
	/* Run any pending local peripheral role initiated procedure stored when
	 * peer central initiated a encryption procedure
	 */
	if (conn->lll.role && (conn->periph.llcp_type != LLCP_NONE)) {
		switch (conn->periph.llcp_type) {
		case LLCP_CONN_UPD:
		{
			if (event_conn_upd_prep(conn, lazy,
						ticks_at_expire) == 0) {
				return -ECANCELED;
			}
		}
		break;

		case LLCP_CHAN_MAP:
		{
			struct lll_conn *lll = &conn->lll;
			uint16_t event_counter;

			/* Calculate current event counter */
			event_counter = lll->event_counter +
					lll->latency_prepare + lazy;

			event_ch_map_prep(conn, event_counter);
		}
		break;

#if defined(CONFIG_BT_CTLR_PHY)
		case LLCP_PHY_UPD:
		{
			struct lll_conn *lll = &conn->lll;
			uint16_t event_counter;

			/* Calculate current event counter */
			event_counter = lll->event_counter +
					lll->latency_prepare + lazy;

			event_phy_upd_ind_prep(conn, event_counter);
		}
		break;
#endif /* CONFIG_BT_CTLR_PHY */

		default:
			LL_ASSERT(0);
			break;
		}
	}
#endif /* CONFIG_BT_PERIPHERAL && CONFIG_BT_CTLR_LE_ENC */

	/* Terminate Procedure Request */
	if (((conn->llcp_terminate.req - conn->llcp_terminate.ack) & 0xFF) ==
	    TERM_REQ) {
		struct node_tx *tx;

		tx = mem_acquire(&mem_conn_tx_ctrl.free);
		if (tx) {
			struct pdu_data *pdu_tx = (void *)tx->pdu;

			ull_pdu_data_init(pdu_tx);

			/* Terminate Procedure initiated,
			 * make (req - ack) == 2
			 */
			conn->llcp_terminate.ack--;

			/* place the terminate ind packet in tx queue */
			pdu_tx->ll_id = PDU_DATA_LLID_CTRL;
			pdu_tx->len = offsetof(struct pdu_data_llctrl,
						    terminate_ind) +
				sizeof(struct pdu_data_llctrl_terminate_ind);
			pdu_tx->llctrl.opcode =
				PDU_DATA_LLCTRL_TYPE_TERMINATE_IND;
			pdu_tx->llctrl.terminate_ind.error_code =
				conn->llcp_terminate.reason_own;

			ctrl_tx_enqueue(conn, tx);
		}

		if (!conn->procedure_expire) {
			/* Terminate Procedure timeout is started, will
			 * replace any other timeout running
			 */
			conn->procedure_expire = conn->supervision_reload;

			/* NOTE: if supervision timeout equals connection
			 * interval, dont timeout in current event.
			 */
			if (conn->procedure_expire <= 1U) {
				conn->procedure_expire++;
			}
		}
	}

#if defined(CONFIG_BT_CTLR_PERIPHERAL_ISO)
	/* In any state, allow processing of CIS peripheral waiting for
	 * instant.
	 */
	if (conn->llcp_cis.state == LLCP_CIS_STATE_INST_WAIT) {
<<<<<<< HEAD
		struct lll_conn *lll = &conn->lll;
=======
		const struct lll_conn *lll = &conn->lll;
>>>>>>> 3f0e8dda
		uint16_t event_counter;

		/* Calculate current event counter */
		event_counter = lll->event_counter +
				lll->latency_prepare + lazy;

		event_peripheral_iso_prep(conn, event_counter,
					  ticks_at_expire);

	}
#endif /* CONFIG_BT_CTLR_PERIPHERAL_ISO */

	return 0;
#else /* CONFIG_BT_LL_SW_LLCP_LEGACY */
	LL_ASSERT(conn->lll.handle != LLL_HANDLE_INVALID);

	conn->llcp.prep.ticks_at_expire = ticks_at_expire;
	conn->llcp.prep.lazy = lazy;

	ull_cp_run(conn);

	if (conn->cancel_prepare) {
		/* Reset signal */
		conn->cancel_prepare = 0U;

		/* Cancel prepare */
		return -ECANCELED;
	}

	/* Continue prepare */
	return 0;
#endif /* CONFIG_BT_LL_SW_LLCP_LEGACY */
}

void ull_conn_done(struct node_rx_event_done *done)
{
	uint32_t ticks_drift_minus;
	uint32_t ticks_drift_plus;
	uint16_t latency_event;
	uint16_t elapsed_event;
	struct lll_conn *lll;
	struct ll_conn *conn;
	uint8_t reason_final;
	uint16_t lazy;
	uint8_t force;

	/* Get reference to ULL context */
	conn = CONTAINER_OF(done->param, struct ll_conn, ull);
	lll = &conn->lll;

	/* Skip if connection terminated by local host */
	if (unlikely(lll->handle == LLL_HANDLE_INVALID)) {
		return;
	}

#if defined(CONFIG_BT_CTLR_RX_ENQUEUE_HOLD)
	if (conn->llcp_rx_hold && rx_hold_is_done(conn)) {
		rx_hold_flush(conn);

		/* For both CONFIG_BT_CTLR_LOW_LAT_ULL or when done events have
		 * separate mayfly, explicitly trigger rx_demux mayfly. In the
		 * later we could be here without any node rx or tx ack being
		 * processed hence an explicit ll_rx_sched call is necessary.
		 */
		ll_rx_sched();
	}
#endif /* CONFIG_BT_CTLR_RX_ENQUEUE_HOLD */

#if defined(CONFIG_BT_CTLR_LE_ENC)
	/* Check authenticated payload expiry or MIC failure */
	switch (done->extra.mic_state) {
	case LLL_CONN_MIC_NONE:
#if defined(CONFIG_BT_CTLR_LE_PING)
#if defined(CONFIG_BT_LL_SW_LLCP_LEGACY)
		if (lll->enc_rx || conn->llcp_enc.pause_rx) {
#else /* CONFIG_BT_LL_SW_LLCP_LEGACY */
		if (lll->enc_rx && lll->enc_tx) {
#endif /* CONFIG_BT_LL_SW_LLCP_LEGACY */
			uint16_t appto_reload_new;

			/* check for change in apto */
			appto_reload_new = (conn->apto_reload >
					    (lll->latency + 6)) ?
					   (conn->apto_reload -
					    (lll->latency + 6)) :
					   conn->apto_reload;
			if (conn->appto_reload != appto_reload_new) {
				conn->appto_reload = appto_reload_new;
				conn->apto_expire = 0U;
			}

			/* start authenticated payload (pre) timeout */
			if (conn->apto_expire == 0U) {
				conn->appto_expire = conn->appto_reload;
				conn->apto_expire = conn->apto_reload;
			}
		}
#endif /* CONFIG_BT_CTLR_LE_PING */
		break;

	case LLL_CONN_MIC_PASS:
#if defined(CONFIG_BT_CTLR_LE_PING)
		conn->appto_expire = conn->apto_expire = 0U;
#endif /* CONFIG_BT_CTLR_LE_PING */
		break;

	case LLL_CONN_MIC_FAIL:
		conn->llcp_terminate.reason_final =
			BT_HCI_ERR_TERM_DUE_TO_MIC_FAIL;
		break;
	}
#endif /* CONFIG_BT_CTLR_LE_ENC */

	/* Peripheral received terminate ind or
	 * Central received ack for the transmitted terminate ind or
	 * Central transmitted ack for the received terminate ind or
	 * there has been MIC failure
	 */
	reason_final = conn->llcp_terminate.reason_final;
	if (reason_final && (
#if defined(CONFIG_BT_PERIPHERAL)
			    lll->role ||
#else /* CONFIG_BT_PERIPHERAL */
			    0 ||
#endif /* CONFIG_BT_PERIPHERAL */
#if defined(CONFIG_BT_CENTRAL)
#if defined(CONFIG_BT_LL_SW_LLCP_LEGACY)
			    (((conn->llcp_terminate.req -
			       conn->llcp_terminate.ack) & 0xFF) ==
			     TERM_ACKED) ||
			    conn->central.terminate_ack ||
			    (reason_final == BT_HCI_ERR_TERM_DUE_TO_MIC_FAIL)
#else /* CONFIG_BT_LL_SW_LLCP_LEGACY */
			    1
#endif /* CONFIG_BT_LL_SW_LLCP_LEGACY */
#else /* CONFIG_BT_CENTRAL */
			    1
#endif /* CONFIG_BT_CENTRAL */
			    )) {
		conn_cleanup(conn, reason_final);

		return;
	}

	/* Events elapsed used in timeout checks below */
#if defined(CONFIG_BT_CTLR_CONN_META)
	/* If event has shallow expiry do not add latency, but rely on
	 * accumulated lazy count.
	 */
	latency_event = conn->common.is_must_expire ? 0 : lll->latency_event;
#else
	latency_event = lll->latency_event;
#endif
	elapsed_event = latency_event + 1;

	/* Peripheral drift compensation calc and new latency or
	 * central terminate acked
	 */
	ticks_drift_plus = 0U;
	ticks_drift_minus = 0U;
	if (done->extra.trx_cnt) {
		if (0) {
#if defined(CONFIG_BT_PERIPHERAL)
		} else if (lll->role) {
			ull_drift_ticks_get(done, &ticks_drift_plus,
					    &ticks_drift_minus);

#if defined(CONFIG_BT_LL_SW_LLCP_LEGACY)
			if (!conn->tx_head) {
				ull_conn_tx_demux(UINT8_MAX);
			}

			if (conn->tx_head || memq_peek(lll->memq_tx.head,
						       lll->memq_tx.tail,
						       NULL)) {
				lll->latency_event = 0;
			} else if (lll->periph.latency_enabled) {
				lll->latency_event = lll->latency;
			}
#else /* CONFIG_BT_LL_SW_LLCP_LEGACY */
			if (!ull_tx_q_peek(&conn->tx_q)) {
				ull_conn_tx_demux(UINT8_MAX);
			}

			if (ull_tx_q_peek(&conn->tx_q) ||
			    memq_peek(lll->memq_tx.head,
				      lll->memq_tx.tail, NULL)) {
				lll->latency_event = 0;
			} else if (lll->periph.latency_enabled) {
				lll->latency_event = lll->latency;
			}
#endif /* CONFIG_BT_LL_SW_LLCP_LEGACY */
#endif /* CONFIG_BT_PERIPHERAL */

#if defined(CONFIG_BT_CENTRAL)
		} else if (reason_final) {
			conn->central.terminate_ack = 1;
#endif /* CONFIG_BT_CENTRAL */

		}

		/* Reset connection failed to establish countdown */
		conn->connect_expire = 0U;
	}

	/* Reset supervision countdown */
	if (done->extra.crc_valid) {
		conn->supervision_expire = 0U;
	}

	/* check connection failed to establish */
	else if (conn->connect_expire) {
		if (conn->connect_expire > elapsed_event) {
			conn->connect_expire -= elapsed_event;
		} else {
			conn_cleanup(conn, BT_HCI_ERR_CONN_FAIL_TO_ESTAB);

			return;
		}
	}

	/* if anchor point not sync-ed, start supervision timeout, and break
	 * latency if any.
	 */
	else {
		/* Start supervision timeout, if not started already */
		if (!conn->supervision_expire) {
			conn->supervision_expire = conn->supervision_reload;
		}
	}

	/* check supervision timeout */
	force = 0U;
	if (conn->supervision_expire) {
		if (conn->supervision_expire > elapsed_event) {
			conn->supervision_expire -= elapsed_event;

			/* break latency */
			lll->latency_event = 0U;

			/* Force both central and peripheral when close to
			 * supervision timeout.
			 */
			if (conn->supervision_expire <= 6U) {
				force = 1U;
			}
#if defined(CONFIG_BT_CTLR_CONN_RANDOM_FORCE)
			/* use randomness to force peripheral role when anchor
			 * points are being missed.
			 */
			else if (lll->role) {
				if (latency_event) {
					force = 1U;
				} else {
					force = conn->periph.force & 0x01;

					/* rotate force bits */
					conn->periph.force >>= 1U;
					if (force) {
						conn->periph.force |= BIT(31);
					}
				}
			}
#endif /* CONFIG_BT_CTLR_CONN_RANDOM_FORCE */
		} else {
			conn_cleanup(conn, BT_HCI_ERR_CONN_TIMEOUT);

			return;
		}
	}

	/* check procedure timeout */
#if defined(CONFIG_BT_LL_SW_LLCP_LEGACY)
	if (conn->procedure_expire != 0U) {
		if (conn->procedure_expire > elapsed_event) {
			conn->procedure_expire -= elapsed_event;
		} else {
			conn_cleanup(conn, BT_HCI_ERR_LL_RESP_TIMEOUT);

			return;
		}
	}
#else /* CONFIG_BT_LL_SW_LLCP_LEGACY */
	uint8_t error_code;

	if (-ETIMEDOUT == ull_cp_prt_elapse(conn, elapsed_event, &error_code)) {
		conn_cleanup(conn, error_code);

		return;
	}
#endif /* CONFIG_BT_LL_SW_LLCP_LEGACY */

#if defined(CONFIG_BT_CTLR_LE_PING)
	/* check apto */
	if (conn->apto_expire != 0U) {
		if (conn->apto_expire > elapsed_event) {
			conn->apto_expire -= elapsed_event;
		} else {
			struct node_rx_hdr *rx;

			rx = ll_pdu_rx_alloc();
			if (rx) {
				conn->apto_expire = 0U;

				rx->handle = lll->handle;
				rx->type = NODE_RX_TYPE_APTO;

				/* enqueue apto event into rx queue */
				ll_rx_put(rx->link, rx);
				ll_rx_sched();
			} else {
				conn->apto_expire = 1U;
			}
		}
	}

	/* check appto */
	if (conn->appto_expire != 0U) {
		if (conn->appto_expire > elapsed_event) {
			conn->appto_expire -= elapsed_event;
		} else {
			conn->appto_expire = 0U;

#if defined(CONFIG_BT_LL_SW_LLCP_LEGACY)
			if ((conn->procedure_expire == 0U) &&
			    (conn->llcp_req == conn->llcp_ack)) {
				conn->llcp_type = LLCP_PING;
				conn->llcp_ack -= 2U;
			}
#else /* CONFIG_BT_LL_SW_LLCP_LEGACY */
			/* Initiate LE_PING procedure */
			ull_cp_le_ping(conn);
#endif /* CONFIG_BT_LL_SW_LLCP_LEGACY */
		}
	}
#endif /* CONFIG_BT_CTLR_LE_PING */

#if defined(CONFIG_BT_CTLR_DF_CONN_CTE_REQ)
	/* Check if the CTE_REQ procedure is periodic and counter has been started.
	 * req_expire is set when: new CTE_REQ is started, after completion of last periodic run.
	 */
	if (conn->llcp.cte_req.req_interval != 0U && conn->llcp.cte_req.req_expire != 0U) {
		if (conn->llcp.cte_req.req_expire > elapsed_event) {
			conn->llcp.cte_req.req_expire -= elapsed_event;
		} else {
			uint8_t err;

			/* Set req_expire to zero to mark that new periodic CTE_REQ was started.
			 * The counter is re-started after completion of this run.
			 */
			conn->llcp.cte_req.req_expire = 0U;

			err = ull_cp_cte_req(conn, conn->llcp.cte_req.min_cte_len,
					     conn->llcp.cte_req.cte_type);

			if (err == BT_HCI_ERR_CMD_DISALLOWED) {
				/* Conditions has changed e.g. PHY was changed to CODED.
				 * New CTE REQ is not possible. Disable the periodic requests.
				 */
				ull_cp_cte_req_set_disable(conn);
			}
		}
	}
#endif /* CONFIG_BT_CTLR_DF_CONN_CTE_REQ */

#if defined(CONFIG_BT_CTLR_CONN_RSSI_EVENT)
	/* generate RSSI event */
	if (lll->rssi_sample_count == 0U) {
		struct node_rx_pdu *rx;
		struct pdu_data *pdu_data_rx;

		rx = ll_pdu_rx_alloc();
		if (rx) {
			lll->rssi_reported = lll->rssi_latest;
			lll->rssi_sample_count = LLL_CONN_RSSI_SAMPLE_COUNT;

			/* Prepare the rx packet structure */
			rx->hdr.handle = lll->handle;
			rx->hdr.type = NODE_RX_TYPE_RSSI;

			/* prepare connection RSSI structure */
			pdu_data_rx = (void *)rx->pdu;
			pdu_data_rx->rssi = lll->rssi_reported;

			/* enqueue connection RSSI structure into queue */
			ll_rx_put(rx->hdr.link, rx);
			ll_rx_sched();
		}
	}
#endif /* CONFIG_BT_CTLR_CONN_RSSI_EVENT */

#if defined(CONFIG_BT_LL_SW_LLCP_LEGACY)
	/* break latency based on ctrl procedure pending */
	if (((((conn->llcp_req - conn->llcp_ack) & 0x03) == 0x02) &&
	     ((conn->llcp_type == LLCP_CONN_UPD) ||
	      (conn->llcp_type == LLCP_CHAN_MAP))) ||
	    (conn->llcp_cu.req != conn->llcp_cu.ack)) {
		lll->latency_event = 0U;
	}
#endif /* CONFIG_BT_LL_SW_LLCP_LEGACY */

	/* check if latency needs update */
	lazy = 0U;
	if ((force) || (latency_event != lll->latency_event)) {
		lazy = lll->latency_event + 1U;
	}

	/* update conn ticker */
	if (ticks_drift_plus || ticks_drift_minus || lazy || force) {
		uint8_t ticker_id = TICKER_ID_CONN_BASE + lll->handle;
		struct ll_conn *conn = lll->hdr.parent;
		uint32_t ticker_status;

		/* Call to ticker_update can fail under the race
		 * condition where in the peripheral role is being stopped but
		 * at the same time it is preempted by peripheral event that
		 * gets into close state. Accept failure when peripheral role
		 * is being stopped.
		 */
		ticker_status = ticker_update(TICKER_INSTANCE_ID_CTLR,
					      TICKER_USER_ID_ULL_HIGH,
					      ticker_id,
					      ticks_drift_plus,
					      ticks_drift_minus, 0, 0,
					      lazy, force,
					      ticker_update_conn_op_cb,
					      conn);
		LL_ASSERT((ticker_status == TICKER_STATUS_SUCCESS) ||
			  (ticker_status == TICKER_STATUS_BUSY) ||
			  ((void *)conn == ull_disable_mark_get()));
	}
}

#if defined(CONFIG_BT_CTLR_LOW_LAT_ULL)
void ull_conn_lll_tx_demux_sched(struct lll_conn *lll)
{
	static memq_link_t link;
	static struct mayfly mfy = {0U, 0U, &link, NULL, tx_demux};

	mfy.param = HDR_LLL2ULL(lll);

	mayfly_enqueue(TICKER_USER_ID_LLL, TICKER_USER_ID_ULL_HIGH, 1U, &mfy);
}
#endif /* CONFIG_BT_CTLR_LOW_LAT_ULL */

void ull_conn_tx_demux(uint8_t count)
{
	do {
		struct lll_tx *lll_tx;
		struct ll_conn *conn;

		lll_tx = MFIFO_DEQUEUE_GET(conn_tx);
		if (!lll_tx) {
			break;
		}

		conn = ll_connected_get(lll_tx->handle);
		if (conn) {
			struct node_tx *tx = lll_tx->node;

#if defined(CONFIG_BT_CTLR_LLID_DATA_START_EMPTY)
			if (empty_data_start_release(conn, tx)) {
				goto ull_conn_tx_demux_release;
			}
#endif /* CONFIG_BT_CTLR_LLID_DATA_START_EMPTY */

#if defined(CONFIG_BT_LL_SW_LLCP_LEGACY)
			tx->next = NULL;
			if (!conn->tx_data) {
				conn->tx_data = tx;
				if (!conn->tx_head) {
					conn->tx_head = tx;
					conn->tx_data_last = NULL;
				}
			}

			if (conn->tx_data_last) {
				conn->tx_data_last->next = tx;
			}

			conn->tx_data_last = tx;
#else /* CONFIG_BT_LL_SW_LLCP_LEGACY */
			ull_tx_q_enqueue_data(&conn->tx_q, tx);
#endif /* CONFIG_BT_LL_SW_LLCP_LEGACY */
		} else {
			struct node_tx *tx = lll_tx->node;
			struct pdu_data *p = (void *)tx->pdu;

			p->ll_id = PDU_DATA_LLID_RESV;
			ll_tx_ack_put(LLL_HANDLE_INVALID, tx);
		}

#if defined(CONFIG_BT_CTLR_LLID_DATA_START_EMPTY)
ull_conn_tx_demux_release:
#endif /* CONFIG_BT_CTLR_LLID_DATA_START_EMPTY */

		MFIFO_DEQUEUE(conn_tx);
	} while (--count);
}

void ull_conn_tx_lll_enqueue(struct ll_conn *conn, uint8_t count)
{
#if defined(CONFIG_BT_LL_SW_LLCP_LEGACY)
	bool pause_tx = false;

	while (conn->tx_head &&
	       ((
#if defined(CONFIG_BT_CTLR_PHY)
		 !conn->llcp_phy.pause_tx &&
#endif /* CONFIG_BT_CTLR_PHY */
#if defined(CONFIG_BT_CTLR_LE_ENC)
		 !conn->llcp_enc.pause_tx &&
		 !(pause_tx = is_enc_req_pause_tx(conn)) &&
#endif /* CONFIG_BT_CTLR_LE_ENC */
		 1) ||
		(!pause_tx && (conn->tx_head == conn->tx_ctrl))) && count--) {
		struct pdu_data *pdu_tx;
		struct node_tx *tx;
		memq_link_t *link;

		tx = tx_ull_dequeue(conn, conn->tx_head);

		pdu_tx = (void *)tx->pdu;
		if (pdu_tx->ll_id == PDU_DATA_LLID_CTRL) {
			ctrl_tx_pre_ack(conn, pdu_tx);
		}

		link = mem_acquire(&mem_link_tx.free);
		LL_ASSERT(link);

		memq_enqueue(link, tx, &conn->lll.memq_tx.tail);
	}
#else /* CONFIG_BT_LL_SW_LLCP_LEGACY */
	while (count--) {
		struct node_tx *tx;
		memq_link_t *link;

		tx = tx_ull_dequeue(conn, NULL);
		if (!tx) {
			/* No more tx nodes available */
			break;
		}

		link = mem_acquire(&mem_link_tx.free);
		LL_ASSERT(link);

		/* Enqueue towards LLL */
		memq_enqueue(link, tx, &conn->lll.memq_tx.tail);
	}
#endif /* CONFIG_BT_LL_SW_LLCP_LEGACY */
}

void ull_conn_link_tx_release(void *link)
{
	mem_release(link, &mem_link_tx.free);
}

uint8_t ull_conn_ack_last_idx_get(void)
{
	return mfifo_conn_ack.l;
}

memq_link_t *ull_conn_ack_peek(uint8_t *ack_last, uint16_t *handle,
			       struct node_tx **tx)
{
	struct lll_tx *lll_tx;

	lll_tx = MFIFO_DEQUEUE_GET(conn_ack);
	if (!lll_tx) {
		return NULL;
	}

	*ack_last = mfifo_conn_ack.l;

	*handle = lll_tx->handle;
	*tx = lll_tx->node;

	return (*tx)->link;
}

memq_link_t *ull_conn_ack_by_last_peek(uint8_t last, uint16_t *handle,
				       struct node_tx **tx)
{
	struct lll_tx *lll_tx;

	lll_tx = mfifo_dequeue_get(mfifo_conn_ack.m, mfifo_conn_ack.s,
				   mfifo_conn_ack.f, last);
	if (!lll_tx) {
		return NULL;
	}

	*handle = lll_tx->handle;
	*tx = lll_tx->node;

	return (*tx)->link;
}

void *ull_conn_ack_dequeue(void)
{
	return MFIFO_DEQUEUE(conn_ack);
}

void ull_conn_lll_ack_enqueue(uint16_t handle, struct node_tx *tx)
{
	struct lll_tx *lll_tx;
	uint8_t idx;

	idx = MFIFO_ENQUEUE_GET(conn_ack, (void **)&lll_tx);
	LL_ASSERT(lll_tx);

	lll_tx->handle = handle;
	lll_tx->node = tx;

	MFIFO_ENQUEUE(conn_ack, idx);
}

void ull_conn_tx_ack(uint16_t handle, memq_link_t *link, struct node_tx *tx)
{
	struct pdu_data *pdu_tx;

	pdu_tx = (void *)tx->pdu;
	LL_ASSERT(pdu_tx->len);

	if (pdu_tx->ll_id == PDU_DATA_LLID_CTRL) {
		if (handle != LLL_HANDLE_INVALID) {
			struct ll_conn *conn = ll_conn_get(handle);

#if defined(CONFIG_BT_CTLR_RX_ENQUEUE_HOLD)
			if (conn->llcp_rx_hold && rx_hold_is_done(conn)) {
				rx_hold_flush(conn);
			}
#endif /* CONFIG_BT_CTLR_RX_ENQUEUE_HOLD */

#if defined(CONFIG_BT_LL_SW_LLCP_LEGACY)
			ctrl_tx_ack(conn, &tx, pdu_tx);
#else /* CONFIG_BT_LL_SW_LLCP_LEGACY */
			ull_cp_tx_ack(conn, tx);
#endif /* CONFIG_BT_LL_SW_LLCP_LEGACY */
		}

		/* release ctrl mem if points to itself */
		if (link->next == (void *)tx) {
			LL_ASSERT(link->next);

#if defined(CONFIG_BT_LL_SW_LLCP_LEGACY)
			mem_release(tx, &mem_conn_tx_ctrl.free);
#else /* CONFIG_BT_LL_SW_LLCP_LEGACY */
			struct ll_conn *conn = ll_conn_get(handle);

			ull_cp_release_tx(conn, tx);
#endif /* CONFIG_BT_LL_SW_LLCP_LEGACY */
			return;
		} else if (!tx) {
			/* Tx Node re-used to enqueue new ctrl PDU */
			return;
		}
		LL_ASSERT(!link->next);
	} else if (handle == LLL_HANDLE_INVALID) {
		pdu_tx->ll_id = PDU_DATA_LLID_RESV;
	} else {
		LL_ASSERT(handle != LLL_HANDLE_INVALID);

#if defined(CONFIG_BT_CTLR_RX_ENQUEUE_HOLD)
		struct ll_conn *conn = ll_conn_get(handle);

		if (conn->llcp_rx_hold && rx_hold_is_done(conn)) {
			rx_hold_flush(conn);
		}
#endif /* CONFIG_BT_CTLR_RX_ENQUEUE_HOLD */
	}

	ll_tx_ack_put(handle, tx);
}

#if defined(CONFIG_BT_LL_SW_LLCP_LEGACY)
uint8_t ull_conn_llcp_req(void *conn)
{
	struct ll_conn * const conn_hdr = conn;

	if (conn_hdr->llcp_req != conn_hdr->llcp_ack) {
		return BT_HCI_ERR_CMD_DISALLOWED;
	}

	conn_hdr->llcp_req++;
	if (((conn_hdr->llcp_req - conn_hdr->llcp_ack) & 0x03) != 1) {
		conn_hdr->llcp_req--;
		return BT_HCI_ERR_CMD_DISALLOWED;
	}

	return 0;
}
#endif /* CONFIG_BT_LL_SW_LLCP_LEGACY */

uint16_t ull_conn_lll_max_tx_octets_get(struct lll_conn *lll)
{
	uint16_t max_tx_octets;

#if defined(CONFIG_BT_CTLR_DATA_LENGTH)
#if defined(CONFIG_BT_CTLR_PHY)
	switch (lll->phy_tx_time) {
	default:
	case PHY_1M:
		/* 1M PHY, 1us = 1 bit, hence divide by 8.
		 * Deduct 10 bytes for preamble (1), access address (4),
		 * header (2), and CRC (3).
		 */
#if defined(CONFIG_BT_LL_SW_LLCP_LEGACY)
		max_tx_octets = (lll->max_tx_time >> 3) - 10;
#else /* CONFIG_BT_LL_SW_LLCP_LEGACY */
		max_tx_octets = (lll->dle.eff.max_tx_time >> 3) - 10;
#endif /* CONFIG_BT_LL_SW_LLCP_LEGACY */
		break;

	case PHY_2M:
		/* 2M PHY, 1us = 2 bits, hence divide by 4.
		 * Deduct 11 bytes for preamble (2), access address (4),
		 * header (2), and CRC (3).
		 */
#if defined(CONFIG_BT_LL_SW_LLCP_LEGACY)
		max_tx_octets = (lll->max_tx_time >> 2) - 11;
#else /* CONFIG_BT_LL_SW_LLCP_LEGACY */
		max_tx_octets = (lll->dle.eff.max_tx_time >> 2) - 11;
#endif /* CONFIG_BT_LL_SW_LLCP_LEGACY */
		break;

#if defined(CONFIG_BT_CTLR_PHY_CODED)
	case PHY_CODED:
		if (lll->phy_flags & 0x01) {
			/* S8 Coded PHY, 8us = 1 bit, hence divide by
			 * 64.
			 * Subtract time for preamble (80), AA (256),
			 * CI (16), TERM1 (24), CRC (192) and
			 * TERM2 (24), total 592 us.
			 * Subtract 2 bytes for header.
			 */
#if defined(CONFIG_BT_LL_SW_LLCP_LEGACY)
			max_tx_octets = ((lll->max_tx_time - 592) >>
					  6) - 2;
#else /* CONFIG_BT_LL_SW_LLCP_LEGACY */
			max_tx_octets = ((lll->dle.eff.max_tx_time - 592) >>
					  6) - 2;
#endif /* CONFIG_BT_LL_SW_LLCP_LEGACY */
		} else {
			/* S2 Coded PHY, 2us = 1 bit, hence divide by
			 * 16.
			 * Subtract time for preamble (80), AA (256),
			 * CI (16), TERM1 (24), CRC (48) and
			 * TERM2 (6), total 430 us.
			 * Subtract 2 bytes for header.
			 */
#if defined(CONFIG_BT_LL_SW_LLCP_LEGACY)
			max_tx_octets = ((lll->max_tx_time - 430) >>
					  4) - 2;
#else /* CONFIG_BT_LL_SW_LLCP_LEGACY */
			max_tx_octets = ((lll->dle.eff.max_tx_time - 430) >>
					  4) - 2;
#endif /* CONFIG_BT_LL_SW_LLCP_LEGACY */
		}
		break;
#endif /* CONFIG_BT_CTLR_PHY_CODED */
	}

#if defined(CONFIG_BT_CTLR_LE_ENC)
	if (lll->enc_tx) {
		/* deduct the MIC */
		max_tx_octets -= 4U;
	}
#endif /* CONFIG_BT_CTLR_LE_ENC */

#if defined(CONFIG_BT_LL_SW_LLCP_LEGACY)
	if (max_tx_octets > lll->max_tx_octets) {
		max_tx_octets = lll->max_tx_octets;
	}
#else /* CONFIG_BT_LL_SW_LLCP_LEGACY */
	if (max_tx_octets > lll->dle.eff.max_tx_octets) {
		max_tx_octets = lll->dle.eff.max_tx_octets;
	}
#endif /* CONFIG_BT_LL_SW_LLCP_LEGACY */

#else /* !CONFIG_BT_CTLR_PHY */
#if defined(CONFIG_BT_LL_SW_LLCP_LEGACY)
	max_tx_octets = lll->max_tx_octets;
#else /* CONFIG_BT_LL_SW_LLCP_LEGACY */
	max_tx_octets = lll->dle.eff.max_tx_octets;
#endif /* CONFIG_BT_LL_SW_LLCP_LEGACY */
#endif /* !CONFIG_BT_CTLR_PHY */
#else /* !CONFIG_BT_CTLR_DATA_LENGTH */
	max_tx_octets = PDU_DC_PAYLOAD_SIZE_MIN;
#endif /* !CONFIG_BT_CTLR_DATA_LENGTH */
	return max_tx_octets;
}

/**
 * @brief Initialize pdu_data members that are read only in lower link layer.
 *
 * @param pdu Pointer to pdu_data object to be initialized
 */
void ull_pdu_data_init(struct pdu_data *pdu)
{
#if defined(CONFIG_BT_CTLR_DF_CONN_CTE_TX) || defined(CONFIG_BT_CTLR_DF_CONN_CTE_RX)
	pdu->cp = 0U;
	pdu->resv = 0U;
#endif /* CONFIG_BT_CTLR_DF_CONN_CTE_TX || CONFIG_BT_CTLR_DF_CONN_CTE_RX */
}

static int init_reset(void)
{
	/* Initialize conn pool. */
	mem_init(conn_pool, sizeof(struct ll_conn),
		 sizeof(conn_pool) / sizeof(struct ll_conn), &conn_free);

	/* Initialize tx pool. */
	mem_init(mem_conn_tx.pool, CONN_TX_BUF_SIZE, CONN_DATA_BUFFERS,
		 &mem_conn_tx.free);

	/* Initialize tx ctrl pool. */
	mem_init(mem_conn_tx_ctrl.pool, CONN_TX_CTRL_BUF_SIZE,
		 CONN_TX_CTRL_BUFFERS, &mem_conn_tx_ctrl.free);

	/* Initialize tx link pool. */
	mem_init(mem_link_tx.pool, sizeof(memq_link_t),
		 (CONN_DATA_BUFFERS +
		  CONN_TX_CTRL_BUFFERS),
		 &mem_link_tx.free);

#if !defined(CONFIG_BT_LL_SW_LLCP_LEGACY)
	/* Initialize control procedure system. */
	ull_cp_init();
#endif /* CONFIG_BT_LL_SW_LLCP_LEGACY */

#if defined(CONFIG_BT_CTLR_CONN_PARAM_REQ)
	/* Reset CPR mutex */
	cpr_active_reset();
#endif /* CONFIG_BT_CTLR_CONN_PARAM_REQ */

#if defined(CONFIG_BT_CTLR_DATA_LENGTH)
	/* Initialize the DLE defaults */
	default_tx_octets = PDU_DC_PAYLOAD_SIZE_MIN;
	default_tx_time = PDU_DC_MAX_US(PDU_DC_PAYLOAD_SIZE_MIN, PHY_1M);
#endif /* CONFIG_BT_CTLR_DATA_LENGTH */

#if defined(CONFIG_BT_CTLR_PHY)
	/* Initialize the PHY defaults */
	default_phy_tx = PHY_1M;
	default_phy_rx = PHY_1M;

#if defined(CONFIG_BT_CTLR_PHY_2M)
	default_phy_tx |= PHY_2M;
	default_phy_rx |= PHY_2M;
#endif /* CONFIG_BT_CTLR_PHY_2M */

#if defined(CONFIG_BT_CTLR_PHY_CODED)
	default_phy_tx |= PHY_CODED;
	default_phy_rx |= PHY_CODED;
#endif /* CONFIG_BT_CTLR_PHY_CODED */
#endif /* CONFIG_BT_CTLR_PHY */

	return 0;
}

#if defined(CONFIG_BT_CTLR_RX_ENQUEUE_HOLD)
static void rx_hold_put(struct ll_conn *conn, memq_link_t *link,
			struct node_rx_pdu *rx)
{
	struct node_rx_pdu *rx_last;
	struct lll_conn *lll;

	link->mem = NULL;
	rx->hdr.link = link;

	rx_last = conn->llcp_rx_hold;
	while (rx_last && rx_last->hdr.link && rx_last->hdr.link->mem) {
		rx_last = rx_last->hdr.link->mem;
	}

	if (rx_last) {
		rx_last->hdr.link->mem = rx;
	} else {
		conn->llcp_rx_hold = rx;
	}

	lll = &conn->lll;
	if (lll->rx_hold_req == lll->rx_hold_ack) {
		lll->rx_hold_req++;
	}
}

static bool rx_hold_is_done(struct ll_conn *conn)
{
	return ((conn->lll.rx_hold_req -
		 conn->lll.rx_hold_ack) & RX_HOLD_MASK) == RX_HOLD_ACK;
}

static void rx_hold_flush(struct ll_conn *conn)
{
	struct node_rx_pdu *rx;
	struct lll_conn *lll;

	rx = conn->llcp_rx_hold;
	do {
		struct node_rx_hdr *hdr;

		/* traverse to next rx node */
		hdr = &rx->hdr;
		rx = hdr->link->mem;

		/* enqueue rx node towards Thread */
		ll_rx_put(hdr->link, hdr);
	} while (rx);

	conn->llcp_rx_hold = NULL;
	lll = &conn->lll;
	lll->rx_hold_req = 0U;
	lll->rx_hold_ack = 0U;
}
#endif /* CONFIG_BT_CTLR_RX_ENQUEUE_HOLD */

#if !defined(CONFIG_BT_CTLR_LOW_LAT_ULL)
static void tx_demux_sched(struct ll_conn *conn)
{
	static memq_link_t link;
	static struct mayfly mfy = {0U, 0U, &link, NULL, tx_demux};

	mfy.param = conn;

	mayfly_enqueue(TICKER_USER_ID_THREAD, TICKER_USER_ID_ULL_HIGH, 0U, &mfy);
}
#endif /* !CONFIG_BT_CTLR_LOW_LAT_ULL */

static void tx_demux(void *param)
{
	ull_conn_tx_demux(1);

	ull_conn_tx_lll_enqueue(param, 1);
}

#if defined(CONFIG_BT_LL_SW_LLCP_LEGACY)
static struct node_tx *tx_ull_dequeue(struct ll_conn *conn, struct node_tx *tx)
{
#if defined(CONFIG_BT_CTLR_LE_ENC)
	if (!conn->tx_ctrl && (conn->tx_head != conn->tx_data)) {
		ctrl_tx_check_and_resume(conn);
	}
#endif /* CONFIG_BT_CTLR_LE_ENC */

	if (conn->tx_head == conn->tx_ctrl) {
		conn->tx_head = conn->tx_head->next;
		if (conn->tx_ctrl == conn->tx_ctrl_last) {
			conn->tx_ctrl = NULL;
			conn->tx_ctrl_last = NULL;
		} else {
			conn->tx_ctrl = conn->tx_head;
		}

		/* point to self to indicate a control PDU mem alloc */
		tx->next = tx;
	} else {
		if (conn->tx_head == conn->tx_data) {
			conn->tx_data = conn->tx_data->next;
		}
		conn->tx_head = conn->tx_head->next;

		/* point to NULL to indicate a Data PDU mem alloc */
		tx->next = NULL;
	}

	return tx;
}
#else
static struct node_tx *tx_ull_dequeue(struct ll_conn *conn, struct node_tx *unused)
{
	struct node_tx *tx = NULL;

	tx = ull_tx_q_dequeue(&conn->tx_q);
	if (tx) {
		struct pdu_data *pdu_tx;

		pdu_tx = (void *)tx->pdu;
		if (pdu_tx->ll_id == PDU_DATA_LLID_CTRL) {
			/* Mark the tx node as belonging to the ctrl pool */
			tx->next = tx;
		} else {
			/* Mark the tx node as belonging to the data pool */
			tx->next = NULL;
		}
	}
	return tx;
}
#endif /* CONFIG_BT_LL_SW_LLCP_LEGACY */

static void ticker_update_conn_op_cb(uint32_t status, void *param)
{
	/* Peripheral drift compensation succeeds, or it fails in a race condition
	 * when disconnecting or connection update (race between ticker_update
	 * and ticker_stop calls).
	 */
	LL_ASSERT(status == TICKER_STATUS_SUCCESS ||
		  param == ull_update_mark_get() ||
		  param == ull_disable_mark_get());
}

static void ticker_stop_conn_op_cb(uint32_t status, void *param)
{
	void *p;

	LL_ASSERT(status == TICKER_STATUS_SUCCESS);

	p = ull_update_mark(param);
	LL_ASSERT(p == param);
}

static void ticker_start_conn_op_cb(uint32_t status, void *param)
{
	void *p;

	LL_ASSERT(status == TICKER_STATUS_SUCCESS);

	p = ull_update_unmark(param);
	LL_ASSERT(p == param);
}

static void conn_setup_adv_scan_disabled_cb(void *param)
{
	struct node_rx_ftr *ftr;
	struct node_rx_hdr *rx;
	struct lll_conn *lll;

	/* NOTE: LLL conn context SHALL be after lll_hdr in
	 *       struct lll_adv and struct lll_scan.
	 */
	rx = param;
	ftr = &(rx->rx_ftr);
	lll = *((struct lll_conn **)((uint8_t *)ftr->param +
				     sizeof(struct lll_hdr)));

	if (IS_ENABLED(CONFIG_BT_CTLR_JIT_SCHEDULING)) {
		struct ull_hdr *hdr;

		/* Prevent fast ADV re-scheduling from re-triggering */
		hdr = HDR_LLL2ULL(ftr->param);
		hdr->disabled_cb = NULL;
	}

	switch (lll->role) {
#if defined(CONFIG_BT_CENTRAL)
	case 0:
		ull_central_setup(rx, ftr, lll);
		break;
#endif /* CONFIG_BT_CENTRAL */

#if defined(CONFIG_BT_PERIPHERAL)
	case 1:
		ull_periph_setup(rx, ftr, lll);
		break;
#endif /* CONFIG_BT_PERIPHERAL */

	default:
		LL_ASSERT(0);
		break;
	}
}

static inline void disable(uint16_t handle)
{
	struct ll_conn *conn;
	int err;

	conn = ll_conn_get(handle);

	err = ull_ticker_stop_with_mark(TICKER_ID_CONN_BASE + handle,
					conn, &conn->lll);
	LL_ASSERT(err == 0 || err == -EALREADY);

	conn->lll.handle = LLL_HANDLE_INVALID;
	conn->lll.link_tx_free = NULL;
}

#if defined(CONFIG_BT_CTLR_PERIPHERAL_ISO) || defined(CONFIG_BT_CTLR_CENTRAL_ISO)
static void conn_cleanup_iso_cis_released_cb(struct ll_conn *conn)
{
	struct ll_conn_iso_stream *cis;

	cis = ll_conn_iso_stream_get_by_acl(conn, NULL);
	if (cis) {
		struct node_rx_pdu *rx;
		uint8_t reason;

		/* More associated CISes - stop next */
		rx = (void *)&conn->llcp_terminate.node_rx;
		reason = *(uint8_t *)rx->pdu;

		ull_conn_iso_cis_stop(cis, conn_cleanup_iso_cis_released_cb,
				      reason);
	} else {
		/* No more CISes associated with conn - finalize */
		conn_cleanup_finalize(conn);
	}
}
#endif /* CONFIG_BT_CTLR_PERIPHERAL_ISO || CONFIG_BT_CTLR_CENTRAL_ISO */

static void conn_cleanup_finalize(struct ll_conn *conn)
{
	struct lll_conn *lll = &conn->lll;
	struct node_rx_pdu *rx;
	uint32_t ticker_status;

#if defined(CONFIG_BT_LL_SW_LLCP_LEGACY)
	/* release any llcp reserved rx node */
	rx = conn->llcp_rx;
	while (rx) {
		struct node_rx_hdr *hdr;

		/* traverse to next rx node */
		hdr = &rx->hdr;
		rx = hdr->link->mem;

		/* Mark for buffer for release */
		hdr->type = NODE_RX_TYPE_RELEASE;

		/* enqueue rx node towards Thread */
		ll_rx_put(hdr->link, hdr);
	}
#else /* CONFIG_BT_LL_SW_LLCP_LEGACY */
	ARG_UNUSED(rx);
	ull_cp_state_set(conn, ULL_CP_DISCONNECTED);
#endif /* CONFIG_BT_LL_SW_LLCP_LEGACY */

	/* flush demux-ed Tx buffer still in ULL context */
	tx_ull_flush(conn);

	/* Stop Central or Peripheral role ticker */
	ticker_status = ticker_stop(TICKER_INSTANCE_ID_CTLR,
				    TICKER_USER_ID_ULL_HIGH,
				    TICKER_ID_CONN_BASE + lll->handle,
				    ticker_stop_op_cb, conn);
	LL_ASSERT((ticker_status == TICKER_STATUS_SUCCESS) ||
		  (ticker_status == TICKER_STATUS_BUSY));

	/* Invalidate the connection context */
	lll->handle = LLL_HANDLE_INVALID;

	/* Demux and flush Tx PDUs that remain enqueued in thread context */
	ull_conn_tx_demux(UINT8_MAX);
}

static void conn_cleanup(struct ll_conn *conn, uint8_t reason)
{
	struct node_rx_pdu *rx;

#if defined(CONFIG_BT_CTLR_PERIPHERAL_ISO) || defined(CONFIG_BT_CTLR_CENTRAL_ISO)
	struct ll_conn_iso_stream *cis;
#endif /* CONFIG_BT_CTLR_PERIPHERAL_ISO || CONFIG_BT_CTLR_CENTRAL_ISO */

#if defined(CONFIG_BT_LL_SW_LLCP_LEGACY)
#if defined(CONFIG_BT_CTLR_CONN_PARAM_REQ)
	/* Reset CPR mutex */
	cpr_active_check_and_reset(conn);
#endif /* CONFIG_BT_CTLR_CONN_PARAM_REQ */
#endif /* CONFIG_BT_LL_SW_LLCP_LEGACY */

	/* Only termination structure is populated here in ULL context
	 * but the actual enqueue happens in the LLL context in
	 * tx_lll_flush. The reason being to avoid passing the reason
	 * value and handle through the mayfly scheduling of the
	 * tx_lll_flush.
	 */
	rx = (void *)&conn->llcp_terminate.node_rx;
	rx->hdr.handle = conn->lll.handle;
	rx->hdr.type = NODE_RX_TYPE_TERMINATE;
	*((uint8_t *)rx->pdu) = reason;

#if defined(CONFIG_BT_CTLR_PERIPHERAL_ISO) || defined(CONFIG_BT_CTLR_CENTRAL_ISO)
	cis = ll_conn_iso_stream_get_by_acl(conn, NULL);
	if (cis) {
		/* Stop CIS and defer cleanup to after teardown. */
		ull_conn_iso_cis_stop(cis, conn_cleanup_iso_cis_released_cb,
				      reason);
		return;
	}
#endif /* CONFIG_BT_CTLR_PERIPHERAL_ISO || CONFIG_BT_CTLR_CENTRAL_ISO */

	conn_cleanup_finalize(conn);
}

void ull_conn_timeout(void *param)
{
	conn_cleanup(param, BT_HCI_ERR_CONN_TIMEOUT);
}

static void tx_ull_flush(struct ll_conn *conn)
{
#if defined(CONFIG_BT_LL_SW_LLCP_LEGACY)
	while (conn->tx_head) {
		struct node_tx *tx;
		memq_link_t *link;

		tx = tx_ull_dequeue(conn, conn->tx_head);

		link = mem_acquire(&mem_link_tx.free);
		LL_ASSERT(link);

		memq_enqueue(link, tx, &conn->lll.memq_tx.tail);
	}
#else /* CONFIG_BT_LL_SW_LLCP_LEGACY */
	struct node_tx *tx;

	tx = tx_ull_dequeue(conn, NULL);
	while (tx) {
		memq_link_t *link;

		link = mem_acquire(&mem_link_tx.free);
		LL_ASSERT(link);

		/* Enqueue towards LLL */
		memq_enqueue(link, tx, &conn->lll.memq_tx.tail);

		tx = tx_ull_dequeue(conn, NULL);
	}
#endif /* CONFIG_BT_LL_SW_LLCP_LEGACY */
}

static void ticker_stop_op_cb(uint32_t status, void *param)
{
	static memq_link_t link;
	static struct mayfly mfy = {0, 0, &link, NULL, conn_disable};
	uint32_t ret;

	LL_ASSERT(status == TICKER_STATUS_SUCCESS);

	/* Check if any pending LLL events that need to be aborted */
	mfy.param = param;
	ret = mayfly_enqueue(TICKER_USER_ID_ULL_LOW,
			     TICKER_USER_ID_ULL_HIGH, 0, &mfy);
	LL_ASSERT(!ret);
}

static void conn_disable(void *param)
{
	struct ll_conn *conn;
	struct ull_hdr *hdr;

	/* Check ref count to determine if any pending LLL events in pipeline */
	conn = param;
	hdr = &conn->ull;
	if (ull_ref_get(hdr)) {
		static memq_link_t link;
		static struct mayfly mfy = {0, 0, &link, NULL, lll_disable};
		uint32_t ret;

		mfy.param = &conn->lll;

		/* Setup disabled callback to be called when ref count
		 * returns to zero.
		 */
		LL_ASSERT(!hdr->disabled_cb);
		hdr->disabled_param = mfy.param;
		hdr->disabled_cb = disabled_cb;

		/* Trigger LLL disable */
		ret = mayfly_enqueue(TICKER_USER_ID_ULL_HIGH,
				     TICKER_USER_ID_LLL, 0, &mfy);
		LL_ASSERT(!ret);
	} else {
		/* No pending LLL events */
		disabled_cb(&conn->lll);
	}
}

static void disabled_cb(void *param)
{
	static memq_link_t link;
	static struct mayfly mfy = {0, 0, &link, NULL, tx_lll_flush};
	uint32_t ret;

	mfy.param = param;
	ret = mayfly_enqueue(TICKER_USER_ID_ULL_HIGH,
			     TICKER_USER_ID_LLL, 0, &mfy);
	LL_ASSERT(!ret);
}

static void tx_lll_flush(void *param)
{
	struct node_rx_pdu *rx;
	struct lll_conn *lll;
	struct ll_conn *conn;
	struct node_tx *tx;
	memq_link_t *link;
	uint16_t handle;

	/* Get reference to ULL context */
	lll = param;
	conn = HDR_LLL2ULL(lll);
	handle = ll_conn_handle_get(conn);

	lll_conn_flush(handle, lll);

	link = memq_dequeue(lll->memq_tx.tail, &lll->memq_tx.head,
			    (void **)&tx);
	while (link) {
		struct lll_tx *lll_tx;
		uint8_t idx;

		idx = MFIFO_ENQUEUE_GET(conn_ack, (void **)&lll_tx);
		LL_ASSERT(lll_tx);

		lll_tx->handle = LLL_HANDLE_INVALID;
		lll_tx->node = tx;

		/* TX node UPSTREAM, i.e. Tx node ack path */
		link->next = tx->next; /* Indicates ctrl pool or data pool */
		tx->next = link;

		MFIFO_ENQUEUE(conn_ack, idx);

		link = memq_dequeue(lll->memq_tx.tail, &lll->memq_tx.head,
				    (void **)&tx);
	}

	/* Get the terminate structure reserved in the connection context.
	 * The terminate reason and connection handle should already be
	 * populated before this mayfly function was scheduled.
	 */
	rx = (void *)&conn->llcp_terminate.node_rx;
	LL_ASSERT(rx->hdr.link);
	link = rx->hdr.link;
	rx->hdr.link = NULL;

	/* Enqueue the terminate towards ULL context */
	ull_rx_put(link, rx);
	ull_rx_sched();
}

#if defined(CONFIG_BT_CTLR_LLID_DATA_START_EMPTY)
static int empty_data_start_release(struct ll_conn *conn, struct node_tx *tx)
{
	struct pdu_data *p = (void *)tx->pdu;

	if ((p->ll_id == PDU_DATA_LLID_DATA_START) && !p->len) {
		conn->start_empty = 1U;

		ll_tx_ack_put(conn->lll.handle, tx);

		return -EINVAL;
	} else if (p->len && conn->start_empty) {
		conn->start_empty = 0U;

		if (p->ll_id == PDU_DATA_LLID_DATA_CONTINUE) {
			p->ll_id = PDU_DATA_LLID_DATA_START;
		}
	}

	return 0;
}
#endif /* CONFIG_BT_CTLR_LLID_DATA_START_EMPTY */

#if defined(CONFIG_BT_LL_SW_LLCP_LEGACY)
/* Check transaction violation and get free ctrl tx PDU */
static struct node_tx *ctrl_tx_rsp_mem_acquire(struct ll_conn *conn,
					       struct node_rx_pdu *rx,
					       int *err)
{
	struct node_tx *tx;

	/* Ignore duplicate requests without previous being acknowledged. */
	if (conn->common.txn_lock) {
		/* Mark for buffer for release */
		rx->hdr.type = NODE_RX_TYPE_RELEASE;

		/* Drop request */
		*err = 0U;

		return NULL;
	}

	/* Acquire ctrl tx mem */
	tx = mem_acquire(&mem_conn_tx_ctrl.free);
	if (!tx) {
		*err = -ENOBUFS;

		return NULL;
	}

	/* Lock further responses to duplicate requests before previous
	 * response is acknowledged.
	 */
	conn->common.txn_lock = 1U;

	/* NOTE: err value not required when returning valid ctrl tx PDU */

	return tx;
}

#if defined(CONFIG_BT_CTLR_LE_ENC)
static inline void  ctrl_tx_check_and_resume(struct ll_conn *conn)
{
	struct pdu_data *pdu_data_tx;

	pdu_data_tx = (void *)conn->tx_head->pdu;
	if ((pdu_data_tx->ll_id != PDU_DATA_LLID_CTRL) ||
	    ((pdu_data_tx->llctrl.opcode !=
	      PDU_DATA_LLCTRL_TYPE_ENC_REQ) &&
	     (pdu_data_tx->llctrl.opcode !=
	      PDU_DATA_LLCTRL_TYPE_PAUSE_ENC_REQ))) {
		conn->tx_ctrl = conn->tx_ctrl_last = conn->tx_head;
	}
}
#endif /* CONFIG_BT_CTLR_LE_ENC */

static inline void ctrl_tx_last_enqueue(struct ll_conn *conn,
					struct node_tx *tx)
{
	tx->next = conn->tx_ctrl_last->next;
	conn->tx_ctrl_last->next = tx;
	conn->tx_ctrl_last = tx;
}

static inline void ctrl_tx_pause_enqueue(struct ll_conn *conn,
					 struct node_tx *tx, bool pause)
{
	/* check if a packet was tx-ed and not acked by peer */
	if (
	    /* data/ctrl packet is in the head */
	    conn->tx_head &&
#if defined(CONFIG_BT_CTLR_LE_ENC)
	    !conn->llcp_enc.pause_tx &&
#endif /* CONFIG_BT_CTLR_LE_ENC */
#if defined(CONFIG_BT_CTLR_PHY)
	    !conn->llcp_phy.pause_tx &&
#endif /* CONFIG_BT_CTLR_PHY */
	    1) {
		/* data or ctrl may have been transmitted once, but not acked
		 * by peer, hence place this new ctrl after head
		 */

		/* if data transmitted once, keep it at head of the tx list,
		 * as we will insert a ctrl after it, hence advance the
		 * data pointer
		 */
		if (conn->tx_head == conn->tx_data) {
			conn->tx_data = conn->tx_data->next;
#if defined(CONFIG_BT_CTLR_LE_ENC)
		} else if (!conn->tx_ctrl) {
			ctrl_tx_check_and_resume(conn);
#endif /* CONFIG_BT_CTLR_LE_ENC */
		}

		/* if no ctrl packet already queued, new ctrl added will be
		 * the ctrl pointer and is inserted after head.
		 */
		if (!conn->tx_ctrl) {
			tx->next = conn->tx_head->next;
			conn->tx_head->next = tx;

			/* If in Encryption Procedure, other control PDUs,
			 * Feature Rsp and Version Ind, are placed before data
			 * marker and after control last marker. Hence, if no
			 * control marker i.e. this is the first control PDU and
			 * to be paused, do not set the control marker. A valid
			 * control PDU in Encryption Procedure that is not
			 * implicitly paused, will set the control and control
			 * last marker.
			 */
			if (!pause) {
				conn->tx_ctrl = tx;
				conn->tx_ctrl_last = tx;
			}
		} else {
			/* ENC_REQ PDU is always allocated from data pool, hence
			 * the head can not have the control marker, and pause
			 * be true.
			 */
			LL_ASSERT(!pause);

			ctrl_tx_last_enqueue(conn, tx);
		}
	} else {
		/* No packet needing ACK. */

		/* If first ctrl packet then add it as head else add it to the
		 * tail of the ctrl packets.
		 */
		if (!conn->tx_ctrl) {
			tx->next = conn->tx_head;
			conn->tx_head = tx;
			if (!pause) {
				conn->tx_ctrl = tx;
				conn->tx_ctrl_last = tx;
			}
		} else {
			LL_ASSERT(!pause);

			ctrl_tx_last_enqueue(conn, tx);
		}
	}

	/* Update last pointer if ctrl added at end of tx list */
	if (!tx->next) {
		conn->tx_data_last = tx;
	}
}

static inline void ctrl_tx_enqueue(struct ll_conn *conn, struct node_tx *tx)
{
	ctrl_tx_pause_enqueue(conn, tx, false);
}

static void ctrl_tx_sec_enqueue(struct ll_conn *conn, struct node_tx *tx)
{
	bool pause = false;

#if defined(CONFIG_BT_CTLR_LE_ENC)
	if (conn->llcp_enc.pause_tx) {
		if (!conn->tx_ctrl) {
			/* As data PDU tx is paused and no control PDU in queue,
			 * its safe to add new control PDU at head.
			 * Note, here the PDUs are stacked, not queued. Last In
			 * First Out.
			 */
			tx->next = conn->tx_head;
			conn->tx_head = tx;
		} else {
			/* As data PDU tx is paused and there are control PDUs
			 * in the queue, add it after control PDUs last marker
			 * and before the data start marker.
			 * Note, here the PDUs are stacked, not queued. Last In
			 * First Out.
			 */
			tx->next = conn->tx_ctrl_last->next;
			conn->tx_ctrl_last->next = tx;
		}

		/* Update last pointer if ctrl added at end of tx list */
		if (!tx->next) {
			conn->tx_data_last = tx;
		}
	} else {
		/* check if Encryption Request is at head, enqueue this control
		 * PDU after control last marker and before data marker.
		 * This way it is paused until Encryption Setup completes.
		 */
		if (conn->tx_head) {
			struct pdu_data *pdu_data_tx;

			pdu_data_tx = (void *)conn->tx_head->pdu;
			if ((conn->llcp_req != conn->llcp_ack) &&
			    (conn->llcp_type == LLCP_ENCRYPTION) &&
			    (pdu_data_tx->ll_id == PDU_DATA_LLID_CTRL) &&
			    ((pdu_data_tx->llctrl.opcode ==
			      PDU_DATA_LLCTRL_TYPE_ENC_REQ) ||
			     (pdu_data_tx->llctrl.opcode ==
			      PDU_DATA_LLCTRL_TYPE_PAUSE_ENC_REQ))) {
				pause = true;
			}
		}

#else /* !CONFIG_BT_CTLR_LE_ENC */
	{
#endif /* !CONFIG_BT_CTLR_LE_ENC */

		ctrl_tx_pause_enqueue(conn, tx, pause);
	}
}

#if defined(CONFIG_BT_CTLR_LE_ENC)
static bool is_enc_req_pause_tx(struct ll_conn *conn)
{
	struct pdu_data *pdu_data_tx;

	pdu_data_tx = (void *)conn->tx_head->pdu;
	if ((pdu_data_tx->ll_id == PDU_DATA_LLID_CTRL) &&
	    ((pdu_data_tx->llctrl.opcode ==
	      PDU_DATA_LLCTRL_TYPE_ENC_REQ) ||
	     (pdu_data_tx->llctrl.opcode ==
	      PDU_DATA_LLCTRL_TYPE_PAUSE_ENC_REQ))) {
		if (((conn->llcp_req != conn->llcp_ack) &&
		     (conn->llcp_type != LLCP_ENCRYPTION)) ||
		    ((conn->llcp_req == conn->llcp_ack) &&
		     ((conn->llcp_feature.ack != conn->llcp_feature.req) ||
		      (conn->llcp_version.ack != conn->llcp_version.req) ||
#if defined(CONFIG_BT_CTLR_CONN_PARAM_REQ)
		      (conn->llcp_conn_param.ack !=
		       conn->llcp_conn_param.req) ||
#endif /* CONFIG_BT_CTLR_CONN_PARAM_REQ */
#if defined(CONFIG_BT_CTLR_DATA_LENGTH)
		      (conn->llcp_length.ack != conn->llcp_length.req) ||
#endif /* CONFIG_BT_CTLR_DATA_LENGTH */
#if defined(CONFIG_BT_CTLR_PHY)
		      (conn->llcp_phy.ack != conn->llcp_phy.req) ||
#endif /* CONFIG_BT_CTLR_PHY */
		      0))) {
			struct node_tx *tx;

			/* if we have control packets enqueued after this PDU
			 * bring it ahead, and move the enc_req to last of
			 * ctrl queue.
			 */
			tx = conn->tx_head;
			if ((tx->next != NULL) &&
			    (tx->next == conn->tx_ctrl)) {
				conn->tx_head = tx->next;
				tx->next = conn->tx_ctrl_last->next;
				conn->tx_ctrl_last->next = tx;
				conn->tx_data = tx;
				if (!conn->tx_data_last) {
					conn->tx_data_last = tx;
				}

				/* Head now contains a control packet permitted
				 * to be transmitted to peer.
				 */
				return false;
			}

			/* Head contains ENC_REQ packet deferred due to another
			 * control procedure in progress.
			 */
			return true;
		}

		if (conn->llcp_req == conn->llcp_ack) {
			conn->llcp.encryption.state = LLCP_ENC_STATE_INIT;

			conn->llcp_type = LLCP_ENCRYPTION;
			conn->llcp_ack -= 2U;
		} else {
			LL_ASSERT(conn->llcp_type == LLCP_ENCRYPTION);
		}
	}

	/* Head contains a permitted data or control packet. */
	return false;
}
#endif /* CONFIG_BT_CTLR_LE_ENC */


static inline void event_conn_upd_init(struct ll_conn *conn,
				       uint16_t event_counter,
				       uint32_t ticks_at_expire,
				       struct pdu_data *pdu_ctrl_tx,
				       struct mayfly *mfy_sched_offset,
				       void (*fp_mfy_select_or_use)(void *))
{
	/* place the conn update req packet as next in tx queue */
	pdu_ctrl_tx->ll_id = PDU_DATA_LLID_CTRL;
	pdu_ctrl_tx->len = offsetof(struct pdu_data_llctrl, conn_update_ind) +
			   sizeof(struct pdu_data_llctrl_conn_update_ind);
	pdu_ctrl_tx->llctrl.opcode = PDU_DATA_LLCTRL_TYPE_CONN_UPDATE_IND;
	pdu_ctrl_tx->llctrl.conn_update_ind.win_size = conn->llcp_cu.win_size;
	pdu_ctrl_tx->llctrl.conn_update_ind.win_offset =
		sys_cpu_to_le16(conn->llcp_cu.win_offset_us /
			CONN_INT_UNIT_US);
	pdu_ctrl_tx->llctrl.conn_update_ind.interval =
		sys_cpu_to_le16(conn->llcp_cu.interval);
	pdu_ctrl_tx->llctrl.conn_update_ind.latency =
		sys_cpu_to_le16(conn->llcp_cu.latency);
	pdu_ctrl_tx->llctrl.conn_update_ind.timeout =
		sys_cpu_to_le16(conn->llcp_cu.timeout);

#if defined(CONFIG_BT_CTLR_SCHED_ADVANCED)
	/* move to offset calculation requested state */
	conn->llcp_cu.state = LLCP_CUI_STATE_OFFS_REQ;

	{
		uint32_t retval;
		void *win_offs;

		/* calculate window offset that places the connection in the
		 * next available slot after existing centrals.
		 */
		conn->llcp.conn_upd.ticks_anchor = ticks_at_expire;

#if defined(CONFIG_BT_CTLR_XTAL_ADVANCED)
		if (conn->ull.ticks_prepare_to_start & XON_BITMASK) {
			uint32_t ticks_prepare_to_start =
				MAX(conn->ull.ticks_active_to_start,
				    conn->ull.ticks_preempt_to_start);

			conn->llcp.conn_upd.ticks_anchor -=
				(conn->ull.ticks_prepare_to_start &
				 ~XON_BITMASK) - ticks_prepare_to_start;
		}
#endif /* CONFIG_BT_CTLR_XTAL_ADVANCED */

		win_offs = &pdu_ctrl_tx->llctrl.conn_update_ind.win_offset;
		/* No need to check alignment here since the pointer that gets
		 * stored is never derreferenced directly, only passed
		 * to memcpy().
		 */
		conn->llcp.conn_upd.pdu_win_offset = win_offs;

		mfy_sched_offset->fp = fp_mfy_select_or_use;
		mfy_sched_offset->param = (void *)conn;

		retval = mayfly_enqueue(TICKER_USER_ID_ULL_HIGH,
					TICKER_USER_ID_ULL_LOW, 1,
					mfy_sched_offset);
		LL_ASSERT(!retval);
	}
#else /* !CONFIG_BT_CTLR_SCHED_ADVANCED */
	ARG_UNUSED(ticks_at_expire);
	ARG_UNUSED(mfy_sched_offset);
	ARG_UNUSED(fp_mfy_select_or_use);

	/* move to in progress */
	conn->llcp_cu.state = LLCP_CUI_STATE_INPROG;
#endif /* !CONFIG_BT_CTLR_SCHED_ADVANCED */
}

static inline int event_conn_upd_prep(struct ll_conn *conn, uint16_t lazy,
				      uint32_t ticks_at_expire)
{
	struct lll_conn *lll = &conn->lll;
	uint16_t instant_latency;
	uint16_t event_counter;

	/* Calculate current event counter */
	event_counter = lll->event_counter + lll->latency_prepare + lazy;

	instant_latency = (event_counter - conn->llcp.conn_upd.instant) &
			  0xffff;
	if (conn->llcp_cu.state != LLCP_CUI_STATE_INPROG) {
		struct pdu_data *pdu_ctrl_tx;
		struct node_rx_pdu *rx;
		struct node_tx *tx;
#if defined(CONFIG_BT_CTLR_SCHED_ADVANCED)
		static memq_link_t s_link;
		static struct mayfly s_mfy_sched_offset = {0, 0,
			&s_link, 0, 0 };
		void (*fp_mfy_select_or_use)(void *) = NULL;

		switch (conn->llcp_cu.state) {
		case LLCP_CUI_STATE_USE:
			fp_mfy_select_or_use = ull_sched_mfy_win_offset_use;
			break;

#if defined(CONFIG_BT_CTLR_CONN_PARAM_REQ)
		case LLCP_CUI_STATE_SELECT:
			fp_mfy_select_or_use = ull_sched_mfy_win_offset_select;
			break;

		case LLCP_CUI_STATE_REJECT:
			/* procedure request acked */
			conn->llcp_ack = conn->llcp_req;
			conn->llcp_cu.ack = conn->llcp_cu.req;
			conn->llcp_conn_param.ack = conn->llcp_conn_param.req;

			/* Reset CPR mutex */
			cpr_active_reset();

			/* enqueue control PDU */
			pdu_ctrl_tx =
				CONTAINER_OF(conn->llcp.conn_upd.pdu_win_offset,
					     struct pdu_data,
					     llctrl.conn_update_ind.win_offset);
			tx = CONTAINER_OF(pdu_ctrl_tx, struct node_tx, pdu);
			ctrl_tx_enqueue(conn, tx);
			return -ECANCELED;
#endif /* CONFIG_BT_CTLR_CONN_PARAM_REQ */

		case LLCP_CUI_STATE_OFFS_REQ:
			return -EBUSY;

		case LLCP_CUI_STATE_OFFS_RDY:
			/* set instant */
			conn->llcp.conn_upd.instant = event_counter +
						      conn->lll.latency + 6;
			pdu_ctrl_tx =
				CONTAINER_OF(conn->llcp.conn_upd.pdu_win_offset,
					     struct pdu_data,
					     llctrl.conn_update_ind.win_offset);
			pdu_ctrl_tx->llctrl.conn_update_ind.instant =
				sys_cpu_to_le16(conn->llcp.conn_upd.instant);
			/* move to in progress */
			conn->llcp_cu.state = LLCP_CUI_STATE_INPROG;
			/* enqueue control PDU */
			tx = CONTAINER_OF(pdu_ctrl_tx, struct node_tx, pdu);
			ctrl_tx_enqueue(conn, tx);
			return -EINPROGRESS;

		default:
			LL_ASSERT(0);
			break;
		}
#endif /* !CONFIG_BT_CTLR_SCHED_ADVANCED */

		rx = ll_pdu_rx_alloc_peek(1);
		if (!rx) {
			return -ENOBUFS;
		}

		tx = mem_acquire(&mem_conn_tx_ctrl.free);
		if (!tx) {
			return -ENOBUFS;
		}

#if defined(CONFIG_BT_CTLR_CONN_PARAM_REQ)
		/* Set CPR mutex */
		cpr_active_check_and_set(conn);
#endif /* CONFIG_BT_CTLR_CONN_PARAM_REQ */

		(void)ll_pdu_rx_alloc();
		rx->hdr.link->mem = conn->llcp_rx;
		conn->llcp_rx = rx;

		pdu_ctrl_tx = (void *)tx->pdu;

		ull_pdu_data_init(pdu_ctrl_tx);

#if defined(CONFIG_BT_CTLR_SCHED_ADVANCED)
		event_conn_upd_init(conn, event_counter, ticks_at_expire,
				    pdu_ctrl_tx, &s_mfy_sched_offset,
				    fp_mfy_select_or_use);
#else /* !CONFIG_BT_CTLR_SCHED_ADVANCED */
		event_conn_upd_init(conn, event_counter, ticks_at_expire,
				    pdu_ctrl_tx, NULL, NULL);
		/* set instant */
		conn->llcp.conn_upd.instant = event_counter +
					      conn->lll.latency + 6;
		pdu_ctrl_tx->llctrl.conn_update_ind.instant =
			sys_cpu_to_le16(conn->llcp.conn_upd.instant);
		/* enqueue control PDU */
		ctrl_tx_enqueue(conn, tx);
#endif /* !CONFIG_BT_CTLR_SCHED_ADVANCED */
	} else if (instant_latency <= 0x7FFF) {
		uint32_t ticks_win_offset = 0;
		uint32_t ticks_slot_overhead;
		uint16_t conn_interval_old;
		uint16_t conn_interval_new;
		uint32_t conn_interval_us;
		struct node_rx_pdu *rx;
		uint8_t ticker_id_conn;
		uint32_t ticker_status;
		uint32_t periodic_us;
		uint16_t latency;

#if defined(CONFIG_BT_PERIPHERAL) && defined(CONFIG_BT_CTLR_LE_ENC)
		if (conn->lll.role && (conn->periph.llcp_type != LLCP_NONE)) {
			/* Local peripheral initiated connection update
			 * completed while a remote central had initiated
			 * encryption procedure
			 */
			conn->periph.llcp_type = LLCP_NONE;
		} else
#endif /* CONFIG_BT_PERIPHERAL && CONFIG_BT_CTLR_LE_ENC */
		{
			/* procedure request acked */
			conn->llcp_ack = conn->llcp_req;
		}

		/* procedure request acked */
		conn->llcp_cu.ack = conn->llcp_cu.req;

#if defined(CONFIG_BT_CTLR_CONN_PARAM_REQ)
		if ((conn->llcp_conn_param.req != conn->llcp_conn_param.ack) &&
		    (conn->llcp_conn_param.state == LLCP_CPR_STATE_UPD)) {
			conn->llcp_conn_param.ack = conn->llcp_conn_param.req;

			/* Stop procedure timeout */
			conn->procedure_expire = 0U;
		}

		/* Reset CPR mutex */
		cpr_active_check_and_reset(conn);
#endif /* CONFIG_BT_CTLR_CONN_PARAM_REQ */

		lll = &conn->lll;

		/* Acquire Rx node */
		rx = conn->llcp_rx;
		LL_ASSERT(rx && rx->hdr.link);
		conn->llcp_rx = rx->hdr.link->mem;

		/* Prepare the rx packet structure */
		if ((conn->llcp_cu.interval != lll->interval) ||
		    (conn->llcp_cu.latency != lll->latency) ||
		    (RADIO_CONN_EVENTS(conn->llcp_cu.timeout * 10000U,
				       lll->interval * CONN_INT_UNIT_US) !=
		     conn->supervision_reload)) {
			struct node_rx_cu *cu;

			rx->hdr.handle = lll->handle;
			rx->hdr.type = NODE_RX_TYPE_CONN_UPDATE;

			/* prepare connection update complete structure */
			cu = (void *)rx->pdu;
			cu->status = 0x00;
			cu->interval = conn->llcp_cu.interval;
			cu->latency = conn->llcp_cu.latency;
			cu->timeout = conn->llcp_cu.timeout;

#if defined(CONFIG_BT_CTLR_RX_ENQUEUE_HOLD)
			/* hold node rx until the instant's anchor point sync */
			rx_hold_put(conn, rx->hdr.link, rx);
#else /* !CONFIG_BT_CTLR_RX_ENQUEUE_HOLD */
			/* enqueue rx node towards Thread */
			ll_rx_put(rx->hdr.link, rx);
			ll_rx_sched();
#endif /* !CONFIG_BT_CTLR_RX_ENQUEUE_HOLD */

		} else {
			/* Mark for buffer for release */
			rx->hdr.type = NODE_RX_TYPE_RELEASE;

			/* enqueue rx node towards Thread */
			ll_rx_put(rx->hdr.link, rx);
			ll_rx_sched();
		}

#if defined(CONFIG_BT_CTLR_XTAL_ADVANCED)
		/* restore to normal prepare */
		if (conn->ull.ticks_prepare_to_start & XON_BITMASK) {
			uint32_t ticks_prepare_to_start =
				MAX(conn->ull.ticks_active_to_start,
				    conn->ull.ticks_preempt_to_start);

			conn->ull.ticks_prepare_to_start &= ~XON_BITMASK;
			ticks_at_expire -= (conn->ull.ticks_prepare_to_start -
					    ticks_prepare_to_start);
		}
#endif /* CONFIG_BT_CTLR_XTAL_ADVANCED */

		/* compensate for instant_latency due to laziness */
		conn_interval_old = instant_latency * lll->interval;
		latency = conn_interval_old / conn->llcp_cu.interval;
		conn_interval_new = latency * conn->llcp_cu.interval;
		if (conn_interval_new > conn_interval_old) {
			ticks_at_expire += HAL_TICKER_US_TO_TICKS(
				(conn_interval_new - conn_interval_old) *
				CONN_INT_UNIT_US);
		} else {
			ticks_at_expire -= HAL_TICKER_US_TO_TICKS(
				(conn_interval_old - conn_interval_new) *
				CONN_INT_UNIT_US);
		}
		lll->latency_prepare += lazy;
		lll->latency_prepare -= (instant_latency - latency);

		/* calculate the offset */
		if (IS_ENABLED(CONFIG_BT_CTLR_LOW_LAT)) {
			ticks_slot_overhead =
				MAX(conn->ull.ticks_active_to_start,
				    conn->ull.ticks_prepare_to_start);

		} else {
			ticks_slot_overhead = 0U;
		}

		/* calculate the window widening and interval */
		conn_interval_us = conn->llcp_cu.interval *
			CONN_INT_UNIT_US;
		periodic_us = conn_interval_us;

		if (0) {
#if defined(CONFIG_BT_PERIPHERAL)
		} else if (lll->role) {
			lll->periph.window_widening_prepare_us -=
				lll->periph.window_widening_periodic_us *
				instant_latency;

			lll->periph.window_widening_periodic_us =
				ceiling_fraction(((lll_clock_ppm_local_get() +
					lll_clock_ppm_get(conn->periph.sca)) *
					conn_interval_us), USEC_PER_SEC);
			lll->periph.window_widening_max_us =
				(conn_interval_us >> 1) - EVENT_IFS_US;
			lll->periph.window_size_prepare_us =
				conn->llcp_cu.win_size * CONN_INT_UNIT_US;

#if defined(CONFIG_BT_CTLR_CONN_PARAM_REQ)
			conn->periph.ticks_to_offset = 0U;
#endif /* CONFIG_BT_CTLR_CONN_PARAM_REQ */

			lll->periph.window_widening_prepare_us +=
				lll->periph.window_widening_periodic_us *
				latency;
			if (lll->periph.window_widening_prepare_us >
			    lll->periph.window_widening_max_us) {
				lll->periph.window_widening_prepare_us =
					lll->periph.window_widening_max_us;
			}

			ticks_at_expire -= HAL_TICKER_US_TO_TICKS(
				lll->periph.window_widening_periodic_us *
				latency);
			ticks_win_offset = HAL_TICKER_US_TO_TICKS(
				(conn->llcp_cu.win_offset_us /
				CONN_INT_UNIT_US) * CONN_INT_UNIT_US);
			periodic_us -= lll->periph.window_widening_periodic_us;
#endif /* CONFIG_BT_PERIPHERAL */

#if defined(CONFIG_BT_CENTRAL)
		} else if (!lll->role) {
			ticks_win_offset = HAL_TICKER_US_TO_TICKS(
				conn->llcp_cu.win_offset_us);

			/* Workaround: Due to the missing remainder param in
			 * ticker_start function for first interval; add a
			 * tick so as to use the ceiled value.
			 */
			ticks_win_offset += 1U;
#endif /* CONFIG_BT_CENTRAL */

		} else {
			LL_ASSERT(0);
		}

		lll->interval = conn->llcp_cu.interval;
		lll->latency = conn->llcp_cu.latency;

		conn->supervision_reload =
			RADIO_CONN_EVENTS((conn->llcp_cu.timeout * 10U * 1000U),
					  conn_interval_us);
		conn->procedure_reload =
			RADIO_CONN_EVENTS((40 * 1000 * 1000), conn_interval_us);

#if defined(CONFIG_BT_CTLR_LE_PING)
		/* APTO in no. of connection events */
		conn->apto_reload = RADIO_CONN_EVENTS((30 * 1000 * 1000),
						      conn_interval_us);
		/* Dispatch LE Ping PDU 6 connection events (that peer would
		 * listen to) before 30s timeout
		 * TODO: "peer listens to" is greater than 30s due to latency
		 */
		conn->appto_reload = (conn->apto_reload > (lll->latency + 6)) ?
				     (conn->apto_reload - (lll->latency + 6)) :
				     conn->apto_reload;
#endif /* CONFIG_BT_CTLR_LE_PING */

		if (conn->llcp_cu.cmd) {
			conn->supervision_expire = 0U;
		}

#if (CONFIG_BT_CTLR_ULL_HIGH_PRIO == CONFIG_BT_CTLR_ULL_LOW_PRIO)
		/* disable ticker job, in order to chain stop and start
		 * to avoid RTC being stopped if no tickers active.
		 */
		uint32_t mayfly_was_enabled =
			mayfly_is_enabled(TICKER_USER_ID_ULL_HIGH,
					  TICKER_USER_ID_ULL_LOW);
		mayfly_enable(TICKER_USER_ID_ULL_HIGH, TICKER_USER_ID_ULL_LOW,
			      0);
#endif

		/* start peripheral/central with new timings */
		ticker_id_conn = TICKER_ID_CONN_BASE + ll_conn_handle_get(conn);
		ticker_status =	ticker_stop(TICKER_INSTANCE_ID_CTLR,
					    TICKER_USER_ID_ULL_HIGH,
					    ticker_id_conn,
					    ticker_stop_conn_op_cb,
					    (void *)conn);
		LL_ASSERT((ticker_status == TICKER_STATUS_SUCCESS) ||
			  (ticker_status == TICKER_STATUS_BUSY));
		ticker_status =
			ticker_start(TICKER_INSTANCE_ID_CTLR,
				     TICKER_USER_ID_ULL_HIGH,
				     ticker_id_conn,
				     ticks_at_expire, ticks_win_offset,
				     HAL_TICKER_US_TO_TICKS(periodic_us),
				     HAL_TICKER_REMAINDER(periodic_us),
#if defined(CONFIG_BT_TICKER_LOW_LAT)
				     TICKER_NULL_LAZY,
#else
				     TICKER_LAZY_MUST_EXPIRE_KEEP,
#endif /* CONFIG_BT_TICKER_LOW_LAT */
				     (ticks_slot_overhead +
				      conn->ull.ticks_slot),
#if defined(CONFIG_BT_PERIPHERAL) && defined(CONFIG_BT_CENTRAL)
				     lll->role ? ull_periph_ticker_cb :
						 ull_central_ticker_cb,
#elif defined(CONFIG_BT_PERIPHERAL)
				     ull_periph_ticker_cb,
#else
				     ull_central_ticker_cb,
#endif
				     conn, ticker_start_conn_op_cb,
				     (void *)conn);
		LL_ASSERT((ticker_status == TICKER_STATUS_SUCCESS) ||
			  (ticker_status == TICKER_STATUS_BUSY));

#if (CONFIG_BT_CTLR_ULL_HIGH_PRIO == CONFIG_BT_CTLR_ULL_LOW_PRIO)
		/* enable ticker job, if disabled in this function */
		if (mayfly_was_enabled) {
			mayfly_enable(TICKER_USER_ID_ULL_HIGH,
				      TICKER_USER_ID_ULL_LOW, 1);
		}
#endif

		return 0;
	}

	return -EINPROGRESS;
}

static inline void event_ch_map_prep(struct ll_conn *conn,
				     uint16_t event_counter)
{
	if (conn->llcp.chan_map.initiate) {
		struct node_tx *tx;

		tx = mem_acquire(&mem_conn_tx_ctrl.free);
		if (tx) {
			struct pdu_data *pdu_ctrl_tx = (void *)tx->pdu;

			ull_pdu_data_init(pdu_ctrl_tx);

			/* reset initiate flag */
			conn->llcp.chan_map.initiate = 0U;

			/* set instant */
			conn->llcp.chan_map.instant = event_counter +
						      conn->lll.latency + 6;

			/* place the channel map req packet as next in
			 * tx queue
			 */
			pdu_ctrl_tx->ll_id = PDU_DATA_LLID_CTRL;
			pdu_ctrl_tx->len = offsetof(struct pdu_data_llctrl,
						    chan_map_ind) +
				sizeof(struct pdu_data_llctrl_chan_map_ind);
			pdu_ctrl_tx->llctrl.opcode =
				PDU_DATA_LLCTRL_TYPE_CHAN_MAP_IND;
			memcpy(&pdu_ctrl_tx->llctrl.chan_map_ind.chm[0],
			       &conn->llcp.chan_map.chm[0],
			       sizeof(pdu_ctrl_tx->llctrl.chan_map_ind.chm));
			pdu_ctrl_tx->llctrl.chan_map_ind.instant =
				sys_cpu_to_le16(conn->llcp.chan_map.instant);

			ctrl_tx_enqueue(conn, tx);
		}
	} else if (((event_counter - conn->llcp.chan_map.instant) & 0xFFFF)
			    <= 0x7FFF) {
		struct lll_conn *lll = &conn->lll;

#if defined(CONFIG_BT_PERIPHERAL) && defined(CONFIG_BT_CTLR_LE_ENC)
		if (conn->lll.role && (conn->periph.llcp_type != LLCP_NONE)) {
			/* Local peripheral initiated channel map update
			 * completed while a remote central had initiated
			 * encryption procedure
			 */
			conn->periph.llcp_type = LLCP_NONE;
		} else
#endif /* CONFIG_BT_PERIPHERAL && CONFIG_BT_CTLR_LE_ENC */
		{
			/* procedure request acked */
			conn->llcp_ack = conn->llcp_req;
		}

		/* copy to active channel map */
		memcpy(&lll->data_chan_map[0],
		       &conn->llcp.chan_map.chm[0],
		       sizeof(lll->data_chan_map));
		lll->data_chan_count =
			util_ones_count_get(&lll->data_chan_map[0],
					    sizeof(lll->data_chan_map));
		conn->chm_updated = 1U;
	}

}

#if defined(CONFIG_BT_CTLR_LE_ENC)
static inline void event_enc_reject_prep(struct ll_conn *conn,
					 struct pdu_data *pdu)
{
	pdu->ll_id = PDU_DATA_LLID_CTRL;

	if (conn->common.fex_valid &&
	    (conn->llcp_feature.features_conn &
	     BIT64(BT_LE_FEAT_BIT_EXT_REJ_IND))) {
		struct pdu_data_llctrl_reject_ext_ind *p;

		pdu->llctrl.opcode = PDU_DATA_LLCTRL_TYPE_REJECT_EXT_IND;

		p = (void *)&pdu->llctrl.reject_ext_ind;
		p->reject_opcode = PDU_DATA_LLCTRL_TYPE_ENC_REQ;
		p->error_code = conn->llcp.encryption.error_code;

		pdu->len = sizeof(struct pdu_data_llctrl_reject_ext_ind);
	} else {
		struct pdu_data_llctrl_reject_ind *p;

		pdu->llctrl.opcode = PDU_DATA_LLCTRL_TYPE_REJECT_IND;

		p = (void *)&pdu->llctrl.reject_ind;
		p->error_code =	conn->llcp.encryption.error_code;

		pdu->len = sizeof(struct pdu_data_llctrl_reject_ind);
	}

	pdu->len += offsetof(struct pdu_data_llctrl, reject_ind);

	conn->llcp.encryption.error_code = 0U;
}

static inline void event_enc_prep(struct ll_conn *conn)
{
	struct lll_conn *lll = &conn->lll;
	struct pdu_data *pdu_ctrl_tx;
	struct node_tx *tx;

	if (conn->llcp.encryption.state) {
#if defined(CONFIG_BT_PERIPHERAL) && !defined(CONFIG_BT_CTLR_FAST_ENC)
		if (lll->role &&
		    (conn->llcp.encryption.state == LLCP_ENC_STATE_INIT)) {
			struct node_rx_pdu *rx;
			struct pdu_data *pdu;
			uint8_t err;

			/* TODO BT Spec. text: may finalize the sending
			 * of additional data channel PDUs queued in the
			 * controller.
			 */
			err = enc_rsp_send(conn);
			if (err) {
				return;
			}

			/* get a rx node for ULL->LL */
			rx = ll_pdu_rx_alloc();
			if (!rx) {
				return;
			}

			/* prepare enc req structure */
			rx->hdr.handle = conn->lll.handle;
			rx->hdr.type = NODE_RX_TYPE_DC_PDU;
			pdu = (void *)rx->pdu;
			pdu->ll_id = PDU_DATA_LLID_CTRL;
			pdu->len = offsetof(struct pdu_data_llctrl, enc_req) +
				   sizeof(struct pdu_data_llctrl_enc_req);
			pdu->llctrl.opcode = PDU_DATA_LLCTRL_TYPE_ENC_REQ;
			memcpy(&pdu->llctrl.enc_req.rand[0],
			       &conn->llcp_enc.rand[0],
			       sizeof(pdu->llctrl.enc_req.rand));
			pdu->llctrl.enc_req.ediv[0] = conn->llcp_enc.ediv[0];
			pdu->llctrl.enc_req.ediv[1] = conn->llcp_enc.ediv[1];

			/* enqueue enc req structure into rx queue */
			ll_rx_put(rx->hdr.link, rx);
			ll_rx_sched();

			/* Wait for LTK reply */
			conn->llcp.encryption.state = LLCP_ENC_STATE_LTK_WAIT;
		}
#endif /* CONFIG_BT_PERIPHERAL && !CONFIG_BT_CTLR_FAST_ENC */

		return;
	}

	tx = mem_acquire(&mem_conn_tx_ctrl.free);
	if (!tx) {
		return;
	}

	pdu_ctrl_tx = (void *)tx->pdu;

	ull_pdu_data_init(pdu_ctrl_tx);

	/* central sends encrypted enc start rsp in control priority */
	if (!lll->role) {
		/* calc the Session Key */
		ecb_encrypt(&conn->llcp_enc.ltk[0],
			    &conn->llcp.encryption.skd[0], NULL,
			    &lll->ccm_rx.key[0]);

		/* copy the Session Key */
		memcpy(&lll->ccm_tx.key[0], &lll->ccm_rx.key[0],
		       sizeof(lll->ccm_tx.key));

		/* copy the IV */
		memcpy(&lll->ccm_tx.iv[0], &lll->ccm_rx.iv[0],
		       sizeof(lll->ccm_tx.iv));

		/* initialise counter */
		lll->ccm_rx.counter = 0;
		lll->ccm_tx.counter = 0;

		/* set direction: peripheral to central = 0,
		 * central to peripheral = 1
		 */
		lll->ccm_rx.direction = 0;
		lll->ccm_tx.direction = 1;

		/* enable receive encryption */
		lll->enc_rx = 1;

		/* send enc start resp */
		start_enc_rsp_send(conn, pdu_ctrl_tx);

		ctrl_tx_enqueue(conn, tx);
	}

	/* peripheral send reject ind or start enc req at control priority */

#if defined(CONFIG_BT_CTLR_FAST_ENC)
	else {
#else /* !CONFIG_BT_CTLR_FAST_ENC */
	else if (!lll->enc_rx) {
#endif /* !CONFIG_BT_CTLR_FAST_ENC */

		/* place the reject ind packet as next in tx queue */
		if (conn->llcp.encryption.error_code) {
			event_enc_reject_prep(conn, pdu_ctrl_tx);

			ctrl_tx_enqueue(conn, tx);

			/* procedure request acked */
			conn->llcp_ack = conn->llcp_req;

			return;
		}
		/* place the start enc req packet as next in tx queue */
		else {
			/* calc the Session Key */
			ecb_encrypt(&conn->llcp_enc.ltk[0],
				    &conn->llcp.encryption.skd[0], NULL,
				    &lll->ccm_rx.key[0]);

			/* copy the Session Key */
			memcpy(&lll->ccm_tx.key[0],
			       &lll->ccm_rx.key[0],
			       sizeof(lll->ccm_tx.key));

			/* copy the IV */
			memcpy(&lll->ccm_tx.iv[0], &lll->ccm_rx.iv[0],
			       sizeof(lll->ccm_tx.iv));

			/* initialise counter */
			lll->ccm_rx.counter = 0U;
			lll->ccm_tx.counter = 0U;

			/* set direction: peripheral to central = 0,
			 * central to peripheral = 1
			 */
			lll->ccm_rx.direction = 1U;
			lll->ccm_tx.direction = 0U;

			/* enable receive encryption (transmit turned
			 * on when start enc resp from central is
			 * received)
			 */
			lll->enc_rx = 1U;

			/* prepare the start enc req */
			pdu_ctrl_tx->ll_id = PDU_DATA_LLID_CTRL;
			pdu_ctrl_tx->len = offsetof(struct pdu_data_llctrl,
						    start_enc_req) +
				sizeof(struct pdu_data_llctrl_start_enc_req);
			pdu_ctrl_tx->llctrl.opcode =
				PDU_DATA_LLCTRL_TYPE_START_ENC_REQ;

			ctrl_tx_enqueue(conn, tx);
		}

#if !defined(CONFIG_BT_CTLR_FAST_ENC)
	/* Peripheral sends start enc rsp after reception of start enc rsp */
	} else {
		start_enc_rsp_send(conn, pdu_ctrl_tx);

		ctrl_tx_enqueue(conn, tx);
#endif /* !CONFIG_BT_CTLR_FAST_ENC */
	}

	/* Wait for encryption setup to complete */
	conn->llcp.encryption.state = LLCP_ENC_STATE_ENC_WAIT;
}
#endif /* CONFIG_BT_CTLR_LE_ENC */

static inline void event_fex_prep(struct ll_conn *conn)
{
	struct node_tx *tx;

	/* If waiting for response, do nothing */
	if (!((conn->llcp_feature.ack - conn->llcp_feature.req) & 0x01)) {
		return;
	}

	if (conn->common.fex_valid) {
		struct node_rx_pdu *rx;
		struct pdu_data *pdu;

		/* get a rx node for ULL->LL */
		rx = ll_pdu_rx_alloc();
		if (!rx) {
			return;
		}

		/* procedure request acked */
		conn->llcp_feature.ack = conn->llcp_feature.req;

		/* prepare feature rsp structure */
		rx->hdr.handle = conn->lll.handle;
		rx->hdr.type = NODE_RX_TYPE_DC_PDU;
		pdu = (void *)rx->pdu;
		pdu->ll_id = PDU_DATA_LLID_CTRL;
		pdu->len = offsetof(struct pdu_data_llctrl, feature_rsp) +
			   sizeof(struct pdu_data_llctrl_feature_rsp);
		pdu->llctrl.opcode = PDU_DATA_LLCTRL_TYPE_FEATURE_RSP;
		(void)memset(&pdu->llctrl.feature_rsp.features[0], 0x00,
			sizeof(pdu->llctrl.feature_rsp.features));
		sys_put_le64(conn->llcp_feature.features_peer,
			     pdu->llctrl.feature_req.features);

		/* enqueue feature rsp structure into rx queue */
		ll_rx_put(rx->hdr.link, rx);
		ll_rx_sched();

		return;
	}

	tx = mem_acquire(&mem_conn_tx_ctrl.free);
	if (tx) {
		struct pdu_data *pdu = (void *)tx->pdu;

		ull_pdu_data_init(pdu);

		/* procedure request acked, move to waiting state */
		conn->llcp_feature.ack--;

		/* place the feature exchange req packet as next in tx queue */
		pdu->ll_id = PDU_DATA_LLID_CTRL;
		pdu->len = offsetof(struct pdu_data_llctrl, feature_req) +
			   sizeof(struct pdu_data_llctrl_feature_req);
		pdu->llctrl.opcode = !conn->lll.role ?
				     PDU_DATA_LLCTRL_TYPE_FEATURE_REQ :
				     PDU_DATA_LLCTRL_TYPE_PER_INIT_FEAT_XCHG;
		(void)memset(&pdu->llctrl.feature_req.features[0],
			     0x00,
			     sizeof(pdu->llctrl.feature_req.features));
		sys_put_le64(conn->llcp_feature.features_conn,
			     pdu->llctrl.feature_req.features);

		ctrl_tx_enqueue(conn, tx);

		/* Start Procedure Timeout (TODO: this shall not replace
		 * terminate procedure)
		 */
		conn->procedure_expire = conn->procedure_reload;
	}

}

static inline void event_vex_prep(struct ll_conn *conn)
{
	/* If waiting for response, do nothing */
	if (!((conn->llcp_version.ack - conn->llcp_version.req) & 0x01)) {
		return;
	}

	if (conn->llcp_version.tx == 0U) {
		struct node_tx *tx;

		tx = mem_acquire(&mem_conn_tx_ctrl.free);
		if (tx) {
			struct pdu_data *pdu = (void *)tx->pdu;
			uint16_t cid;
			uint16_t svn;

			ull_pdu_data_init(pdu);

			/* procedure request acked, move to waiting state  */
			conn->llcp_version.ack--;

			/* set version ind tx-ed flag */
			conn->llcp_version.tx = 1U;

			/* place the version ind packet as next in tx queue */
			pdu->ll_id = PDU_DATA_LLID_CTRL;
			pdu->len =
				offsetof(struct pdu_data_llctrl, version_ind) +
				sizeof(struct pdu_data_llctrl_version_ind);
			pdu->llctrl.opcode =
				PDU_DATA_LLCTRL_TYPE_VERSION_IND;
			pdu->llctrl.version_ind.version_number =
				LL_VERSION_NUMBER;
			cid = sys_cpu_to_le16(ll_settings_company_id());
			svn = sys_cpu_to_le16(ll_settings_subversion_number());
			pdu->llctrl.version_ind.company_id = cid;
			pdu->llctrl.version_ind.sub_version_number = svn;

			ctrl_tx_enqueue(conn, tx);

			/* Start Procedure Timeout (TODO: this shall not
			 * replace terminate procedure)
			 */
			conn->procedure_expire = conn->procedure_reload;
		}
	} else if (conn->llcp_version.rx) {
		struct node_rx_pdu *rx;
		struct pdu_data *pdu;

		/* get a rx node for ULL->LL */
		rx = ll_pdu_rx_alloc();
		if (!rx) {
			return;
		}

		/* procedure request acked */
		conn->llcp_version.ack = conn->llcp_version.req;

		rx->hdr.handle = conn->lll.handle;
		rx->hdr.type = NODE_RX_TYPE_DC_PDU;

		/* prepare version ind structure */
		pdu = (void *)rx->pdu;
		pdu->ll_id = PDU_DATA_LLID_CTRL;
		pdu->len = offsetof(struct pdu_data_llctrl, version_ind) +
			   sizeof(struct pdu_data_llctrl_version_ind);
		pdu->llctrl.opcode = PDU_DATA_LLCTRL_TYPE_VERSION_IND;
		pdu->llctrl.version_ind.version_number =
			conn->llcp_version.version_number;
		pdu->llctrl.version_ind.company_id =
			sys_cpu_to_le16(conn->llcp_version.company_id);
		pdu->llctrl.version_ind.sub_version_number =
			sys_cpu_to_le16(conn->llcp_version.sub_version_number);

		/* enqueue version ind structure into rx queue */
		ll_rx_put(rx->hdr.link, rx);
		ll_rx_sched();
	} else {
		/* tx-ed but no rx, and new request placed */
		LL_ASSERT(0);
	}
}

#if defined(CONFIG_BT_CTLR_CONN_PARAM_REQ)
static inline void event_conn_param_req(struct ll_conn *conn,
					uint16_t event_counter,
					uint32_t ticks_at_expire)
{
	struct pdu_data_llctrl_conn_param_req *p;
	struct pdu_data *pdu_ctrl_tx;
	struct node_tx *tx;

	tx = mem_acquire(&mem_conn_tx_ctrl.free);
	if (!tx) {
		return;
	}

	/* place the conn param req packet as next in tx queue */
	pdu_ctrl_tx = (void *)tx->pdu;

	ull_pdu_data_init(pdu_ctrl_tx);

	pdu_ctrl_tx->ll_id = PDU_DATA_LLID_CTRL;
	pdu_ctrl_tx->len = offsetof(struct pdu_data_llctrl, conn_param_req) +
		sizeof(struct pdu_data_llctrl_conn_param_req);
	pdu_ctrl_tx->llctrl.opcode = PDU_DATA_LLCTRL_TYPE_CONN_PARAM_REQ;
	p = (void *)&pdu_ctrl_tx->llctrl.conn_param_req;
	p->interval_min = sys_cpu_to_le16(conn->llcp_conn_param.interval_min);
	p->interval_max = sys_cpu_to_le16(conn->llcp_conn_param.interval_max);
	p->latency = sys_cpu_to_le16(conn->llcp_conn_param.latency);
	p->timeout = sys_cpu_to_le16(conn->llcp_conn_param.timeout);
	p->preferred_periodicity = 0U;
	p->offset0 = sys_cpu_to_le16(conn->llcp_conn_param.offset0);
	p->offset1 = sys_cpu_to_le16(conn->llcp_conn_param.offset1);
	p->offset2 = sys_cpu_to_le16(conn->llcp_conn_param.offset2);
	p->offset3 = sys_cpu_to_le16(conn->llcp_conn_param.offset3);
	p->offset4 = sys_cpu_to_le16(conn->llcp_conn_param.offset4);
	p->offset5 = sys_cpu_to_le16(conn->llcp_conn_param.offset5);

	/* Set CPR mutex */
	cpr_active_set(conn);

	/* Start Procedure Timeout (TODO: this shall not replace
	 * terminate procedure).
	 */
	conn->procedure_expire = conn->procedure_reload;

#if defined(CONFIG_BT_CTLR_SCHED_ADVANCED)
	/* move to wait for offset calculations */
	conn->llcp_conn_param.state = LLCP_CPR_STATE_OFFS_REQ;

	{
		static memq_link_t s_link;
		static struct mayfly s_mfy_sched_offset = {0, 0, &s_link, NULL,
			ull_sched_mfy_free_win_offset_calc};
		uint32_t retval;
		void *win_offs;

		conn->llcp_conn_param.ticks_ref = ticks_at_expire;

#if defined(CONFIG_BT_CTLR_XTAL_ADVANCED)
		if (conn->ull.ticks_prepare_to_start & XON_BITMASK) {
			uint32_t ticks_prepare_to_start =
				MAX(conn->ull.ticks_active_to_start,
				    conn->ull.ticks_preempt_to_start);

			conn->llcp_conn_param.ticks_ref -=
				(conn->ull.ticks_prepare_to_start &
				 ~XON_BITMASK) - ticks_prepare_to_start;
		}
#endif /* CONFIG_BT_CTLR_XTAL_ADVANCED */

		win_offs = &p->offset0;
		/* No need to check alignment here since the pointer that gets
		 * stored is never derreferenced directly, only passed
		 * to memcpy().
		 */
		conn->llcp_conn_param.pdu_win_offset0 = win_offs;

		s_mfy_sched_offset.param = (void *)conn;

		retval = mayfly_enqueue(TICKER_USER_ID_ULL_HIGH,
					TICKER_USER_ID_ULL_LOW, 1,
					&s_mfy_sched_offset);
		LL_ASSERT(!retval);
	}
#else /* !CONFIG_BT_CTLR_SCHED_ADVANCED */
	ARG_UNUSED(ticks_at_expire);

	/* set reference counter value */
	p->reference_conn_event_count = sys_cpu_to_le16(event_counter);
	/* move to wait for conn_update_rsp/rej */
	conn->llcp_conn_param.state = LLCP_CPR_STATE_RSP_WAIT;
	/* enqueue control PDU */
	ctrl_tx_enqueue(conn, tx);
#endif /* !CONFIG_BT_CTLR_SCHED_ADVANCED */
}

static inline void event_conn_param_rsp(struct ll_conn *conn)
{
	struct pdu_data_llctrl_conn_param_rsp *rsp;
	struct node_tx *tx;
	struct pdu_data *pdu;

	/* handle rejects */
	if (conn->llcp_conn_param.status) {
		struct pdu_data_llctrl_reject_ext_ind *rej;

		tx = mem_acquire(&mem_conn_tx_ctrl.free);
		if (!tx) {
			return;
		}

		/* central/peripheral response with reject ext ind */
		pdu = (void *)tx->pdu;

		ull_pdu_data_init(pdu);

		pdu->ll_id = PDU_DATA_LLID_CTRL;
		pdu->llctrl.opcode = PDU_DATA_LLCTRL_TYPE_REJECT_EXT_IND;
		pdu->len = offsetof(struct pdu_data_llctrl, reject_ext_ind) +
			   sizeof(struct pdu_data_llctrl_reject_ext_ind);

		rej = (void *)&pdu->llctrl.reject_ext_ind;
		rej->reject_opcode = PDU_DATA_LLCTRL_TYPE_CONN_PARAM_REQ;
		rej->error_code = conn->llcp_conn_param.status;

		ctrl_tx_enqueue(conn, tx);

		/* procedure request acked */
		conn->llcp_conn_param.ack = conn->llcp_conn_param.req;

		/* Reset CPR mutex */
		cpr_active_reset();

		return;
	}

	/* central respond with connection update */
	if (!conn->lll.role) {
		uint16_t interval_max;
		uint8_t preferred_periodicity;

		if (conn->llcp_cu.req != conn->llcp_cu.ack) {
			return;
		}

		/* Move to waiting for connection update completion */
		conn->llcp_conn_param.state = LLCP_CPR_STATE_UPD;

		/* Initiate connection update procedure */
		conn->llcp_cu.win_size = 1U;

		interval_max = conn->llcp_conn_param.interval_max;
		preferred_periodicity = conn->llcp_conn_param.preferred_periodicity;
		if (preferred_periodicity) {
			/* Find interval with preferred periodicity by rounding down from max */
			conn->llcp_cu.interval = (interval_max / preferred_periodicity) *
						  preferred_periodicity;
			/* Use maximum in case of underflowing minimum interval */
			if (conn->llcp_cu.interval < conn->llcp_conn_param.interval_min) {
				conn->llcp_cu.interval = interval_max;
			}
		} else {
			/* Choose maximum interval as default */
			conn->llcp_cu.interval = interval_max;
		}

		/* Use valid offset0 in range [0..interval]. An offset of
		 * 0xffff means not valid. Disregard other preferred offsets.
		 */
		if (conn->llcp_conn_param.offset0 <= conn->llcp_cu.interval) {
			conn->llcp_cu.win_offset_us =
				conn->llcp_conn_param.offset0 * 1250U;
		} else {
			conn->llcp_cu.win_offset_us = 0U;
		}

		conn->llcp_cu.latency = conn->llcp_conn_param.latency;
		conn->llcp_cu.timeout = conn->llcp_conn_param.timeout;
		conn->llcp_cu.state = LLCP_CUI_STATE_SELECT;
		conn->llcp_cu.cmd = conn->llcp_conn_param.cmd;
		conn->llcp_cu.ack--;

		return;
	}

	/* peripheral response with connection parameter response */
	tx = mem_acquire(&mem_conn_tx_ctrl.free);
	if (!tx) {
		return;
	}

	/* place the conn param rsp packet as next in tx queue */
	pdu = (void *)tx->pdu;

	ull_pdu_data_init(pdu);

	pdu->ll_id = PDU_DATA_LLID_CTRL;
	pdu->len = offsetof(struct pdu_data_llctrl, conn_param_rsp) +
		sizeof(struct pdu_data_llctrl_conn_param_rsp);
	pdu->llctrl.opcode = PDU_DATA_LLCTRL_TYPE_CONN_PARAM_RSP;
	rsp = (void *)&pdu->llctrl.conn_param_rsp;
	rsp->interval_min =
		sys_cpu_to_le16(conn->llcp_conn_param.interval_min);
	rsp->interval_max =
		sys_cpu_to_le16(conn->llcp_conn_param.interval_max);
	rsp->latency =
		sys_cpu_to_le16(conn->llcp_conn_param.latency);
	rsp->timeout =
		sys_cpu_to_le16(conn->llcp_conn_param.timeout);
	rsp->preferred_periodicity =
		conn->llcp_conn_param.preferred_periodicity;
	rsp->reference_conn_event_count =
		sys_cpu_to_le16(conn->llcp_conn_param.reference_conn_event_count);
	rsp->offset0 = sys_cpu_to_le16(conn->llcp_conn_param.offset0);
	rsp->offset1 = sys_cpu_to_le16(conn->llcp_conn_param.offset1);
	rsp->offset2 = sys_cpu_to_le16(conn->llcp_conn_param.offset2);
	rsp->offset3 = sys_cpu_to_le16(conn->llcp_conn_param.offset3);
	rsp->offset4 = sys_cpu_to_le16(conn->llcp_conn_param.offset4);
	rsp->offset5 = sys_cpu_to_le16(conn->llcp_conn_param.offset5);

	ctrl_tx_enqueue(conn, tx);

	/* Wait for connection update to be initiated by
	 * peer central device
	 */
	conn->llcp_conn_param.state = LLCP_CPR_STATE_UPD_WAIT;
}

static inline void event_conn_param_app_req(struct ll_conn *conn)
{
	struct pdu_data_llctrl_conn_param_req *p;
	struct node_rx_pdu *rx;
	struct pdu_data *pdu;

#if defined(CONFIG_BT_CTLR_LE_ENC)
	/* defer until encryption setup is complete */
	if (conn->llcp_enc.pause_tx) {
		return;
	}
#endif /* CONFIG_BT_CTLR_LE_ENC */

	/* wait for free rx buffer */
	rx = ll_pdu_rx_alloc();
	if (!rx) {
		return;
	}

	/* move to wait for conn_update/rsp/rej */
	conn->llcp_conn_param.state = LLCP_CPR_STATE_APP_WAIT;

	/* Emulate as Rx-ed CPR data channel PDU */
	rx->hdr.handle = conn->lll.handle;
	rx->hdr.type = NODE_RX_TYPE_DC_PDU;

	/* place the conn param req packet as next in rx queue */
	pdu = (void *)rx->pdu;
	pdu->ll_id = PDU_DATA_LLID_CTRL;
	pdu->len = offsetof(struct pdu_data_llctrl, conn_param_req) +
		sizeof(struct pdu_data_llctrl_conn_param_req);
	pdu->llctrl.opcode = PDU_DATA_LLCTRL_TYPE_CONN_PARAM_REQ;
	p = (void *) &pdu->llctrl.conn_param_req;
	p->interval_min = sys_cpu_to_le16(conn->llcp_conn_param.interval_min);
	p->interval_max = sys_cpu_to_le16(conn->llcp_conn_param.interval_max);
	p->latency = sys_cpu_to_le16(conn->llcp_conn_param.latency);
	p->timeout = sys_cpu_to_le16(conn->llcp_conn_param.timeout);

	/* enqueue connection parameter request into rx queue */
	ll_rx_put(rx->hdr.link, rx);
	ll_rx_sched();
}

static inline void event_conn_param_prep(struct ll_conn *conn,
					 uint16_t event_counter,
					 uint32_t ticks_at_expire)
{
	/* Defer new CPR if another in progress across active connections */
	if (cpr_active_is_set(conn)) {
		return;
	}

	switch (conn->llcp_conn_param.state) {
	case LLCP_CPR_STATE_REQ:
		event_conn_param_req(conn, event_counter, ticks_at_expire);
		break;

	case LLCP_CPR_STATE_RSP:
		event_conn_param_rsp(conn);
		break;

	case LLCP_CPR_STATE_APP_REQ:
		event_conn_param_app_req(conn);
		break;

	case LLCP_CPR_STATE_APP_WAIT:
	case LLCP_CPR_STATE_RSP_WAIT:
	case LLCP_CPR_STATE_UPD_WAIT:
#if defined(CONFIG_BT_CTLR_USER_CPR_ANCHOR_POINT_MOVE)
	case LLCP_CPR_STATE_USER_WAIT:
#endif /* CONFIG_BT_CTLR_USER_CPR_ANCHOR_POINT_MOVE */
	case LLCP_CPR_STATE_UPD:
		/* Do nothing */
		break;

#if defined(CONFIG_BT_CTLR_SCHED_ADVANCED)
	case LLCP_CPR_STATE_OFFS_REQ:
		/* Do nothing */
		break;

	case LLCP_CPR_STATE_OFFS_RDY:
	{
		struct pdu_data *pdu_ctrl_tx;
		struct node_tx *tx;

		/* set reference counter value */
		pdu_ctrl_tx =
			CONTAINER_OF(conn->llcp_conn_param.pdu_win_offset0,
				     struct pdu_data,
				     llctrl.conn_param_req.offset0);
		pdu_ctrl_tx->llctrl.conn_param_req.reference_conn_event_count =
			sys_cpu_to_le16(event_counter);
		/* move to wait for conn_update_rsp/rej */
		conn->llcp_conn_param.state = LLCP_CPR_STATE_RSP_WAIT;
		/* enqueue control PDU */
		tx = CONTAINER_OF(pdu_ctrl_tx, struct node_tx, pdu);
		ctrl_tx_enqueue(conn, tx);
	}
	break;
#endif /* CONFIG_BT_CTLR_SCHED_ADVANCED */

	default:
		LL_ASSERT(0);
		break;
	}
}
#endif /* CONFIG_BT_CTLR_CONN_PARAM_REQ */

#if defined(CONFIG_BT_CTLR_LE_PING)
static inline void event_ping_prep(struct ll_conn *conn)
{
	struct node_tx *tx;

	tx = mem_acquire(&mem_conn_tx_ctrl.free);
	if (tx) {
		struct pdu_data *pdu_ctrl_tx = (void *)tx->pdu;

		ull_pdu_data_init(pdu_ctrl_tx);

		/* procedure request acked */
		conn->llcp_ack = conn->llcp_req;

		/* place the ping req packet as next in tx queue */
		pdu_ctrl_tx->ll_id = PDU_DATA_LLID_CTRL;
		pdu_ctrl_tx->len = offsetof(struct pdu_data_llctrl, ping_req) +
				   sizeof(struct pdu_data_llctrl_ping_req);
		pdu_ctrl_tx->llctrl.opcode = PDU_DATA_LLCTRL_TYPE_PING_REQ;

		ctrl_tx_enqueue(conn, tx);

		/* Start Procedure Timeout (TODO: this shall not replace
		 * terminate procedure)
		 */
		conn->procedure_expire = conn->procedure_reload;
	}

}
#endif /* CONFIG_BT_CTLR_LE_PING */

#if defined(CONFIG_BT_CTLR_DATA_LENGTH)
static inline void dle_max_time_get(const struct ll_conn *conn,
				    uint16_t *max_rx_time,
				    uint16_t *max_tx_time)
{
	uint64_t feature_coded_phy = 0;
	uint64_t feature_phy_2m = 0;
	uint16_t rx_time = 0;
	uint16_t tx_time = 0;

#if defined(CONFIG_BT_CTLR_PHY)
#if defined(CONFIG_BT_CTLR_PHY_CODED)
	feature_coded_phy = (conn->llcp_feature.features_conn &
			     BIT64(BT_LE_FEAT_BIT_PHY_CODED));
#else
	feature_coded_phy = 0;
#endif

#if defined(CONFIG_BT_CTLR_PHY_2M)
	feature_phy_2m = (conn->llcp_feature.features_conn &
			  BIT64(BT_LE_FEAT_BIT_PHY_2M));
#else
	feature_phy_2m = 0;
#endif
#else
	feature_coded_phy = 0;
	feature_phy_2m = 0;
#endif

	if (!conn->common.fex_valid ||
	    (!feature_coded_phy && !feature_phy_2m)) {
		rx_time = PDU_DC_MAX_US(LL_LENGTH_OCTETS_RX_MAX, PHY_1M);
#if defined(CONFIG_BT_CTLR_PHY)
		tx_time = CLAMP(conn->default_tx_time,
				PDU_DC_MAX_US(PDU_DC_PAYLOAD_SIZE_MIN, PHY_1M),
				PDU_DC_MAX_US(LL_LENGTH_OCTETS_RX_MAX, PHY_1M));
#else /* !CONFIG_BT_CTLR_PHY */
		tx_time = PDU_DC_MAX_US(conn->default_tx_octets, PHY_1M);
#endif /* !CONFIG_BT_CTLR_PHY */

#if defined(CONFIG_BT_CTLR_PHY)
#if defined(CONFIG_BT_CTLR_PHY_CODED)
	} else if (feature_coded_phy) {
		rx_time = MAX(PDU_DC_MAX_US(LL_LENGTH_OCTETS_RX_MAX,
					    PHY_CODED),
			      PDU_DC_MAX_US(PDU_DC_PAYLOAD_SIZE_MIN,
					    PHY_CODED));
		tx_time = MIN(PDU_DC_MAX_US(LL_LENGTH_OCTETS_RX_MAX,
					    PHY_CODED),
			      conn->default_tx_time);
		tx_time = MAX(PDU_DC_MAX_US(PDU_DC_PAYLOAD_SIZE_MIN,
					    PHY_1M), tx_time);
#endif /* CONFIG_BT_CTLR_PHY_CODED */

#if defined(CONFIG_BT_CTLR_PHY_2M)
	} else if (feature_phy_2m) {
		rx_time = MAX(PDU_DC_MAX_US(LL_LENGTH_OCTETS_RX_MAX, PHY_2M),
			      PDU_DC_MAX_US(PDU_DC_PAYLOAD_SIZE_MIN, PHY_2M));
		tx_time = MAX(PDU_DC_MAX_US(PDU_DC_PAYLOAD_SIZE_MIN, PHY_1M),
			      MIN(PDU_DC_MAX_US(LL_LENGTH_OCTETS_RX_MAX,
						PHY_2M),
				  conn->default_tx_time));
#endif /* CONFIG_BT_CTLR_PHY_2M */
#endif /* CONFIG_BT_CTLR_PHY */
	}

	/*
	 * see Vol. 6 Part B chapter 4.5.10
	 * minimum value for time is 328 us
	 */
	rx_time = MAX(PDU_DC_PAYLOAD_TIME_MIN, rx_time);
	tx_time = MAX(PDU_DC_PAYLOAD_TIME_MIN, tx_time);

	*max_rx_time = rx_time;
	*max_tx_time = tx_time;
}

static inline void event_len_prep(struct ll_conn *conn)
{
	switch (conn->llcp_length.state) {
	case LLCP_LENGTH_STATE_REQ:
	{
		struct pdu_data_llctrl_length_req *lr;
		struct pdu_data *pdu_ctrl_tx;
		struct node_tx *tx;
		/*
		 * initialize to 0 to eliminate compiler warnings
		 */
		uint16_t rx_time = 0;
		uint16_t tx_time = 0;

		tx = mem_acquire(&mem_conn_tx_ctrl.free);
		if (!tx) {
			return;
		}

		/* wait for resp before completing the procedure */
		conn->llcp_length.state = LLCP_LENGTH_STATE_REQ_ACK_WAIT;

		/* set the default tx octets/time to requested value */
		conn->default_tx_octets = conn->llcp_length.tx_octets;

#if defined(CONFIG_BT_CTLR_PHY)
		conn->default_tx_time = conn->llcp_length.tx_time;
#endif

		/* place the length req packet as next in tx queue */
		pdu_ctrl_tx = (void *) tx->pdu;

		ull_pdu_data_init(pdu_ctrl_tx);

		pdu_ctrl_tx->ll_id = PDU_DATA_LLID_CTRL;
		pdu_ctrl_tx->len =
			offsetof(struct pdu_data_llctrl, length_req) +
			sizeof(struct pdu_data_llctrl_length_req);
		pdu_ctrl_tx->llctrl.opcode = PDU_DATA_LLCTRL_TYPE_LENGTH_REQ;

		lr = &pdu_ctrl_tx->llctrl.length_req;
		lr->max_rx_octets = sys_cpu_to_le16(LL_LENGTH_OCTETS_RX_MAX);
		lr->max_tx_octets = sys_cpu_to_le16(conn->default_tx_octets);

		dle_max_time_get(conn, &rx_time, &tx_time);
		lr->max_rx_time = sys_cpu_to_le16(rx_time);
		lr->max_tx_time = sys_cpu_to_le16(tx_time);

		ctrl_tx_enqueue(conn, tx);

		/* Start Procedure Timeout (TODO: this shall not replace
		 * terminate procedure).
		 */
		conn->procedure_expire = conn->procedure_reload;
	}
	break;

	case LLCP_LENGTH_STATE_RESIZE:
	case LLCP_LENGTH_STATE_RESIZE_RSP:
	{
		struct pdu_data_llctrl_length_rsp *lr;
		struct pdu_data *pdu_ctrl_rx;
		struct node_rx_pdu *rx;
		struct lll_conn *lll;
		uint16_t tx_octets;

		lll = &conn->lll;

		/* Use the new rx octets/time in the connection */
		lll->max_rx_octets = conn->llcp_length.rx_octets;

		/* backup tx_octets */
		tx_octets = conn->llcp_length.tx_octets;

#if defined(CONFIG_BT_CTLR_PHY)
		/* Use the new rx time in the connection */
		lll->max_rx_time = conn->llcp_length.rx_time;

		/* backup tx time */
		uint16_t tx_time = conn->llcp_length.tx_time;
#endif /* CONFIG_BT_CTLR_PHY */

		/* switch states, to wait for ack, to request cached values or
		 * complete the procedure
		 */
		if (conn->llcp_length.state == LLCP_LENGTH_STATE_RESIZE) {
			/* check cache */
			if (!conn->llcp_length.cache.tx_octets) {
				/* Procedure complete */
				conn->llcp_length.ack = conn->llcp_length.req;
				conn->procedure_expire = 0U;
			} else {
				/* Initiate cached procedure */
				conn->llcp_length.tx_octets =
					conn->llcp_length.cache.tx_octets;
				conn->llcp_length.cache.tx_octets = 0;
#if defined(CONFIG_BT_CTLR_PHY)
				conn->llcp_length.tx_time =
					conn->llcp_length.cache.tx_time;
#endif /* CONFIG_BT_CTLR_PHY */
				conn->llcp_length.state = LLCP_LENGTH_STATE_REQ;
			}
		} else {
			conn->llcp_length.state =
				LLCP_LENGTH_STATE_RESIZE_RSP_ACK_WAIT;
		}

		/* Prepare the rx packet structure */
		rx = conn->llcp_rx;
		LL_ASSERT(rx && rx->hdr.link);
		conn->llcp_rx = rx->hdr.link->mem;

		rx->hdr.handle = conn->lll.handle;
		rx->hdr.type = NODE_RX_TYPE_DC_PDU;

		/* prepare length rsp structure */
		pdu_ctrl_rx = (void *)rx->pdu;
		pdu_ctrl_rx->ll_id = PDU_DATA_LLID_CTRL;
		pdu_ctrl_rx->len =
			offsetof(struct pdu_data_llctrl, length_rsp) +
			sizeof(struct pdu_data_llctrl_length_rsp);
		pdu_ctrl_rx->llctrl.opcode = PDU_DATA_LLCTRL_TYPE_LENGTH_RSP;

		lr = &pdu_ctrl_rx->llctrl.length_rsp;
		lr->max_rx_octets = sys_cpu_to_le16(lll->max_rx_octets);
		lr->max_tx_octets = sys_cpu_to_le16(tx_octets);
#if !defined(CONFIG_BT_CTLR_PHY)
		lr->max_rx_time =
			sys_cpu_to_le16(PDU_DC_MAX_US(lll->max_rx_octets,
						      PHY_1M));
		lr->max_tx_time = sys_cpu_to_le16(PDU_DC_MAX_US(tx_octets,
								PHY_1M));
#else /* CONFIG_BT_CTLR_PHY */
		lr->max_rx_time = sys_cpu_to_le16(lll->max_rx_time);
		lr->max_tx_time = sys_cpu_to_le16(tx_time);
#endif /* CONFIG_BT_CTLR_PHY */

		/* enqueue rx node towards Thread */
		ll_rx_put(rx->hdr.link, rx);
		ll_rx_sched();
	}
	break;

	case LLCP_LENGTH_STATE_REQ_ACK_WAIT:
	case LLCP_LENGTH_STATE_RSP_WAIT:
	case LLCP_LENGTH_STATE_RSP_ACK_WAIT:
	case LLCP_LENGTH_STATE_RESIZE_RSP_ACK_WAIT:
		/* no nothing */
		break;

	default:
		LL_ASSERT(0);
		break;
	}
}

#if defined(CONFIG_BT_CTLR_PHY)
static uint16_t calc_eff_time(uint8_t max_octets, uint8_t phy, uint16_t default_time)
{
	uint16_t eff_time;

	eff_time = MAX(PDU_DC_PAYLOAD_TIME_MIN, PDU_DC_MAX_US(max_octets, phy));
	eff_time = MIN(eff_time, default_time);
#if defined(CONFIG_BT_CTLR_PHY_CODED)
	eff_time = MAX(eff_time, PDU_DC_MAX_US(PDU_DC_PAYLOAD_SIZE_MIN, phy));
#endif

	return eff_time;
}
#endif /* CONFIG_BT_CTLR_PHY */
#endif /* CONFIG_BT_CTLR_DATA_LENGTH */

#if defined(CONFIG_BT_CTLR_PHY)
static inline void event_phy_req_prep(struct ll_conn *conn)
{
	switch (conn->llcp_phy.state) {
	case LLCP_PHY_STATE_REQ:
	{
		struct pdu_data_llctrl_phy_req *pr;
		struct pdu_data *pdu_ctrl_tx;
		struct node_tx *tx;

		tx = mem_acquire(&mem_conn_tx_ctrl.free);
		if (!tx) {
			break;
		}

		conn->llcp_phy.state = LLCP_PHY_STATE_ACK_WAIT;

		/* update preferred phy */
		conn->phy_pref_tx = conn->llcp_phy.tx;
		conn->phy_pref_rx = conn->llcp_phy.rx;
		conn->lll.phy_flags = conn->llcp_phy.flags;

		/* place the phy req packet as next in tx queue */
		pdu_ctrl_tx = (void *)tx->pdu;

		ull_pdu_data_init(pdu_ctrl_tx);

		pdu_ctrl_tx->ll_id = PDU_DATA_LLID_CTRL;
		pdu_ctrl_tx->len =
			offsetof(struct pdu_data_llctrl, phy_req) +
			sizeof(struct pdu_data_llctrl_phy_req);
		pdu_ctrl_tx->llctrl.opcode = PDU_DATA_LLCTRL_TYPE_PHY_REQ;

		pr = &pdu_ctrl_tx->llctrl.phy_req;
		pr->tx_phys = conn->llcp_phy.tx;
		pr->rx_phys = conn->llcp_phy.rx;

		ctrl_tx_enqueue(conn, tx);

		/* Start Procedure Timeout (TODO: this shall not replace
		 * terminate procedure).
		 */
		conn->procedure_expire = conn->procedure_reload;
	}
	break;

	case LLCP_PHY_STATE_UPD:
	{
		/* Defer if another procedure in progress */
		if (conn->llcp_ack != conn->llcp_req) {
			return;
		}

		/* Procedure complete */
		conn->llcp_phy.ack = conn->llcp_phy.req;

		/* select only one tx phy, prefer 2M */
		if (conn->llcp_phy.tx & PHY_2M) {
			conn->llcp_phy.tx = PHY_2M;
		} else if (conn->llcp_phy.tx & PHY_1M) {
			conn->llcp_phy.tx = PHY_1M;
		} else if (conn->llcp_phy.tx & PHY_CODED) {
			conn->llcp_phy.tx = PHY_CODED;
		} else {
			conn->llcp_phy.tx = 0U;
		}

		/* select only one rx phy, prefer 2M */
		if (conn->llcp_phy.rx & PHY_2M) {
			conn->llcp_phy.rx = PHY_2M;
		} else if (conn->llcp_phy.rx & PHY_1M) {
			conn->llcp_phy.rx = PHY_1M;
		} else if (conn->llcp_phy.rx & PHY_CODED) {
			conn->llcp_phy.rx = PHY_CODED;
		} else {
			conn->llcp_phy.rx = 0U;
		}

		/* Initiate PHY Update Ind */
		if (conn->llcp_phy.tx != conn->lll.phy_tx) {
			conn->llcp.phy_upd_ind.tx = conn->llcp_phy.tx;
		} else {
			conn->llcp.phy_upd_ind.tx = 0U;
		}
		if (conn->llcp_phy.rx != conn->lll.phy_rx) {
			conn->llcp.phy_upd_ind.rx = conn->llcp_phy.rx;
		} else {
			conn->llcp.phy_upd_ind.rx = 0U;
		}
		/* conn->llcp.phy_upd_ind.instant = 0; */
		conn->llcp.phy_upd_ind.initiate = 1U;
		conn->llcp.phy_upd_ind.cmd = conn->llcp_phy.cmd;

		conn->llcp_type = LLCP_PHY_UPD;
		conn->llcp_ack -= 2U;
	}
	break;

	case LLCP_PHY_STATE_ACK_WAIT:
	case LLCP_PHY_STATE_RSP_WAIT:
		/* no nothing */
		break;

	default:
		LL_ASSERT(0);
		break;
	}
}

static inline void event_phy_upd_ind_prep(struct ll_conn *conn,
					  uint16_t event_counter)
{
	struct node_rx_pu *upd;

	if (conn->llcp.phy_upd_ind.initiate) {
		struct pdu_data_llctrl_phy_upd_ind *ind;
		struct pdu_data *pdu_ctrl_tx;
		struct node_rx_pdu *rx;
		struct node_tx *tx;

		/* Delay until all pending Tx in LLL is acknowledged,
		 * conn->llcp_phy.pause_tx is true, new Tx PDUs will not be
		 * enqueued until we proceed to initiate PHY update.
		 * This is required to ensure PDU with instant can be
		 * transmitted before instant expires.
		 */
		if (memq_peek(conn->lll.memq_tx.head, conn->lll.memq_tx.tail,
			      NULL)) {
			return;
		}

#if defined(CONFIG_BT_CTLR_DATA_LENGTH)
		rx = ll_pdu_rx_alloc_peek(2);
#else /* !CONFIG_BT_CTLR_DATA_LENGTH */
		rx = ll_pdu_rx_alloc_peek(1);
#endif /* !CONFIG_BT_CTLR_DATA_LENGTH */
		if (!rx) {
			return;
		}

		tx = mem_acquire(&mem_conn_tx_ctrl.free);
		if (!tx) {
			return;
		}

		/* reset initiate flag */
		conn->llcp.phy_upd_ind.initiate = 0U;

		/* reset ack flag */
		conn->llcp.phy_upd_ind.ack = 0U;

		/* Check if both tx and rx PHY unchanged */
		if (!((conn->llcp.phy_upd_ind.tx |
		       conn->llcp.phy_upd_ind.rx) & 0x07)) {
			/* Procedure complete */
			conn->llcp_ack = conn->llcp_req;

			/* 0 instant */
			conn->llcp.phy_upd_ind.instant = 0U;

			/* generate phy update event */
			if (conn->llcp.phy_upd_ind.cmd) {
				struct lll_conn *lll = &conn->lll;

				(void)ll_pdu_rx_alloc();

				rx->hdr.handle = lll->handle;
				rx->hdr.type = NODE_RX_TYPE_PHY_UPDATE;

				upd = (void *)rx->pdu;
				upd->status = 0U;
				upd->tx = lll->phy_tx;
				upd->rx = lll->phy_rx;

				/* Enqueue Rx node */
				ll_rx_put(rx->hdr.link, rx);
				ll_rx_sched();
			}
		} else {
			struct lll_conn *lll = &conn->lll;

			/* set instant */
			conn->llcp.phy_upd_ind.instant = event_counter +
							 lll->latency +
							 6;
			/* reserve rx node for event generation at instant */
			(void)ll_pdu_rx_alloc();
			rx->hdr.link->mem = conn->llcp_rx;
			conn->llcp_rx = rx;

			/* reserve rx node for DLE event generation */
			if (IS_ENABLED(CONFIG_BT_CTLR_DATA_LENGTH)) {
				rx = ll_pdu_rx_alloc();
				rx->hdr.link->mem = conn->llcp_rx;
				conn->llcp_rx = rx;
			}
		}

		/* place the phy update ind packet as next in
		 * tx queue
		 */
		pdu_ctrl_tx = (void *)tx->pdu;

		ull_pdu_data_init(pdu_ctrl_tx);

		pdu_ctrl_tx->ll_id = PDU_DATA_LLID_CTRL;
		pdu_ctrl_tx->len =
			offsetof(struct pdu_data_llctrl, phy_upd_ind) +
			sizeof(struct pdu_data_llctrl_phy_upd_ind);
		pdu_ctrl_tx->llctrl.opcode =
			PDU_DATA_LLCTRL_TYPE_PHY_UPD_IND;
		ind = &pdu_ctrl_tx->llctrl.phy_upd_ind;
		ind->c_to_p_phy = conn->llcp.phy_upd_ind.tx;
		ind->p_to_c_phy = conn->llcp.phy_upd_ind.rx;
		ind->instant = sys_cpu_to_le16(conn->llcp.phy_upd_ind.instant);

		ctrl_tx_enqueue(conn, tx);
	} else if (conn->llcp.phy_upd_ind.ack && (((event_counter - conn->llcp.phy_upd_ind.instant) &
		    0xFFFF) <= 0x7FFF)) {
		struct lll_conn *lll = &conn->lll;
		struct node_rx_pdu *rx;
		uint8_t old_tx, old_rx;
		uint8_t phy_bitmask;

		/* Acquire additional rx node for Data length notification as
		 * a peripheral.
		 */
		if (IS_ENABLED(CONFIG_BT_PERIPHERAL) &&
		    IS_ENABLED(CONFIG_BT_CTLR_DATA_LENGTH) &&
		    conn->lll.role) {
			rx = ll_pdu_rx_alloc();
			if (!rx) {
				return;
			}

			rx->hdr.link->mem = conn->llcp_rx;
			conn->llcp_rx = rx;
		}

#if defined(CONFIG_BT_PERIPHERAL) && defined(CONFIG_BT_CTLR_LE_ENC)
		if (conn->lll.role && (conn->periph.llcp_type != LLCP_NONE)) {
			/* Local peripheral initiated PHY update completed while
			 * a remote central had initiated encryption procedure
			 */
			conn->periph.llcp_type = LLCP_NONE;
		} else
#endif /* CONFIG_BT_PERIPHERAL && CONFIG_BT_CTLR_LE_ENC */
		{
			/* procedure request acked */
			conn->llcp_ack = conn->llcp_req;
		}

		/* supported PHYs mask */
		phy_bitmask = PHY_1M;
		if (IS_ENABLED(CONFIG_BT_CTLR_PHY_2M)) {
			phy_bitmask |= PHY_2M;
		}
		if (IS_ENABLED(CONFIG_BT_CTLR_PHY_CODED)) {
			phy_bitmask |= PHY_CODED;
		}

		/* apply new phy */
		old_tx = lll->phy_tx;
		old_rx = lll->phy_rx;

#if defined(CONFIG_BT_CTLR_DATA_LENGTH)
		uint16_t eff_tx_time = lll->max_tx_time;
		uint16_t eff_rx_time = lll->max_rx_time;
		uint16_t max_rx_time, max_tx_time;

		dle_max_time_get(conn, &max_rx_time, &max_tx_time);
#endif /* CONFIG_BT_CTLR_DATA_LENGTH */

		if (conn->llcp.phy_upd_ind.tx) {
			if (conn->llcp.phy_upd_ind.tx & phy_bitmask) {
				lll->phy_tx = conn->llcp.phy_upd_ind.tx &
					      phy_bitmask;
			}

#if defined(CONFIG_BT_CTLR_DATA_LENGTH)
			eff_tx_time = calc_eff_time(lll->max_tx_octets,
						    lll->phy_tx,
						    max_tx_time);

#endif /* CONFIG_BT_CTLR_DATA_LENGTH */
		}
		if (conn->llcp.phy_upd_ind.rx) {
			if (conn->llcp.phy_upd_ind.rx & phy_bitmask) {
				lll->phy_rx = conn->llcp.phy_upd_ind.rx &
					      phy_bitmask;
			}

#if defined(CONFIG_BT_CTLR_DATA_LENGTH)
			eff_rx_time =
				calc_eff_time(lll->max_rx_octets, lll->phy_rx,
					      max_rx_time);

#endif /* CONFIG_BT_CTLR_DATA_LENGTH */
		}

		/* Acquire Rx node */
		rx = conn->llcp_rx;
		LL_ASSERT(rx && rx->hdr.link);
		conn->llcp_rx = rx->hdr.link->mem;

		/* generate event if phy changed or initiated by cmd */
		if (!conn->llcp.phy_upd_ind.cmd && (lll->phy_tx == old_tx) &&
		    (lll->phy_rx == old_rx)) {
			/* Mark for buffer for release */
			rx->hdr.type = NODE_RX_TYPE_RELEASE;

			/* enqueue rx node towards Thread */
			ll_rx_put(rx->hdr.link, rx);

			/* Release rx node that was reserved for Data Length
			 * notification.
			 */
			if (IS_ENABLED(CONFIG_BT_CTLR_DATA_LENGTH)) {
				/* Get the DLE rx node reserved for ULL->LL */
				rx = conn->llcp_rx;
				LL_ASSERT(rx && rx->hdr.link);
				conn->llcp_rx = rx->hdr.link->mem;

				/* Mark for buffer for release */
				rx->hdr.type = NODE_RX_TYPE_RELEASE;

				/* enqueue rx node towards Thread */
				ll_rx_put(rx->hdr.link, rx);
			}

			ll_rx_sched();

			return;
		}

		rx->hdr.handle = lll->handle;
		rx->hdr.type = NODE_RX_TYPE_PHY_UPDATE;

		upd = (void *)rx->pdu;
		upd->status = 0U;
		upd->tx = lll->phy_tx;
		upd->rx = lll->phy_rx;

#if defined(CONFIG_BT_CTLR_RX_ENQUEUE_HOLD)
		/* hold node rx until the instant's anchor point sync */
		rx_hold_put(conn, rx->hdr.link, rx);
#else /* !CONFIG_BT_CTLR_RX_ENQUEUE_HOLD */
		/* enqueue rx node towards Thread */
		ll_rx_put(rx->hdr.link, rx);
#endif /* !CONFIG_BT_CTLR_RX_ENQUEUE_HOLD */

#if defined(CONFIG_BT_CTLR_DATA_LENGTH)
		/* get a rx node for ULL->LL */
		rx = conn->llcp_rx;
		LL_ASSERT(rx && rx->hdr.link);
		conn->llcp_rx = rx->hdr.link->mem;

		/* Update max tx and/or max rx if changed */
		if ((eff_tx_time <= lll->max_tx_time) &&
		    (lll->max_tx_time <= max_tx_time) &&
		    (eff_rx_time <= lll->max_rx_time) &&
		    (lll->max_rx_time <= max_rx_time)) {
			/* Mark buffer for release */
			rx->hdr.type = NODE_RX_TYPE_RELEASE;

			/* enqueue rx node towards Thread */
			ll_rx_put(rx->hdr.link, rx);
			ll_rx_sched();
			return;
		}
		lll->max_tx_time = eff_tx_time;
		lll->max_rx_time = eff_rx_time;

		/* prepare length rsp structure */
		rx->hdr.handle = lll->handle;
		rx->hdr.type = NODE_RX_TYPE_DC_PDU;

		struct pdu_data *pdu_rx = (void *)rx->pdu;

		pdu_rx->ll_id = PDU_DATA_LLID_CTRL;
		pdu_rx->len = offsetof(struct pdu_data_llctrl, length_rsp) +
			      sizeof(struct pdu_data_llctrl_length_rsp);
		pdu_rx->llctrl.opcode = PDU_DATA_LLCTRL_TYPE_LENGTH_RSP;

		struct pdu_data_llctrl_length_req *lr =
			(void *)&pdu_rx->llctrl.length_rsp;

		lr->max_rx_octets = sys_cpu_to_le16(lll->max_rx_octets);
		lr->max_tx_octets = sys_cpu_to_le16(lll->max_tx_octets);
		lr->max_rx_time = sys_cpu_to_le16(lll->max_rx_time);
		lr->max_tx_time = sys_cpu_to_le16(lll->max_tx_time);

#if defined(CONFIG_BT_CTLR_RX_ENQUEUE_HOLD)
		/* hold node rx until the instant's anchor point sync */
		rx_hold_put(conn, rx->hdr.link, rx);
#else /* !CONFIG_BT_CTLR_RX_ENQUEUE_HOLD */
		/* enqueue rx node towards Thread */
		ll_rx_put(rx->hdr.link, rx);
#endif /* !CONFIG_BT_CTLR_RX_ENQUEUE_HOLD */
#endif /* CONFIG_BT_CTLR_DATA_LENGTH */

		if (!IS_ENABLED(CONFIG_BT_CTLR_RX_ENQUEUE_HOLD)) {
			/* Only trigger the rx_demux mayfly when PHY and/or DLE
			 * node rx are not held back until the anchor point sync
			 */
			ll_rx_sched();
		}
	}
}
#endif /* CONFIG_BT_CTLR_PHY */

#if defined(CONFIG_BT_PERIPHERAL)
static uint8_t conn_upd_recv(struct ll_conn *conn, memq_link_t *link,
			  struct node_rx_pdu **rx, struct pdu_data *pdu)
{
	uint16_t instant;

	instant = sys_le16_to_cpu(pdu->llctrl.conn_update_ind.instant);
	if (((instant - conn->lll.event_counter) & 0xFFFF) > 0x7FFF) {
		/* Mark for buffer for release */
		(*rx)->hdr.type = NODE_RX_TYPE_RELEASE;

		return BT_HCI_ERR_INSTANT_PASSED;
	}

	/* different transaction collision */
	if (((conn->llcp_req - conn->llcp_ack) & 0x03) == 0x02) {
		/* Mark for buffer for release */
		(*rx)->hdr.type = NODE_RX_TYPE_RELEASE;

		return BT_HCI_ERR_DIFF_TRANS_COLLISION;
	}

#if defined(CONFIG_BT_CTLR_CONN_PARAM_REQ)
	/* Set CPR mutex, if only not already set. As a central the mutex shall
	 * be set, but a peripheral we accept it as new 'set' of mutex.
	 */
	cpr_active_check_and_set(conn);
#endif /* CONFIG_BT_CTLR_CONN_PARAM_REQ */

	conn->llcp_cu.win_size = pdu->llctrl.conn_update_ind.win_size;
	conn->llcp_cu.win_offset_us =
		sys_le16_to_cpu(pdu->llctrl.conn_update_ind.win_offset) *
			CONN_INT_UNIT_US;
	conn->llcp_cu.interval =
		sys_le16_to_cpu(pdu->llctrl.conn_update_ind.interval);
	conn->llcp_cu.latency =
		sys_le16_to_cpu(pdu->llctrl.conn_update_ind.latency);
	conn->llcp_cu.timeout =
		sys_le16_to_cpu(pdu->llctrl.conn_update_ind.timeout);
	conn->llcp.conn_upd.instant = instant;
	conn->llcp_cu.state = LLCP_CUI_STATE_INPROG;
	conn->llcp_cu.cmd = 1U;
	conn->llcp_cu.ack--;

	link->mem = conn->llcp_rx;
	(*rx)->hdr.link = link;
	conn->llcp_rx = *rx;
	*rx = NULL;

#if defined(CONFIG_BT_CTLR_CONN_PARAM_REQ)
	if ((conn->llcp_conn_param.req != conn->llcp_conn_param.ack) &&
	    ((conn->llcp_conn_param.state == LLCP_CPR_STATE_RSP_WAIT) ||
	     (conn->llcp_conn_param.state == LLCP_CPR_STATE_UPD_WAIT))) {
		conn->llcp_conn_param.ack = conn->llcp_conn_param.req;
	}
#endif /* CONFIG_BT_CTLR_CONN_PARAM_REQ */

	return 0;
}

static uint8_t chan_map_upd_recv(struct ll_conn *conn, struct node_rx_pdu *rx,
			      struct pdu_data *pdu)
{
	uint8_t err = 0U;
	uint16_t instant;

	instant = sys_le16_to_cpu(pdu->llctrl.chan_map_ind.instant);
	if (((instant - conn->lll.event_counter) & 0xffff) > 0x7fff) {
		err = BT_HCI_ERR_INSTANT_PASSED;

		goto chan_map_upd_recv_exit;
	}

	/* different transaction collision */
	if (((conn->llcp_req - conn->llcp_ack) & 0x03) == 0x02) {
		err = BT_HCI_ERR_DIFF_TRANS_COLLISION;

		goto chan_map_upd_recv_exit;
	}


	memcpy(&conn->llcp.chan_map.chm[0], &pdu->llctrl.chan_map_ind.chm[0],
	       sizeof(conn->llcp.chan_map.chm));
	conn->llcp.chan_map.instant = instant;
	conn->llcp.chan_map.initiate = 0U;

	conn->llcp_type = LLCP_CHAN_MAP;
	conn->llcp_ack -= 2U;

chan_map_upd_recv_exit:
	/* Mark for buffer for release */
	rx->hdr.type = NODE_RX_TYPE_RELEASE;

	return err;
}
#endif /* CONFIG_BT_PERIPHERAL */

static void terminate_ind_recv(struct ll_conn *conn, struct node_rx_pdu *rx,
			      struct pdu_data *pdu)
{
	/* Ack and then terminate */
	conn->llcp_terminate.reason_final =
		pdu->llctrl.terminate_ind.error_code;

	/* Mark for buffer for release */
	rx->hdr.type = NODE_RX_TYPE_RELEASE;
}

#if defined(CONFIG_BT_CTLR_LE_ENC)
#if defined(CONFIG_BT_CENTRAL)
static void enc_req_reused_send(struct ll_conn *conn, struct node_tx **tx)
{
	struct pdu_data *pdu_ctrl_tx;

	pdu_ctrl_tx = (void *)(*tx)->pdu;

	ull_pdu_data_init(pdu_ctrl_tx);

	pdu_ctrl_tx->ll_id = PDU_DATA_LLID_CTRL;
	pdu_ctrl_tx->len = offsetof(struct pdu_data_llctrl, enc_req) +
			   sizeof(struct pdu_data_llctrl_enc_req);
	pdu_ctrl_tx->llctrl.opcode = PDU_DATA_LLCTRL_TYPE_ENC_REQ;
	memcpy(&pdu_ctrl_tx->llctrl.enc_req.rand[0], &conn->llcp_enc.rand[0],
	       sizeof(pdu_ctrl_tx->llctrl.enc_req.rand));
	pdu_ctrl_tx->llctrl.enc_req.ediv[0] = conn->llcp_enc.ediv[0];
	pdu_ctrl_tx->llctrl.enc_req.ediv[1] = conn->llcp_enc.ediv[1];

	/*
	 * Take advantage of the fact that ivm and skdm fields, which both have
	 * to be filled with random data, are adjacent and use single call to
	 * the entropy driver.
	 */
	BUILD_ASSERT(offsetof(__typeof(pdu_ctrl_tx->llctrl.enc_req), ivm) ==
		     (offsetof(__typeof(pdu_ctrl_tx->llctrl.enc_req), skdm) +
		     sizeof(pdu_ctrl_tx->llctrl.enc_req.skdm)));

	/* NOTE: if not sufficient random numbers, ignore waiting */
	lll_csrand_isr_get(pdu_ctrl_tx->llctrl.enc_req.skdm,
			   sizeof(pdu_ctrl_tx->llctrl.enc_req.skdm) +
			   sizeof(pdu_ctrl_tx->llctrl.enc_req.ivm));

	ctrl_tx_enqueue(conn, *tx);

	/* dont release ctrl PDU memory */
	*tx = NULL;
}
#endif /* CONFIG_BT_CENTRAL */

#if defined(CONFIG_BT_PERIPHERAL)
static int enc_rsp_send(struct ll_conn *conn)
{
	struct pdu_data *pdu_ctrl_tx;
	struct node_tx *tx;

	/* acquire tx mem */
	tx = mem_acquire(&mem_conn_tx_ctrl.free);
	if (!tx) {
		return -ENOBUFS;
	}

	pdu_ctrl_tx = (void *)tx->pdu;

	ull_pdu_data_init(pdu_ctrl_tx);

	pdu_ctrl_tx->ll_id = PDU_DATA_LLID_CTRL;
	pdu_ctrl_tx->len = offsetof(struct pdu_data_llctrl, enc_rsp) +
			   sizeof(struct pdu_data_llctrl_enc_rsp);
	pdu_ctrl_tx->llctrl.opcode = PDU_DATA_LLCTRL_TYPE_ENC_RSP;

	/*
	 * Take advantage of the fact that ivs and skds fields, which both have
	 * to be filled with random data, are adjacent and use single call to
	 * the entropy driver.
	 */
	BUILD_ASSERT(offsetof(__typeof(pdu_ctrl_tx->llctrl.enc_rsp), ivs) ==
		     (offsetof(__typeof(pdu_ctrl_tx->llctrl.enc_rsp), skds) +
		     sizeof(pdu_ctrl_tx->llctrl.enc_rsp.skds)));

	/* NOTE: if not sufficient random numbers, ignore waiting */
	lll_csrand_isr_get(pdu_ctrl_tx->llctrl.enc_rsp.skds,
			   sizeof(pdu_ctrl_tx->llctrl.enc_rsp.skds) +
			   sizeof(pdu_ctrl_tx->llctrl.enc_rsp.ivs));

	/* things from peripheral stored for session key calculation */
	memcpy(&conn->llcp.encryption.skd[8],
	       &pdu_ctrl_tx->llctrl.enc_rsp.skds[0], 8);
	memcpy(&conn->lll.ccm_rx.iv[4],
	       &pdu_ctrl_tx->llctrl.enc_rsp.ivs[0], 4);

	ctrl_tx_enqueue(conn, tx);

	return 0;
}
#endif /* CONFIG_BT_PERIPHERAL */

static int start_enc_rsp_send(struct ll_conn *conn,
			      struct pdu_data *pdu_ctrl_tx)
{
	struct node_tx *tx = NULL;

	if (!pdu_ctrl_tx) {
		/* acquire tx mem */
		tx = mem_acquire(&mem_conn_tx_ctrl.free);
		if (!tx) {
			return -ENOBUFS;
		}

		pdu_ctrl_tx = (void *)tx->pdu;
	}

	/* enable transmit encryption */
	conn->lll.enc_tx = 1;

	ull_pdu_data_init(pdu_ctrl_tx);

	pdu_ctrl_tx->ll_id = PDU_DATA_LLID_CTRL;
	pdu_ctrl_tx->len = offsetof(struct pdu_data_llctrl, enc_rsp);
	pdu_ctrl_tx->llctrl.opcode = PDU_DATA_LLCTRL_TYPE_START_ENC_RSP;

	if (tx) {
		ctrl_tx_enqueue(conn, tx);
	}

	return 0;
}

static inline bool ctrl_is_unexpected(struct ll_conn *conn, uint8_t opcode)
{
	return (!conn->lll.role &&
		((!conn->llcp_enc.refresh &&
		  (opcode != PDU_DATA_LLCTRL_TYPE_TERMINATE_IND) &&
		  (opcode != PDU_DATA_LLCTRL_TYPE_START_ENC_REQ) &&
		  (opcode != PDU_DATA_LLCTRL_TYPE_START_ENC_RSP) &&
		  (opcode != PDU_DATA_LLCTRL_TYPE_REJECT_IND) &&
		  (opcode != PDU_DATA_LLCTRL_TYPE_REJECT_EXT_IND)) ||
		 (conn->llcp_enc.refresh &&
		  (opcode != PDU_DATA_LLCTRL_TYPE_TERMINATE_IND) &&
		  (opcode != PDU_DATA_LLCTRL_TYPE_PAUSE_ENC_RSP) &&
		  (opcode != PDU_DATA_LLCTRL_TYPE_ENC_RSP) &&
		  (opcode != PDU_DATA_LLCTRL_TYPE_START_ENC_REQ) &&
		  (opcode != PDU_DATA_LLCTRL_TYPE_START_ENC_RSP) &&
		  (opcode != PDU_DATA_LLCTRL_TYPE_REJECT_IND) &&
		  (opcode != PDU_DATA_LLCTRL_TYPE_REJECT_EXT_IND)))) ||
	       (conn->lll.role &&
		((!conn->llcp_enc.refresh &&
		  (opcode != PDU_DATA_LLCTRL_TYPE_UNKNOWN_RSP) &&
		  (opcode != PDU_DATA_LLCTRL_TYPE_TERMINATE_IND) &&
		  (opcode != PDU_DATA_LLCTRL_TYPE_START_ENC_RSP) &&
		  (opcode != PDU_DATA_LLCTRL_TYPE_REJECT_IND) &&
		  (opcode != PDU_DATA_LLCTRL_TYPE_REJECT_EXT_IND)) ||
		 (conn->llcp_enc.refresh &&
		  (opcode != PDU_DATA_LLCTRL_TYPE_TERMINATE_IND) &&
		  (opcode != PDU_DATA_LLCTRL_TYPE_PAUSE_ENC_RSP) &&
		  (opcode != PDU_DATA_LLCTRL_TYPE_ENC_REQ) &&
		  (opcode != PDU_DATA_LLCTRL_TYPE_START_ENC_RSP) &&
		  (opcode != PDU_DATA_LLCTRL_TYPE_REJECT_IND) &&
		  (opcode != PDU_DATA_LLCTRL_TYPE_REJECT_EXT_IND))));
}

#endif /* CONFIG_BT_CTLR_LE_ENC */

static int unknown_rsp_send(struct ll_conn *conn, struct node_rx_pdu *rx,
			    uint8_t type)
{
	struct pdu_data *pdu;
	struct node_tx *tx;
	int err;

	/* Check transaction violation and get free ctrl tx PDU */
	tx = ctrl_tx_rsp_mem_acquire(conn, rx, &err);
	if (!tx) {
		return err;
	}

	pdu = (void *)tx->pdu;

	ull_pdu_data_init(pdu);

	pdu->ll_id = PDU_DATA_LLID_CTRL;
	pdu->len = offsetof(struct pdu_data_llctrl, unknown_rsp) +
			   sizeof(struct pdu_data_llctrl_unknown_rsp);
	pdu->llctrl.opcode = PDU_DATA_LLCTRL_TYPE_UNKNOWN_RSP;
	pdu->llctrl.unknown_rsp.type = type;

	ctrl_tx_enqueue(conn, tx);

	/* Mark for buffer for release */
	rx->hdr.type = NODE_RX_TYPE_RELEASE;

	return 0;
}

static inline uint64_t feat_get(uint8_t *features)
{
	uint64_t feat;

	feat = sys_get_le64(features) | ~LL_FEAT_BIT_MASK_VALID;
	feat &= LL_FEAT_BIT_MASK;

	return feat;
}

/*
 * Perform a logical and on octet0 and keep the remaining bits of the
 * first input parameter
 */
static inline uint64_t feat_land_octet0(uint64_t feat_to_keep,
					uint64_t feat_octet0)
{
	uint64_t feat_result;

	feat_result = feat_to_keep & feat_octet0;
	feat_result &= 0xFF;
	feat_result |= feat_to_keep & LL_FEAT_FILTER_OCTET0;

	return feat_result;
}

#if defined(CONFIG_BT_PERIPHERAL) || \
	(defined(CONFIG_BT_CENTRAL) && defined(CONFIG_BT_CTLR_PER_INIT_FEAT_XCHG))
static int feature_rsp_send(struct ll_conn *conn, struct node_rx_pdu *rx,
			    struct pdu_data *pdu_rx)
{
	struct pdu_data_llctrl_feature_req *req;
	struct pdu_data *pdu_tx;
	struct node_tx *tx;
	uint64_t feat;
	int err;

	/* Check transaction violation and get free ctrl tx PDU */
	tx = ctrl_tx_rsp_mem_acquire(conn, rx, &err);
	if (!tx) {
		return err;
	}

	/* AND the feature set to get Feature USED */
	req = &pdu_rx->llctrl.feature_req;
	conn->llcp_feature.features_conn &= feat_get(&req->features[0]);
	/*
	 * Get all the features of peer, except octet 0.
	 * Octet 0 is the actual features used on the link
	 * See BTCore V5.2, Vol. 6, Part B, chapter 5.1.4
	 */
	conn->llcp_feature.features_peer =
		feat_land_octet0(feat_get(&req->features[0]), ll_feat_get());

	/* features exchanged */
	conn->common.fex_valid = 1U;

	/* Enqueue feature response */
	pdu_tx = (void *)tx->pdu;

	ull_pdu_data_init(pdu_tx);

	pdu_tx->ll_id = PDU_DATA_LLID_CTRL;
	pdu_tx->len = offsetof(struct pdu_data_llctrl, feature_rsp) +
		sizeof(struct pdu_data_llctrl_feature_rsp);
	pdu_tx->llctrl.opcode = PDU_DATA_LLCTRL_TYPE_FEATURE_RSP;
	(void)memset(&pdu_tx->llctrl.feature_rsp.features[0], 0x00,
		     sizeof(pdu_tx->llctrl.feature_rsp.features));
	/*
	 * On feature response we send the local supported features.
	 * See BTCore V5.2 VOl 6 Part B, chapter 5.1.4
	 */
	feat = feat_land_octet0(ll_feat_get(),
				conn->llcp_feature.features_conn);
	sys_put_le64(feat, pdu_tx->llctrl.feature_rsp.features);

	ctrl_tx_sec_enqueue(conn, tx);

	/* Mark for buffer for release */
	rx->hdr.type = NODE_RX_TYPE_RELEASE;

	return 0;
}
#endif /* PERIPHERAL || (CENTRAL && PER_INIT_FEAT_XCHG) */

#if defined(CONFIG_BT_CENTRAL) || defined(CONFIG_BT_CTLR_PER_INIT_FEAT_XCHG)
static void feature_rsp_recv(struct ll_conn *conn, struct pdu_data *pdu_rx)
{
	struct pdu_data_llctrl_feature_rsp *rsp;

	rsp = &pdu_rx->llctrl.feature_rsp;

	/* AND the feature set to get Feature USED */
	conn->llcp_feature.features_conn &= feat_get(&rsp->features[0]);
	/*
	 * Get all the features of peer, except octet 0.
	 * Octet 0 is the actual features used on the link
	 * See BTCore V5.2, Vol. 6, Part B, chapter 5.1.4
	 */
	conn->llcp_feature.features_peer =
		feat_land_octet0(feat_get(&rsp->features[0]), ll_feat_get());

	/* features exchanged */
	conn->common.fex_valid = 1U;

	/* Procedure complete */
	conn->llcp_feature.ack = conn->llcp_feature.req;
	conn->procedure_expire = 0U;
}
#endif /* CONFIG_BT_CENTRAL || CONFIG_BT_CTLR_PER_INIT_FEAT_XCHG */

#if defined(CONFIG_BT_CTLR_LE_ENC)
static int pause_enc_rsp_send(struct ll_conn *conn, struct node_rx_pdu *rx,
			      uint8_t req)
{
	struct pdu_data *pdu_ctrl_tx;
	struct node_tx *tx;

	if (req) {
		/* acquire tx mem */
		tx = mem_acquire(&mem_conn_tx_ctrl.free);
		if (!tx) {
			return -ENOBUFS;
		}

		/* key refresh */
		conn->llcp_enc.refresh = 1U;
	} else if (!conn->lll.role) {
		/* acquire tx mem */
		tx = mem_acquire(&mem_conn_tx_ctrl.free);
		if (!tx) {
			return -ENOBUFS;
		}

		/* disable transmit encryption */
		conn->lll.enc_tx = 0;
	} else {
		/* disable transmit encryption */
		conn->lll.enc_tx = 0;

		goto pause_enc_rsp_send_exit;
	}

	/* pause data packet rx */
	conn->llcp_enc.pause_rx = 1U;

	/* disable receive encryption */
	conn->lll.enc_rx = 0;

	/* Enqueue pause enc rsp */
	pdu_ctrl_tx = (void *)tx->pdu;

	ull_pdu_data_init(pdu_ctrl_tx);

	pdu_ctrl_tx->ll_id = PDU_DATA_LLID_CTRL;
	pdu_ctrl_tx->len = offsetof(struct pdu_data_llctrl, enc_rsp);
	pdu_ctrl_tx->llctrl.opcode = PDU_DATA_LLCTRL_TYPE_PAUSE_ENC_RSP;

	ctrl_tx_enqueue(conn, tx);

pause_enc_rsp_send_exit:
	/* Mark for buffer for release */
	rx->hdr.type = NODE_RX_TYPE_RELEASE;

	return 0;
}
#endif /* CONFIG_BT_CTLR_LE_ENC */

static int version_ind_send(struct ll_conn *conn, struct node_rx_pdu *rx,
			    struct pdu_data *pdu_rx)
{
	struct pdu_data_llctrl_version_ind *v;
	struct pdu_data *pdu_tx;
	struct node_tx *tx;

	if (!conn->llcp_version.tx) {
		tx = mem_acquire(&mem_conn_tx_ctrl.free);
		if (!tx) {
			return -ENOBUFS;
		}
		conn->llcp_version.tx = 1U;

		pdu_tx = (void *)tx->pdu;

		ull_pdu_data_init(pdu_tx);

		pdu_tx->ll_id = PDU_DATA_LLID_CTRL;
		pdu_tx->len =
			offsetof(struct pdu_data_llctrl, version_ind) +
			sizeof(struct pdu_data_llctrl_version_ind);
		pdu_tx->llctrl.opcode = PDU_DATA_LLCTRL_TYPE_VERSION_IND;
		v = &pdu_tx->llctrl.version_ind;
		v->version_number = LL_VERSION_NUMBER;
		v->company_id =	sys_cpu_to_le16(ll_settings_company_id());
		v->sub_version_number =
			sys_cpu_to_le16(ll_settings_subversion_number());

		ctrl_tx_sec_enqueue(conn, tx);

		/* Mark for buffer for release */
		rx->hdr.type = NODE_RX_TYPE_RELEASE;
	} else if (!conn->llcp_version.rx) {
		/* procedure request acked */
		conn->llcp_version.ack = conn->llcp_version.req;

		/* Procedure complete */
		conn->procedure_expire = 0U;
	} else {
		/* Tx-ed and Rx-ed before, ignore this invalid Rx. */

		/* Mark for buffer for release */
		rx->hdr.type = NODE_RX_TYPE_RELEASE;

		return 0;
	}

	v = &pdu_rx->llctrl.version_ind;
	conn->llcp_version.version_number = v->version_number;
	conn->llcp_version.company_id = sys_le16_to_cpu(v->company_id);
	conn->llcp_version.sub_version_number =
		sys_le16_to_cpu(v->sub_version_number);
	conn->llcp_version.rx = 1U;

	return 0;
}

#if defined(CONFIG_BT_CTLR_CONN_PARAM_REQ) || defined(CONFIG_BT_CTLR_PHY)
static int reject_ext_ind_send(struct ll_conn *conn, struct node_rx_pdu *rx,
			       uint8_t reject_opcode, uint8_t error_code)
{
	struct pdu_data *pdu_ctrl_tx;
	struct node_tx *tx;
	int err;

	/* Check transaction violation and get free ctrl tx PDU */
	tx = ctrl_tx_rsp_mem_acquire(conn, rx, &err);
	if (!tx) {
		return err;
	}

	pdu_ctrl_tx = (void *)tx->pdu;

	ull_pdu_data_init(pdu_ctrl_tx);

	pdu_ctrl_tx->ll_id = PDU_DATA_LLID_CTRL;
	pdu_ctrl_tx->len = offsetof(struct pdu_data_llctrl, reject_ext_ind) +
		sizeof(struct pdu_data_llctrl_reject_ext_ind);
	pdu_ctrl_tx->llctrl.opcode = PDU_DATA_LLCTRL_TYPE_REJECT_EXT_IND;
	pdu_ctrl_tx->llctrl.reject_ext_ind.reject_opcode = reject_opcode;
	pdu_ctrl_tx->llctrl.reject_ext_ind.error_code = error_code;

	ctrl_tx_enqueue(conn, tx);

	/* Mark for buffer for release */
	rx->hdr.type = NODE_RX_TYPE_RELEASE;

	return 0;
}
#endif /* CONFIG_BT_CTLR_CONN_PARAM_REQ  || PHY */

#if defined(CONFIG_BT_CTLR_CONN_PARAM_REQ)
static inline int reject_ind_conn_upd_recv(struct ll_conn *conn,
					   struct node_rx_pdu *rx,
					   struct pdu_data *pdu_rx)
{
	struct pdu_data_llctrl_reject_ext_ind *rej_ext_ind;
	struct node_rx_cu *cu;
	struct lll_conn *lll;
	void *node;

	/* Unsupported remote feature */
	lll = &conn->lll;
	rej_ext_ind = (void *)&pdu_rx->llctrl.reject_ext_ind;
	if (!lll->role && (rej_ext_ind->error_code ==
			   BT_HCI_ERR_UNSUPP_REMOTE_FEATURE)) {
		LL_ASSERT(conn->llcp_cu.req == conn->llcp_cu.ack);

		conn->llcp_conn_param.state = LLCP_CPR_STATE_UPD;

		conn->llcp_cu.win_size = 1U;
		conn->llcp_cu.win_offset_us = 0U;
		conn->llcp_cu.interval = conn->llcp_conn_param.interval_max;
		conn->llcp_cu.latency = conn->llcp_conn_param.latency;
		conn->llcp_cu.timeout = conn->llcp_conn_param.timeout;
		conn->llcp_cu.state = LLCP_CUI_STATE_USE;
		conn->llcp_cu.cmd = conn->llcp_conn_param.cmd;
		conn->llcp_cu.ack--;

		return -EINVAL;
	}
	/* FIXME: handle unsupported LL parameters error */
	else if (rej_ext_ind->error_code != BT_HCI_ERR_LL_PROC_COLLISION) {
#if defined(CONFIG_BT_PERIPHERAL)
		/* update to next ticks offset */
		if (lll->role) {
			conn->periph.ticks_to_offset =
			    conn->llcp_conn_param.ticks_to_offset_next;
		}
#endif /* CONFIG_BT_PERIPHERAL */
	}

	if (conn->llcp_conn_param.state == LLCP_CPR_STATE_RSP_WAIT) {
		/* Reset CPR mutex */
		cpr_active_reset();

		/* Procedure complete */
		conn->llcp_conn_param.ack = conn->llcp_conn_param.req;

		/* Stop procedure timeout */
		conn->procedure_expire = 0U;
	}

	/* skip event generation if not cmd initiated */
	if (!conn->llcp_conn_param.cmd) {
		return -EINVAL;
	}

	/* generate conn update complete event with error code */
	rx->hdr.type = NODE_RX_TYPE_CONN_UPDATE;

	/* check for pdu field being aligned before populating
	 * connection update complete event.
	 */
	node = pdu_rx;
	LL_ASSERT(IS_PTR_ALIGNED(node, struct node_rx_cu));

	/* prepare connection update complete structure */
	cu = node;
	cu->status = rej_ext_ind->error_code;
	cu->interval = lll->interval;
	cu->latency = lll->latency;
	cu->timeout = conn->supervision_reload *
		      lll->interval * 125U / 1000;

	return 0;
}
#endif /* CONFIG_BT_CTLR_CONN_PARAM_REQ */

#if defined(CONFIG_BT_CTLR_DATA_LENGTH)
static inline int reject_ind_dle_recv(struct ll_conn *conn,
				      struct pdu_data *pdu_rx)
{
	struct pdu_data_llctrl_length_req *lr;

	/* Procedure complete */
	conn->llcp_length.ack = conn->llcp_length.req;
	conn->procedure_expire = 0U;

	/* prepare length rsp structure */
	pdu_rx->len = offsetof(struct pdu_data_llctrl, length_rsp) +
		      sizeof(struct pdu_data_llctrl_length_rsp);
	pdu_rx->llctrl.opcode = PDU_DATA_LLCTRL_TYPE_LENGTH_RSP;

	lr = (void *)&pdu_rx->llctrl.length_req;
	lr->max_rx_octets = sys_cpu_to_le16(conn->lll.max_rx_octets);
	lr->max_tx_octets = sys_cpu_to_le16(conn->lll.max_tx_octets);
#if !defined(CONFIG_BT_CTLR_PHY)
	lr->max_rx_time =
		sys_cpu_to_le16(PDU_DC_MAX_US(conn->lll.max_rx_octets, PHY_1M));
	lr->max_tx_time =
		sys_cpu_to_le16(PDU_DC_MAX_US(conn->lll.max_tx_octets, PHY_1M));
#else /* CONFIG_BT_CTLR_PHY */
	lr->max_rx_time = sys_cpu_to_le16(conn->lll.max_rx_time);
	lr->max_tx_time = sys_cpu_to_le16(conn->lll.max_tx_time);
#endif /* CONFIG_BT_CTLR_PHY */

	return 0;
}
#endif /* CONFIG_BT_CTLR_DATA_LENGTH */

#if defined(CONFIG_BT_CTLR_PHY)
static inline int reject_ind_phy_upd_recv(struct ll_conn *conn,
					  struct node_rx_pdu *rx,
					  struct pdu_data *pdu_rx)
{
	struct pdu_data_llctrl_reject_ext_ind *rej_ext_ind;
	struct node_rx_pu *p;

	/* Same Procedure or Different Procedure Collision */

	/* If not same procedure, stop procedure timeout, else
	 * continue timer until phy upd ind is received.
	 */
	rej_ext_ind = (void *)&pdu_rx->llctrl.reject_ext_ind;
	if (rej_ext_ind->error_code != BT_HCI_ERR_LL_PROC_COLLISION) {
		/* Procedure complete */
		conn->llcp_phy.ack = conn->llcp_phy.req;

		/* Reset packet timing restrictions */
		conn->lll.phy_tx_time = conn->lll.phy_tx;
		conn->llcp_phy.pause_tx = 0U;

		/* Stop procedure timeout */
		conn->procedure_expire = 0U;
	}

	/* skip event generation if not cmd initiated */
	if (!conn->llcp_phy.cmd) {
		return -EINVAL;
	}

	/* generate phy update complete event with error code */
	rx->hdr.type = NODE_RX_TYPE_PHY_UPDATE;

	p = (void *)pdu_rx;
	p->status = rej_ext_ind->error_code;
	p->tx = conn->lll.phy_tx;
	p->rx = conn->lll.phy_rx;

	return 0;
}
#endif /* CONFIG_BT_CTLR_PHY */

#if defined(CONFIG_BT_CTLR_LE_ENC)
static inline int reject_ind_enc_recv(struct ll_conn *conn)
{
	/* resume data packet rx and tx */
	conn->llcp_enc.pause_rx = 0U;
	conn->llcp_enc.pause_tx = 0U;

	/* Procedure complete */
	conn->llcp_ack = conn->llcp_req;
	conn->procedure_expire = 0U;

	return 0;
}

static inline int reject_ext_ind_enc_recv(struct ll_conn *conn,
					  struct pdu_data *pdu_rx)
{
	struct pdu_data_llctrl_reject_ext_ind *rej_ext_ind;

	reject_ind_enc_recv(conn);

	/* enqueue as if it were a reject ind */
	rej_ext_ind = (void *)&pdu_rx->llctrl.reject_ext_ind;
	pdu_rx->llctrl.opcode = PDU_DATA_LLCTRL_TYPE_REJECT_IND;
	pdu_rx->llctrl.reject_ind.error_code = rej_ext_ind->error_code;

	return 0;
}
#endif /* CONFIG_BT_CTLR_LE_ENC */

static inline void reject_ind_recv(struct ll_conn *conn, struct node_rx_pdu *rx,
				   struct pdu_data *pdu_rx)
{
	int err = -EINVAL;


	if (0) {

#if defined(CONFIG_BT_CTLR_LE_ENC)
	} else if ((conn->llcp_ack != conn->llcp_req) &&
		   (conn->llcp_type == LLCP_ENCRYPTION)) {
		err = reject_ind_enc_recv(conn);
#endif /* CONFIG_BT_CTLR_LE_ENC */

#if defined(CONFIG_BT_CTLR_PHY)
	} else if (conn->llcp_phy.ack != conn->llcp_phy.req) {
		struct pdu_data_llctrl_reject_ext_ind *rej_ext_ind;
		struct pdu_data_llctrl_reject_ind *rej_ind;

		rej_ext_ind = (void *)&pdu_rx->llctrl.reject_ext_ind;
		rej_ind = (void *)&pdu_rx->llctrl.reject_ind;
		/* NOTE: Do not modify reject_opcode field which overlap with
		 *       error_code field in reject ind PDU structure. Only copy
		 *       error_code from reject ind to reject ext ind PDU
		 *       structure.
		 */
		rej_ext_ind->error_code = rej_ind->error_code;
		err = reject_ind_phy_upd_recv(conn, rx, pdu_rx);
#endif /* CONFIG_BT_CTLR_PHY */

#if defined(CONFIG_BT_CTLR_CONN_PARAM_REQ)
	} else if (conn->llcp_conn_param.ack != conn->llcp_conn_param.req) {
		struct pdu_data_llctrl_reject_ext_ind *rej_ext_ind;
		struct pdu_data_llctrl_reject_ind *rej_ind;

		rej_ext_ind = (void *)&pdu_rx->llctrl.reject_ext_ind;
		rej_ind = (void *)&pdu_rx->llctrl.reject_ind;
		/* NOTE: Do not modify reject_opcode field which overlap with
		 *       error_code field in reject ind PDU structure. Only copy
		 *       error_code from reject ind to reject ext ind PDU
		 *       structure.
		 */
		rej_ext_ind->error_code = rej_ind->error_code;
		err = reject_ind_conn_upd_recv(conn, rx, pdu_rx);
#endif /* CONFIG_BT_CTLR_CONN_PARAM_REQ */

#if defined(CONFIG_BT_CTLR_DATA_LENGTH)
	} else if (conn->llcp_length.ack != conn->llcp_length.req) {
		err = reject_ind_dle_recv(conn, pdu_rx);
#endif /* CONFIG_BT_CTLR_DATA_LENGTH */
	}

	if (err) {
		/* Mark for buffer for release */
		rx->hdr.type = NODE_RX_TYPE_RELEASE;
	}
}

static inline void reject_ext_ind_recv(struct ll_conn *conn,
				       struct node_rx_pdu *rx,
				       struct pdu_data *pdu_rx)
{
	struct pdu_data_llctrl_reject_ext_ind *rej_ext_ind;
	int err = -EINVAL;

	rej_ext_ind = (void *)&pdu_rx->llctrl.reject_ext_ind;

	switch (rej_ext_ind->reject_opcode) {
#if defined(CONFIG_BT_CTLR_LE_ENC)
	case PDU_DATA_LLCTRL_TYPE_ENC_REQ:
		if ((conn->llcp_ack != conn->llcp_req) &&
		    (conn->llcp_type == LLCP_ENCRYPTION)) {
			err = reject_ext_ind_enc_recv(conn, pdu_rx);
		}
		break;
#endif /* CONFIG_BT_CTLR_LE_ENC */

#if defined(CONFIG_BT_CTLR_PHY)
	case PDU_DATA_LLCTRL_TYPE_PHY_REQ:
		if (conn->llcp_phy.ack != conn->llcp_phy.req) {
			err = reject_ind_phy_upd_recv(conn, rx, pdu_rx);
		}
		break;
#endif /* CONFIG_BT_CTLR_PHY */

#if defined(CONFIG_BT_CTLR_CONN_PARAM_REQ)
	case PDU_DATA_LLCTRL_TYPE_CONN_PARAM_REQ:
		if (conn->llcp_conn_param.ack != conn->llcp_conn_param.req) {
			err = reject_ind_conn_upd_recv(conn, rx, pdu_rx);
		}
		break;
#endif /* CONFIG_BT_CTLR_CONN_PARAM_REQ */

#if defined(CONFIG_BT_CTLR_DATA_LENGTH)
	case PDU_DATA_LLCTRL_TYPE_LENGTH_REQ:
		if (conn->llcp_length.ack != conn->llcp_length.req) {
			err = reject_ind_dle_recv(conn, pdu_rx);
		}
		break;
#endif /* CONFIG_BT_CTLR_DATA_LENGTH */
	default:
		/* Ignore */
		break;
	}

	if (err) {
		/* Mark for buffer for release */
		rx->hdr.type = NODE_RX_TYPE_RELEASE;
	}
}

#if defined(CONFIG_BT_CTLR_DATA_LENGTH)
#if !defined(CONFIG_BT_CTLR_PHY)
static void length_resp_send(struct ll_conn *conn, struct node_tx *tx,
			     uint16_t eff_rx_octets, uint16_t eff_tx_octets)
#else /* CONFIG_BT_CTLR_PHY */
static void length_resp_send(struct ll_conn *conn, struct node_tx *tx,
			     uint16_t eff_rx_octets, uint16_t eff_rx_time,
			     uint16_t eff_tx_octets, uint16_t eff_tx_time)
#endif /* CONFIG_BT_CTLR_PHY */
{
	struct pdu_data *pdu_tx;

	pdu_tx = (void *)tx->pdu;

	ull_pdu_data_init(pdu_tx);

	pdu_tx->ll_id = PDU_DATA_LLID_CTRL;
	pdu_tx->len = offsetof(struct pdu_data_llctrl, length_rsp) +
		sizeof(struct pdu_data_llctrl_length_rsp);
	pdu_tx->llctrl.opcode = PDU_DATA_LLCTRL_TYPE_LENGTH_RSP;
	pdu_tx->llctrl.length_rsp.max_rx_octets =
		sys_cpu_to_le16(eff_rx_octets);
	pdu_tx->llctrl.length_rsp.max_tx_octets =
		sys_cpu_to_le16(eff_tx_octets);

#if !defined(CONFIG_BT_CTLR_PHY)
	pdu_tx->llctrl.length_rsp.max_rx_time =
		sys_cpu_to_le16(PDU_DC_MAX_US(eff_rx_octets, PHY_1M));
	pdu_tx->llctrl.length_rsp.max_tx_time =
		sys_cpu_to_le16(PDU_DC_MAX_US(eff_tx_octets, PHY_1M));
#else /* CONFIG_BT_CTLR_PHY */
	pdu_tx->llctrl.length_rsp.max_rx_time = sys_cpu_to_le16(eff_rx_time);
	pdu_tx->llctrl.length_rsp.max_tx_time = sys_cpu_to_le16(eff_tx_time);
#endif /* CONFIG_BT_CTLR_PHY */

	ctrl_tx_sec_enqueue(conn, tx);
}

static inline int length_req_rsp_recv(struct ll_conn *conn, memq_link_t *link,
				      struct node_rx_pdu **rx,
				      struct pdu_data *pdu_rx)
{
	struct node_tx *tx = NULL;
	uint16_t eff_rx_octets;
	uint16_t eff_tx_octets;
#if defined(CONFIG_BT_CTLR_PHY)
	uint16_t eff_rx_time;
	uint16_t eff_tx_time;
#endif /* CONFIG_BT_CTLR_PHY */

	/* Check for free ctrl tx PDU */
	if (pdu_rx->llctrl.opcode == PDU_DATA_LLCTRL_TYPE_LENGTH_REQ) {
		int err;

		/* Check transaction violation and get free ctrl tx PDU */
		tx = ctrl_tx_rsp_mem_acquire(conn, *rx, &err);
		if (!tx) {
			return err;
		}
	}

	eff_rx_octets = conn->lll.max_rx_octets;
	eff_tx_octets = conn->lll.max_tx_octets;

#if defined(CONFIG_BT_CTLR_PHY)
	eff_rx_time = conn->lll.max_rx_time;
	eff_tx_time = conn->lll.max_tx_time;
#endif /* CONFIG_BT_CTLR_PHY */

	if (/* Local idle, and Peer request then complete the Peer procedure
	     * with response.
	     */
	    ((conn->llcp_length.req == conn->llcp_length.ack) && tx) ||
	    /* or Local has active... */
	    ((conn->llcp_length.req != conn->llcp_length.ack) &&
	     /* with Local requested and Peer request then complete the
	      * Peer procedure with response.
	      */
	     ((((conn->llcp_length.state == LLCP_LENGTH_STATE_REQ) ||
		(conn->llcp_length.state == LLCP_LENGTH_STATE_REQ_ACK_WAIT)) &&
	       tx) ||
	      /* with Local waiting for response, and Peer response then
	       * complete the Local procedure or Peer request then complete the
	       * Peer procedure with response.
	       */
	      (conn->llcp_length.state == LLCP_LENGTH_STATE_RSP_WAIT)))) {
		struct pdu_data_llctrl_length_req *lr;
		uint16_t max_rx_octets;
		uint16_t max_tx_octets;

		lr = &pdu_rx->llctrl.length_req;

		/* use the minimal of our default_tx_octets and
		 * peer max_rx_octets
		 */
		max_rx_octets = sys_le16_to_cpu(lr->max_rx_octets);
		if (max_rx_octets >= PDU_DC_PAYLOAD_SIZE_MIN) {
			eff_tx_octets = MIN(max_rx_octets,
					    conn->default_tx_octets);
		}

		/* use the minimal of our max supported and
		 * peer max_tx_octets
		 */
		max_tx_octets = sys_le16_to_cpu(lr->max_tx_octets);
		if (max_tx_octets >= PDU_DC_PAYLOAD_SIZE_MIN) {
			eff_rx_octets = MIN(max_tx_octets,
					    LL_LENGTH_OCTETS_RX_MAX);
		}

#if defined(CONFIG_BT_CTLR_PHY)
		uint16_t max_rx_time;
		uint16_t max_tx_time;
		uint16_t lr_rx_time, lr_tx_time;

		dle_max_time_get(conn, &max_rx_time, &max_tx_time);

		/* use the minimal of our default_tx_time and
		 * peer max_rx_time
		 */

		lr_rx_time = sys_le16_to_cpu(lr->max_rx_time);
		lr_tx_time = sys_le16_to_cpu(lr->max_tx_time);

		if (lr_rx_time >= PDU_DC_MAX_US(PDU_DC_PAYLOAD_SIZE_MIN,
						PHY_1M)) {
			eff_tx_time = MIN(lr_rx_time, max_tx_time);
#if defined(CONFIG_BT_CTLR_PHY_CODED)
			eff_tx_time = MAX(eff_tx_time,
					  PDU_DC_MAX_US(PDU_DC_PAYLOAD_SIZE_MIN,
							conn->lll.phy_tx));
#endif /* CONFIG_BT_CTLR_PHY_CODED */
		}

		/* use the minimal of our max supported and
		 * peer max_tx_time
		 */
		if (lr_tx_time >= PDU_DC_MAX_US(PDU_DC_PAYLOAD_SIZE_MIN,
						PHY_1M)) {
			eff_rx_time = MIN(lr_tx_time, max_rx_time);
#if defined(CONFIG_BT_CTLR_PHY_CODED)
			eff_rx_time = MAX(eff_rx_time,
					  PDU_DC_MAX_US(PDU_DC_PAYLOAD_SIZE_MIN,
							conn->lll.phy_rx));
#endif /* !CONFIG_BT_CTLR_PHY_CODED */
		}
#endif /* CONFIG_BT_CTLR_PHY */

		/* check if change in rx octets */
		if (eff_rx_octets != conn->lll.max_rx_octets) {
			/* FIXME: If we want to resize Rx Pool, decide to
			 *        nack as required when implementing. Also,
			 *        closing the current event may be needed.
			 */

			/* trigger or retain the ctrl procedure so as
			 * to resize the rx buffers.
			 */
			conn->llcp_length.rx_octets = eff_rx_octets;
			conn->llcp_length.tx_octets = eff_tx_octets;

#if defined(CONFIG_BT_CTLR_PHY)
			conn->llcp_length.rx_time = eff_rx_time;
			conn->llcp_length.tx_time = eff_tx_time;
#endif /* CONFIG_BT_CTLR_PHY */

			conn->llcp_length.ack = conn->llcp_length.req - 1;

			if (tx) {
				conn->llcp_length.state =
					LLCP_LENGTH_STATE_RESIZE_RSP;
			} else {
				/* accept the effective tx */
				conn->lll.max_tx_octets = eff_tx_octets;
#if defined(CONFIG_BT_CTLR_PHY)
				/* accept the effective tx time */
				conn->lll.max_tx_time = eff_tx_time;
#endif /* CONFIG_BT_CTLR_PHY */
				conn->llcp_length.state =
					LLCP_LENGTH_STATE_RESIZE;
			}

			link->mem = conn->llcp_rx;
			(*rx)->hdr.link = link;
			conn->llcp_rx = *rx;
			*rx = NULL;
		} else {
			/* Procedure complete */
			conn->llcp_length.ack = conn->llcp_length.req;
			conn->procedure_expire = 0U;

			/* No change in effective octets or time */
			if (eff_tx_octets == conn->lll.max_tx_octets &&
#if defined(CONFIG_BT_CTLR_PHY)
			    eff_tx_time == conn->lll.max_tx_time &&
			    eff_rx_time == conn->lll.max_rx_time &&
#endif /* CONFIG_BT_CTLR_PHY */
			    (1)) {
				/* Mark for buffer for release */
				(*rx)->hdr.type = NODE_RX_TYPE_RELEASE;

				goto send_length_resp;
			}

#if defined(CONFIG_BT_CTLR_PHY)
			/* accept the effective rx time */
			conn->lll.max_rx_time = eff_rx_time;
#endif /* CONFIG_BT_CTLR_PHY */

			if (tx) {
				/* trigger or retain the ctrl procedure so as
				 * to resize the rx buffers.
				 */
				conn->llcp_length.rx_octets = eff_rx_octets;
				conn->llcp_length.tx_octets = eff_tx_octets;

#if defined(CONFIG_BT_CTLR_PHY)
				conn->llcp_length.rx_time = eff_rx_time;
				conn->llcp_length.tx_time = eff_tx_time;
#endif /* CONFIG_BT_CTLR_PHY */

				/* Wait for rsp ack before tx change  */
				conn->llcp_length.ack =
					(conn->llcp_length.req - 1);
				conn->llcp_length.state =
					LLCP_LENGTH_STATE_RSP_ACK_WAIT;
			} else {
				/* accept the effective tx */
				conn->lll.max_tx_octets = eff_tx_octets;

#if defined(CONFIG_BT_CTLR_PHY)
				/* accept the effective tx time */
				conn->lll.max_tx_time = eff_tx_time;
#endif /* CONFIG_BT_CTLR_PHY */
			}

			/* prepare event parameters */
			lr->max_rx_octets = sys_cpu_to_le16(eff_rx_octets);
			lr->max_tx_octets = sys_cpu_to_le16(eff_tx_octets);

#if !defined(CONFIG_BT_CTLR_PHY)
			lr->max_rx_time =
				sys_cpu_to_le16(PDU_DC_MAX_US(eff_rx_octets,
							      PHY_1M));
			lr->max_tx_time =
				sys_cpu_to_le16(PDU_DC_MAX_US(eff_tx_octets,
							      PHY_1M));
#else /* CONFIG_BT_CTLR_PHY */
			lr->max_rx_time = sys_cpu_to_le16(eff_rx_time);
			lr->max_tx_time = sys_cpu_to_le16(eff_tx_time);
#endif /* CONFIG_BT_CTLR_PHY */
		}
	} else {
		/* Drop response with no Local initiated request and duplicate
		 * requests.
		 */
		if (pdu_rx->llctrl.opcode != PDU_DATA_LLCTRL_TYPE_LENGTH_RSP) {
			mem_release(tx, &mem_conn_tx_ctrl.free);

			/* Release the transacation lock, as ctrl tx PDU is not
			 * being enqueued.
			 */
			conn->common.txn_lock = 0U;

			/* Defer new request if previous in resize state */
			if (conn->llcp_length.state ==
			    LLCP_LENGTH_STATE_RESIZE) {
				return -EBUSY;
			}
		}

		return 0;
	}

send_length_resp:
	if (tx) {
		/* FIXME: if nack-ing is implemented then release tx instead
		 *        of sending resp.
		 */
#if !defined(CONFIG_BT_CTLR_PHY)
		length_resp_send(conn, tx, eff_rx_octets,
				 eff_tx_octets);
#else /* CONFIG_BT_CTLR_PHY */
		length_resp_send(conn, tx, eff_rx_octets,
				 eff_rx_time, eff_tx_octets,
				 eff_tx_time);
#endif /* CONFIG_BT_CTLR_PHY */
	}

	return 0;
}
#endif /* CONFIG_BT_CTLR_DATA_LENGTH */

#if defined(CONFIG_BT_CTLR_LE_PING)
static int ping_resp_send(struct ll_conn *conn, struct node_rx_pdu *rx)
{
	struct pdu_data *pdu_tx;
	struct node_tx *tx;
	int err;

	/* Check transaction violation and get free ctrl tx PDU */
	tx = ctrl_tx_rsp_mem_acquire(conn, rx, &err);
	if (!tx) {
		return err;
	}

	pdu_tx = (void *)tx->pdu;

	ull_pdu_data_init(pdu_tx);

	pdu_tx->ll_id = PDU_DATA_LLID_CTRL;
	pdu_tx->len = offsetof(struct pdu_data_llctrl, ping_rsp) +
		      sizeof(struct pdu_data_llctrl_ping_rsp);
	pdu_tx->llctrl.opcode = PDU_DATA_LLCTRL_TYPE_PING_RSP;

	ctrl_tx_sec_enqueue(conn, tx);

	/* Mark for buffer for release */
	rx->hdr.type = NODE_RX_TYPE_RELEASE;

	return 0;
}
#endif /* CONFIG_BT_CTLR_LE_PING */

#if defined(CONFIG_BT_CTLR_PHY)
static int phy_rsp_send(struct ll_conn *conn, struct node_rx_pdu *rx,
			struct pdu_data *pdu_rx)
{
	struct pdu_data_llctrl_phy_req *p;
	struct pdu_data *pdu_ctrl_tx;
	struct node_tx *tx;
	int err;

	/* Check transaction violation and get free ctrl tx PDU */
	tx = ctrl_tx_rsp_mem_acquire(conn, rx, &err);
	if (!tx) {
		return err;
	}

	/* Wait for peer central to complete the procedure */
	conn->llcp_phy.state = LLCP_PHY_STATE_RSP_WAIT;
	if (conn->llcp_phy.ack ==
	    conn->llcp_phy.req) {
		conn->llcp_phy.ack--;

		conn->llcp_phy.cmd = 0U;

		conn->llcp_phy.tx =
			conn->phy_pref_tx;
		conn->llcp_phy.rx =
			conn->phy_pref_rx;

		/* Start Procedure Timeout (TODO: this shall not
		 * replace terminate procedure).
		 */
		conn->procedure_expire =
			conn->procedure_reload;
	}

	p = &pdu_rx->llctrl.phy_req;

	conn->llcp_phy.tx &= p->rx_phys;
	conn->llcp_phy.rx &= p->tx_phys;

	pdu_ctrl_tx = (void *)tx->pdu;

	ull_pdu_data_init(pdu_ctrl_tx);

	pdu_ctrl_tx->ll_id = PDU_DATA_LLID_CTRL;
	pdu_ctrl_tx->len = offsetof(struct pdu_data_llctrl, phy_rsp) +
			   sizeof(struct pdu_data_llctrl_phy_rsp);
	pdu_ctrl_tx->llctrl.opcode = PDU_DATA_LLCTRL_TYPE_PHY_RSP;
	pdu_ctrl_tx->llctrl.phy_rsp.tx_phys = conn->phy_pref_tx;
	pdu_ctrl_tx->llctrl.phy_rsp.rx_phys = conn->phy_pref_rx;

	ctrl_tx_enqueue(conn, tx);

	/* Mark for buffer for release */
	rx->hdr.type = NODE_RX_TYPE_RELEASE;

	return 0;
}

static inline uint8_t phy_upd_ind_recv(struct ll_conn *conn, memq_link_t *link,
				    struct node_rx_pdu **rx,
				    struct pdu_data *pdu_rx)
{
	struct pdu_data_llctrl_phy_upd_ind *ind = &pdu_rx->llctrl.phy_upd_ind;
	uint16_t instant;
	uint8_t phy;

	/* Both tx and rx PHY unchanged */
	if (!((ind->c_to_p_phy | ind->p_to_c_phy) & 0x07)) {
		struct node_rx_pu *p;

		/* Not in PHY Update Procedure or PDU in wrong state */
		if ((conn->llcp_phy.ack == conn->llcp_phy.req) ||
		    (conn->llcp_phy.state != LLCP_PHY_STATE_RSP_WAIT)) {
			/* Mark for buffer for release */
			(*rx)->hdr.type = NODE_RX_TYPE_RELEASE;

			return 0;
		}

		/* Procedure complete */
		conn->llcp_phy.ack = conn->llcp_phy.req;
		conn->llcp_phy.pause_tx = 0U;
		conn->procedure_expire = 0U;

		/* Reset packet timing restrictions */
		conn->lll.phy_tx_time = conn->lll.phy_tx;

		/* Ignore event generation if not local cmd initiated */
		if (!conn->llcp_phy.cmd) {
			/* Mark for buffer for release */
			(*rx)->hdr.type = NODE_RX_TYPE_RELEASE;

			return 0;
		}

		/* generate phy update complete event */
		(*rx)->hdr.type = NODE_RX_TYPE_PHY_UPDATE;

		p = (void *)pdu_rx;
		p->status = 0U;
		p->tx = conn->lll.phy_tx;
		p->rx = conn->lll.phy_rx;

		return 0;
	}

	/* Fail on multiple PHY specified */
	phy = ind->c_to_p_phy;
	if (util_ones_count_get(&phy, sizeof(phy)) > 1U) {
		/* Mark for buffer for release */
		(*rx)->hdr.type = NODE_RX_TYPE_RELEASE;

		return BT_HCI_ERR_INVALID_LL_PARAM;
	}
	phy = ind->p_to_c_phy;
	if (util_ones_count_get(&phy, sizeof(phy)) > 1U) {
		/* Mark for buffer for release */
		(*rx)->hdr.type = NODE_RX_TYPE_RELEASE;

		return BT_HCI_ERR_INVALID_LL_PARAM;
	}

	/* instant passed */
	instant = sys_le16_to_cpu(ind->instant);
	if (((instant - conn->lll.event_counter) & 0xffff) > 0x7fff) {
		/* Mark for buffer for release */
		(*rx)->hdr.type = NODE_RX_TYPE_RELEASE;

		return BT_HCI_ERR_INSTANT_PASSED;
	}

	/* different transaction collision */
	if (((conn->llcp_req - conn->llcp_ack) & 0x03) == 0x02) {
		/* Mark for buffer for release */
		(*rx)->hdr.type = NODE_RX_TYPE_RELEASE;

		return BT_HCI_ERR_DIFF_TRANS_COLLISION;
	}

	if ((conn->llcp_phy.ack != conn->llcp_phy.req) &&
	    (conn->llcp_phy.state == LLCP_PHY_STATE_RSP_WAIT)) {
		/* Procedure complete, just wait for instant */
		conn->llcp_phy.ack = conn->llcp_phy.req;
		conn->llcp_phy.pause_tx = 0U;
		conn->procedure_expire = 0U;

		conn->llcp.phy_upd_ind.cmd = conn->llcp_phy.cmd;
	}

	conn->llcp.phy_upd_ind.tx = ind->p_to_c_phy;
	conn->llcp.phy_upd_ind.rx = ind->c_to_p_phy;
	conn->llcp.phy_upd_ind.instant = instant;
	conn->llcp.phy_upd_ind.initiate = 0U;
	conn->llcp.phy_upd_ind.ack = 1U;

	/* Reserve the Rx-ed PHY Update Indication PDU in the connection
	 * context, by appending to the LLCP node rx list. We do not mark it
	 * for release in ULL, i.e., by returning *rx as NULL.
	 * PHY Update notification to HCI layer will use node rx from this
	 * list when at the instant.
	 * If data length update is supported in the Controller, then, at the
	 * instant we attempt to acquire an additional free node rx for Data
	 * Length Update notification.
	 */
	link->mem = conn->llcp_rx;
	(*rx)->hdr.link = link;
	conn->llcp_rx = *rx;
	*rx = NULL;

	/* Transition to PHY Update Ind received state and  wait for the
	 * instant.
	 */
	conn->llcp_type = LLCP_PHY_UPD;
	conn->llcp_ack -= 2U;

	/* Enforce packet timing restrictions until the instant */
	if (conn->llcp.phy_upd_ind.tx) {
		conn->lll.phy_tx_time = conn->llcp.phy_upd_ind.tx;
	}

	return 0;
}
#endif /* CONFIG_BT_CTLR_PHY */

#if defined(CONFIG_BT_CTLR_PERIPHERAL_ISO)
void event_send_cis_rsp(struct ll_conn *conn, uint16_t event_counter)
{
	struct node_tx *tx;

	/* If waiting for accept/reject from host, do nothing */
	if (((conn->llcp_cis.req - conn->llcp_cis.ack) & 0xFF) ==
		CIS_REQUEST_AWAIT_HOST) {
		return;
	}

	tx = mem_acquire(&mem_conn_tx_ctrl.free);
	if (tx) {
		struct pdu_data *pdu = (void *)tx->pdu;
		uint16_t conn_event_count;

		ull_pdu_data_init(pdu);

		pdu->ll_id = PDU_DATA_LLID_CTRL;
		pdu->llctrl.opcode = PDU_DATA_LLCTRL_TYPE_CIS_RSP;

		/* Try to request extra time to setup the CIS. If central's
		 * CIS_IND is delayed, or it decides to do differently, this
		 * still might not be possible. Only applies if instance is
		 * less than two events in the future.
		 *
		 * In the example below it is shown how the CIS_IND is adjusted
		 * by peripheral increasing the event_counter in the CIS_RSP.
		 * This improves the peripheral's chances of setting up the CIS
		 * in due time. Current event counter is left most column.
		 *
		 * Without correction (LATE)     With correction (OK)
		 * --------------------------------------------------------
		 * 10 ==> CIS_REQ E=15           10 ==> CIS_REQ E=15
		 * 14 <== CIS_RSP E=15           14 <== CIS_RSP E=16 (14+2)
		 * 15 ==> CIS_IND E=16           15 ==> CIS_IND E=17
		 * 16 ==> (+ offset) First PDU   16     Peripheral setup
		 * 16     Peripheral setup       17 ==> (+ offset) First PDU
		 * 17     Peripheral ready
		 *
		 * TODO: Port to new LLCP procedures
		 */
		conn_event_count = MAX(conn->llcp_cis.conn_event_count,
				       event_counter + 2);

		sys_put_le24(conn->llcp_cis.cis_offset_min,
			     pdu->llctrl.cis_rsp.cis_offset_min);
		sys_put_le24(conn->llcp_cis.cis_offset_max,
			     pdu->llctrl.cis_rsp.cis_offset_max);
		pdu->llctrl.cis_rsp.conn_event_count =
			sys_cpu_to_le16(conn_event_count);

		pdu->len = offsetof(struct pdu_data_llctrl, cis_rsp) +
				    sizeof(struct pdu_data_llctrl_cis_rsp);

		conn->llcp_cis.state = LLCP_CIS_STATE_IND_WAIT;

		ctrl_tx_enqueue(conn, tx);
	}
}

void event_peripheral_iso_prep(struct ll_conn *conn, uint16_t event_counter,
			       uint32_t ticks_at_expire)
{
	struct ll_conn_iso_group *cig;
	uint16_t start_event_count;

	start_event_count = conn->llcp_cis.conn_event_count;

	cig = ll_conn_iso_group_get_by_id(conn->llcp_cis.cig_id);
	LL_ASSERT(cig);

	if (!cig->started) {
		/* Start ISO peripheral one event before the requested instant
		 * for first CIS. This is done to be able to accept small CIS
		 * offsets.
		 */
		start_event_count--;
	}

	/* Start ISO peripheral one event before the requested instant */
	if (event_counter == start_event_count) {
		/* Start CIS peripheral */
		ull_peripheral_iso_start(conn, ticks_at_expire, conn->llcp_cis.cis_handle);

		conn->llcp_cis.state = LLCP_CIS_STATE_REQ;
		conn->llcp_cis.ack = conn->llcp_cis.req;
	}
}

static uint8_t cis_req_recv(struct ll_conn *conn, memq_link_t *link,
			    struct node_rx_pdu **rx, struct pdu_data *pdu)
{
	struct pdu_data_llctrl_cis_req *req = &pdu->llctrl.cis_req;
	struct node_rx_conn_iso_req *conn_iso_req;
	uint16_t cis_handle;
	uint8_t err;
	uint8_t phy;
	void *node;

	phy = req->c_phy;

	/* Check reqested PHYs. Returning BT_HCI_ERR_INVALID_LL_PARAM shall invoke
	 * sending of LL_REJECT_EXT_IND.
	 */
	for (uint8_t i = 0; i < 2; i++) {
		/* Fail on multiple PHY specified */
		if (util_ones_count_get(&phy, sizeof(phy)) > 1U) {
			return BT_HCI_ERR_INVALID_LL_PARAM;
		}

		/* Fail on no PHY specified */
		if (util_ones_count_get(&phy, sizeof(phy)) == 0U) {
			return BT_HCI_ERR_INVALID_LL_PARAM;
		}

		/* Fail on unsupported PHY specified */
		if (((phy & PHY_2M) &&
		     !(conn->llcp_feature.features_conn & BIT64(BT_LE_FEAT_BIT_PHY_2M))) ||
		    ((phy & PHY_CODED) &&
		     !(conn->llcp_feature.features_conn & BIT64(BT_LE_FEAT_BIT_PHY_CODED)))) {
			return BT_HCI_ERR_INVALID_LL_PARAM;
		}

		phy &= ~(PHY_1M|PHY_2M|PHY_CODED);

		/* Fail on RFU bits specified */
		if (util_ones_count_get(&phy, sizeof(phy))) {
			return BT_HCI_ERR_INVALID_LL_PARAM;
		}

		phy = req->p_phy;
	}

	conn->llcp_cis.cig_id = req->cig_id;
	conn->llcp_cis.c_max_sdu = (uint16_t)(req->c_max_sdu_packed[1] & 0x0F) << 8 |
					      req->c_max_sdu_packed[0];
	conn->llcp_cis.p_max_sdu = (uint16_t)(req->p_max_sdu[1] & 0x0F) << 8 | req->p_max_sdu[0];
	conn->llcp_cis.cis_offset_min = sys_get_le24(req->cis_offset_min);
	conn->llcp_cis.cis_offset_max = sys_get_le24(req->cis_offset_max);
	conn->llcp_cis.conn_event_count = sys_le16_to_cpu(req->conn_event_count);

	/* Acquire resources for new CIS */
	err = ull_peripheral_iso_acquire(conn, &pdu->llctrl.cis_req, &cis_handle);
	if (err) {
		(*rx)->hdr.type = NODE_RX_TYPE_RELEASE;
		return err;
	}

	conn->llcp_cis.cis_handle = cis_handle;
	conn->llcp_cis.state = LLCP_CIS_STATE_RSP_WAIT;
	conn->llcp_cis.ack -= 2U;

	(*rx)->hdr.type = NODE_RX_TYPE_CIS_REQUEST;

	/* check for pdu field being aligned before populating ISO
	 * connection request event.
	 */
	node = pdu;
	LL_ASSERT(IS_PTR_ALIGNED(node, struct node_rx_conn_iso_req));

	conn_iso_req = node;
	conn_iso_req->cig_id = req->cig_id;
	conn_iso_req->cis_id = req->cis_id;
	conn_iso_req->cis_handle = cis_handle;

	return 0;
}

static uint8_t cis_ind_recv(struct ll_conn *conn, memq_link_t *link,
			    struct node_rx_pdu **rx, struct pdu_data *pdu)
{
	struct pdu_data_llctrl_cis_ind *ind = &pdu->llctrl.cis_ind;
	uint8_t err;

	conn->llcp_cis.conn_event_count =
		sys_le16_to_cpu(ind->conn_event_count);

	/* Setup CIS connection */
	err = ull_peripheral_iso_setup(&pdu->llctrl.cis_ind,
				       conn->llcp_cis.cig_id,
				       conn->llcp_cis.cis_handle);

	conn->llcp_cis.state = LLCP_CIS_STATE_INST_WAIT;

	/* Mark for buffer for release */
	(*rx)->hdr.type = NODE_RX_TYPE_RELEASE;

	return err;
}
#endif /* CONFIG_BT_CTLR_PERIPHERAL_ISO */

static inline void ctrl_tx_pre_ack(struct ll_conn *conn,
				   struct pdu_data *pdu_tx)
{
	switch (pdu_tx->llctrl.opcode) {
#if defined(CONFIG_BT_CTLR_LE_ENC)
	case PDU_DATA_LLCTRL_TYPE_PAUSE_ENC_RSP:
		if (!conn->lll.role) {
			break;
		}
		__fallthrough;
#if defined(CONFIG_BT_CENTRAL)
	case PDU_DATA_LLCTRL_TYPE_ENC_REQ:
	case PDU_DATA_LLCTRL_TYPE_PAUSE_ENC_REQ:
#endif /* CONFIG_BT_CENTRAL */
#if defined(CONFIG_BT_PERIPHERAL)
	case PDU_DATA_LLCTRL_TYPE_ENC_RSP:
#endif /* CONFIG_BT_PERIPHERAL */
		/* pause data packet tx */
		conn->llcp_enc.pause_tx = 1U;
		break;
#endif /* CONFIG_BT_CTLR_LE_ENC */

#if defined(CONFIG_BT_CTLR_PHY)
	case PDU_DATA_LLCTRL_TYPE_PHY_REQ:
#if defined(CONFIG_BT_PERIPHERAL)
	case PDU_DATA_LLCTRL_TYPE_PHY_RSP:
#endif /* CONFIG_BT_PERIPHERAL */
		/* pause data packet tx */
		conn->llcp_phy.pause_tx = 1U;
		break;
#endif /* CONFIG_BT_CTLR_PHY */

	default:
		/* Do nothing for other ctrl packet ack */
		break;
	}
}

static inline void ctrl_tx_ack(struct ll_conn *conn, struct node_tx **tx,
			       struct pdu_data *pdu_tx)
{
	switch (pdu_tx->llctrl.opcode) {
	case PDU_DATA_LLCTRL_TYPE_TERMINATE_IND:
	{
		if (pdu_tx->llctrl.terminate_ind.error_code ==
		    BT_HCI_ERR_REMOTE_USER_TERM_CONN) {
			conn->llcp_terminate.reason_final =
				BT_HCI_ERR_LOCALHOST_TERM_CONN;
		} else {
			conn->llcp_terminate.reason_final =
			      pdu_tx->llctrl.terminate_ind.error_code;
		}

		/* Make (req - ack) == 3, a state indicating terminate_ind has
		 * been ack-ed.
		 */
		conn->llcp_terminate.ack--;
	}
	break;

	case PDU_DATA_LLCTRL_TYPE_FEATURE_RSP:
	case PDU_DATA_LLCTRL_TYPE_PING_RSP:
	case PDU_DATA_LLCTRL_TYPE_UNKNOWN_RSP:
		/* Reset the transaction lock */
		conn->common.txn_lock = 0U;
		break;

#if defined(CONFIG_BT_CTLR_LE_ENC)
#if defined(CONFIG_BT_CENTRAL)
	case PDU_DATA_LLCTRL_TYPE_ENC_REQ:
		/* things from central stored for session key calculation */
		memcpy(&conn->llcp.encryption.skd[0],
		       &pdu_tx->llctrl.enc_req.skdm[0], 8);
		memcpy(&conn->lll.ccm_rx.iv[0],
		       &pdu_tx->llctrl.enc_req.ivm[0], 4);

		/* pause data packet tx */
		conn->llcp_enc.pause_tx = 1U;

		/* Start Procedure Timeout (this will not replace terminate
		 * procedure which always gets place before any packets
		 * going out, hence safe by design).
		 */
		conn->procedure_expire = conn->procedure_reload;

		/* Reset enc req queued state */
		conn->llcp_enc.ack = conn->llcp_enc.req;
		break;
#endif /* CONFIG_BT_CENTRAL */

#if defined(CONFIG_BT_PERIPHERAL)
	case PDU_DATA_LLCTRL_TYPE_ENC_RSP:
		/* pause data packet tx */
		conn->llcp_enc.pause_tx = 1U;
		break;

	case PDU_DATA_LLCTRL_TYPE_START_ENC_REQ:
		/* Remember that we may have received encrypted START_ENC_RSP
		 * alongwith this tx ack at this point in time.
		 */
		conn->llcp.encryption.state = LLCP_ENC_STATE_ENC_WAIT;
		break;
#endif /* CONFIG_BT_PERIPHERAL */

	case PDU_DATA_LLCTRL_TYPE_START_ENC_RSP:
		if (conn->lll.role) {
			/* resume data packet rx and tx */
			conn->llcp_enc.pause_rx = 0U;
			conn->llcp_enc.pause_tx = 0U;

			/* Procedure complete */
			conn->procedure_expire = 0U;

			/* procedure request acked */
			conn->llcp_ack = conn->llcp_req;
		} else {
			conn->llcp.encryption.state = LLCP_ENC_STATE_ENC_WAIT;
		}
		break;

#if defined(CONFIG_BT_CENTRAL)
	case PDU_DATA_LLCTRL_TYPE_PAUSE_ENC_REQ:
		/* pause data packet tx */
		conn->llcp_enc.pause_tx = 1U;

		/* key refresh */
		conn->llcp_enc.refresh = 1U;

		/* Start Procedure Timeout (this will not replace terminate
		 * procedure which always gets place before any packets
		 * going out, hence safe by design).
		 */
		conn->procedure_expire = conn->procedure_reload;

		/* Reset enc req queued state */
		conn->llcp_enc.ack = conn->llcp_enc.req;
		break;
#endif /* CONFIG_BT_CENTRAL */

	case PDU_DATA_LLCTRL_TYPE_PAUSE_ENC_RSP:
#if defined(CONFIG_BT_CENTRAL)
		if (!conn->lll.role) {
			/* reused tx-ed PDU and send enc req */
			enc_req_reused_send(conn, tx);
		} else
#endif /* CONFIG_BT_CENTRAL */
		{
			/* pause data packet tx */
			conn->llcp_enc.pause_tx = 1U;
		}
		break;

	case PDU_DATA_LLCTRL_TYPE_REJECT_EXT_IND:
		if (pdu_tx->llctrl.reject_ext_ind.reject_opcode !=
		    PDU_DATA_LLCTRL_TYPE_ENC_REQ) {
			/* Reset the transaction lock set by connection
			 * parameter request and PHY update procedure when
			 * sending the Reject Ext Ind PDU.
			 */
			conn->common.txn_lock = 0U;

			break;
		}
		__fallthrough;

	case PDU_DATA_LLCTRL_TYPE_REJECT_IND:
		/* resume data packet rx and tx */
		conn->llcp_enc.pause_rx = 0U;
		conn->llcp_enc.pause_tx = 0U;

		/* Procedure complete */
		conn->procedure_expire = 0U;
		break;
#endif /* CONFIG_BT_CTLR_LE_ENC */

#if defined(CONFIG_BT_CTLR_DATA_LENGTH)
	case PDU_DATA_LLCTRL_TYPE_LENGTH_REQ:
		/* wait for response */
		if (conn->llcp_length.state == LLCP_LENGTH_STATE_REQ_ACK_WAIT) {
			conn->llcp_length.state = LLCP_LENGTH_STATE_RSP_WAIT;
		}
		break;

	case PDU_DATA_LLCTRL_TYPE_LENGTH_RSP:
		/* Reset the transaction lock */
		conn->common.txn_lock = 0U;

		if (conn->llcp_length.req != conn->llcp_length.ack) {
			switch (conn->llcp_length.state) {
			case LLCP_LENGTH_STATE_RSP_ACK_WAIT:
			case LLCP_LENGTH_STATE_RESIZE_RSP:
			case LLCP_LENGTH_STATE_RESIZE_RSP_ACK_WAIT:
				/* accept the effective tx */
				conn->lll.max_tx_octets =
					conn->llcp_length.tx_octets;

#if defined(CONFIG_BT_CTLR_PHY)
				/* accept the effective tx time */
				conn->lll.max_tx_time =
					conn->llcp_length.tx_time;
#endif /* CONFIG_BT_CTLR_PHY */

				if (conn->llcp_length.state ==
				    LLCP_LENGTH_STATE_RESIZE_RSP) {
					conn->llcp_length.state =
						LLCP_LENGTH_STATE_RESIZE;

					break;
				}

				/* check cache */
				if (!conn->llcp_length.cache.tx_octets) {
					/* Procedure complete */
					conn->llcp_length.ack =
						conn->llcp_length.req;
					conn->procedure_expire = 0U;

					break;
				}

				/* Initiate cached procedure */
				conn->llcp_length.tx_octets =
					conn->llcp_length.cache.tx_octets;
				conn->llcp_length.cache.tx_octets = 0;
#if defined(CONFIG_BT_CTLR_PHY)
				conn->llcp_length.tx_time =
					conn->llcp_length.cache.tx_time;
#endif /* CONFIG_BT_CTLR_PHY */
				conn->llcp_length.state = LLCP_LENGTH_STATE_REQ;
				break;

			default:
				break;
			}
		}
		break;
#endif /* CONFIG_BT_CTLR_DATA_LENGTH */

#if defined(CONFIG_BT_CTLR_PHY)
	case PDU_DATA_LLCTRL_TYPE_PHY_REQ:
		conn->llcp_phy.state = LLCP_PHY_STATE_RSP_WAIT;
		__fallthrough;

#if defined(CONFIG_BT_PERIPHERAL)
	case PDU_DATA_LLCTRL_TYPE_PHY_RSP:
		if (conn->lll.role) {
			/* select the probable PHY with longest Tx time, which
			 * will be restricted to fit current
			 * connEffectiveMaxTxTime.
			 */
			uint8_t phy_tx_time[8] = {PHY_1M, PHY_1M, PHY_2M,
						  PHY_1M, PHY_CODED, PHY_CODED,
						  PHY_CODED, PHY_CODED};
			struct lll_conn *lll;
			uint8_t phys;

			/* Reset the transaction lock when PHY update response
			 * sent by peripheral is acknowledged.
			 */
			if (pdu_tx->llctrl.opcode ==
			    PDU_DATA_LLCTRL_TYPE_PHY_RSP) {
				conn->common.txn_lock = 0U;
			}

			lll = &conn->lll;
			phys = conn->llcp_phy.tx | lll->phy_tx;
			lll->phy_tx_time = phy_tx_time[phys];
		}

		/* resume data packet tx */
		conn->llcp_phy.pause_tx = 0U;
		break;
#endif /* CONFIG_BT_PERIPHERAL */

#if defined(CONFIG_BT_CENTRAL)
	case PDU_DATA_LLCTRL_TYPE_PHY_UPD_IND:
		conn->lll.phy_tx_time = conn->llcp.phy_upd_ind.tx;
		/* resume data packet tx */
		conn->llcp_phy.pause_tx = 0U;
		/* pdu acked */
		conn->llcp.phy_upd_ind.ack = 1U;
		/* update instant */
		uint16_t instant = sys_le16_to_cpu(pdu_tx->llctrl.phy_upd_ind.instant);
		conn->llcp.phy_upd_ind.instant = instant;
		break;
#endif /* CONFIG_BT_CENTRAL */
#endif /* CONFIG_BT_CTLR_PHY */

	default:
		/* Do nothing for other ctrl packet ack */
		break;
	}
}

static inline int ctrl_rx(memq_link_t *link, struct node_rx_pdu **rx,
			  struct pdu_data *pdu_rx, struct ll_conn *conn)
{
	int nack = 0;
	uint8_t opcode;

	opcode = pdu_rx->llctrl.opcode;

#if defined(CONFIG_BT_CTLR_LE_ENC)
	/* FIXME: do check in individual case to reduce CPU time */
	if (conn->llcp_enc.pause_rx && ctrl_is_unexpected(conn, opcode)) {
		conn->llcp_terminate.reason_final =
			BT_HCI_ERR_TERM_DUE_TO_MIC_FAIL;

		/* Mark for buffer for release */
		(*rx)->hdr.type = NODE_RX_TYPE_RELEASE;

		return 0;
	}
#endif /* CONFIG_BT_CTLR_LE_ENC */

	switch (opcode) {
#if defined(CONFIG_BT_PERIPHERAL)
	case PDU_DATA_LLCTRL_TYPE_CONN_UPDATE_IND:
	{
		uint8_t err;

		if (!conn->lll.role ||
		    PDU_DATA_LLCTRL_LEN(conn_update_ind) != pdu_rx->len) {
			goto ull_conn_rx_unknown_rsp_send;
		}

		err = conn_upd_recv(conn, link, rx, pdu_rx);
		if (err) {
			conn->llcp_terminate.reason_final = err;
#if defined(CONFIG_BT_CTLR_CONN_PARAM_REQ)
		} else {
			/* conn param req procedure, if any, is complete */
			conn->procedure_expire = 0U;
#endif /* CONFIG_BT_CTLR_CONN_PARAM_REQ */
		}
	}
	break;

	case PDU_DATA_LLCTRL_TYPE_CHAN_MAP_IND:
	{
		uint8_t err;

		if (!conn->lll.role ||
		    PDU_DATA_LLCTRL_LEN(chan_map_ind) != pdu_rx->len) {
			goto ull_conn_rx_unknown_rsp_send;
		}

		err = chan_map_upd_recv(conn, *rx, pdu_rx);
		if (err) {
			conn->llcp_terminate.reason_final = err;
		}
	}
	break;
#endif /* CONFIG_BT_PERIPHERAL */

	case PDU_DATA_LLCTRL_TYPE_TERMINATE_IND:
		if (PDU_DATA_LLCTRL_LEN(terminate_ind) != pdu_rx->len) {
			goto ull_conn_rx_unknown_rsp_send;
		}

		terminate_ind_recv(conn, *rx, pdu_rx);
		break;

#if defined(CONFIG_BT_CTLR_LE_ENC)
#if defined(CONFIG_BT_PERIPHERAL)
	case PDU_DATA_LLCTRL_TYPE_ENC_REQ:
		if (!conn->lll.role ||
		    PDU_DATA_LLCTRL_LEN(enc_req) != pdu_rx->len) {
			goto ull_conn_rx_unknown_rsp_send;
		}

#if defined(CONFIG_BT_CTLR_PHY)
		/* LL_ENC_REQ was received while local peripheral initiated
		 * procedure is in progress.
		 */
		if (unlikely(((conn->llcp_req - conn->llcp_ack) & 0x03) ==
			     0x02)) {
			/* Adjust ack due to decrement below, to prevent
			 * failures
			 */
			conn->llcp_ack += 2U;

			/* Store the local peripheral initiated procedure */
			LL_ASSERT(conn->periph.llcp_type == LLCP_NONE);
			conn->periph.llcp_type = conn->llcp_type;
		}
#endif /* CONFIG_BT_CTLR_PHY */

#if defined(CONFIG_BT_CTLR_FAST_ENC)
		/* TODO: BT Spec. text: may finalize the sending of additional
		 * data channel PDUs queued in the controller.
		 */
		nack = enc_rsp_send(conn);
		if (nack) {
			break;
		}

		/* Start Enc Req to be scheduled by LL api */
		conn->llcp.encryption.state = LLCP_ENC_STATE_LTK_WAIT;
#else /* CONFIG_BT_CTLR_FAST_ENC */
		/* back up rand and ediv for deferred generation of Enc Req */
		memcpy(&conn->llcp_enc.rand[0],
		       &pdu_rx->llctrl.enc_req.rand[0],
		       sizeof(conn->llcp_enc.rand));
		conn->llcp_enc.ediv[0] = pdu_rx->llctrl.enc_req.ediv[0];
		conn->llcp_enc.ediv[1] = pdu_rx->llctrl.enc_req.ediv[1];

		/* Enc rsp to be scheduled in central prepare */
		conn->llcp.encryption.state = LLCP_ENC_STATE_INIT;

		/* Mark for buffer for release */
		(*rx)->hdr.type = NODE_RX_TYPE_RELEASE;
#endif /* CONFIG_BT_CTLR_FAST_ENC */

		/* Enc Setup state machine active */
		conn->llcp_type = LLCP_ENCRYPTION;
		conn->llcp_ack -= 2U;

		/* things from central stored for session key calculation */
		memcpy(&conn->llcp.encryption.skd[0],
		       &pdu_rx->llctrl.enc_req.skdm[0], 8);
		memcpy(&conn->lll.ccm_rx.iv[0],
		       &pdu_rx->llctrl.enc_req.ivm[0], 4);

		/* pause rx data packets */
		conn->llcp_enc.pause_rx = 1U;

		/* Start Procedure Timeout (TODO: this shall not replace
		 * terminate procedure).
		 */
		conn->procedure_expire = conn->procedure_reload;

		break;
#endif /* CONFIG_BT_PERIPHERAL */

#if defined(CONFIG_BT_CENTRAL)
	case PDU_DATA_LLCTRL_TYPE_ENC_RSP:
		if (conn->lll.role ||
		    PDU_DATA_LLCTRL_LEN(enc_rsp) != pdu_rx->len) {
			goto ull_conn_rx_unknown_rsp_send;
		}

		/* things sent by peripheral stored for session key calculation */
		memcpy(&conn->llcp.encryption.skd[8],
		       &pdu_rx->llctrl.enc_rsp.skds[0], 8);
		memcpy(&conn->lll.ccm_rx.iv[4],
		       &pdu_rx->llctrl.enc_rsp.ivs[0], 4);

		/* pause rx data packets */
		conn->llcp_enc.pause_rx = 1U;

		/* Mark for buffer for release */
		(*rx)->hdr.type = NODE_RX_TYPE_RELEASE;

		break;

	case PDU_DATA_LLCTRL_TYPE_START_ENC_REQ:
		if (conn->lll.role || (conn->llcp_req == conn->llcp_ack) ||
		    (conn->llcp_type != LLCP_ENCRYPTION) ||
		    PDU_DATA_LLCTRL_LEN(start_enc_req) != pdu_rx->len) {
			goto ull_conn_rx_unknown_rsp_send;
		}

		/* start enc rsp to be scheduled in central prepare */
		conn->llcp.encryption.state = LLCP_ENC_STATE_INPROG;

		/* Mark for buffer for release */
		(*rx)->hdr.type = NODE_RX_TYPE_RELEASE;

		break;
#endif /* CONFIG_BT_CENTRAL */

	case PDU_DATA_LLCTRL_TYPE_START_ENC_RSP:
		if ((conn->llcp_req == conn->llcp_ack) ||
		    (conn->llcp_type != LLCP_ENCRYPTION) ||
		    (PDU_DATA_LLCTRL_LEN(start_enc_rsp) != pdu_rx->len)) {
			goto ull_conn_rx_unknown_rsp_send;
		}

		if (conn->lll.role) {
#if !defined(CONFIG_BT_CTLR_FAST_ENC)
			/* start enc rsp to be scheduled in peripheral prepare */
			conn->llcp.encryption.state = LLCP_ENC_STATE_INPROG;

#else /* CONFIG_BT_CTLR_FAST_ENC */
			nack = start_enc_rsp_send(conn, NULL);
			if (nack) {
				break;
			}
#endif /* CONFIG_BT_CTLR_FAST_ENC */

		} else {
			/* resume data packet rx and tx */
			conn->llcp_enc.pause_rx = 0U;
			conn->llcp_enc.pause_tx = 0U;

			/* Procedure complete */
			conn->procedure_expire = 0U;

			/* procedure request acked */
			conn->llcp_ack = conn->llcp_req;
		}

		/* enqueue the start enc resp (encryption change/refresh) */
		if (conn->llcp_enc.refresh) {
			conn->llcp_enc.refresh = 0U;

			/* key refresh event */
			(*rx)->hdr.type = NODE_RX_TYPE_ENC_REFRESH;
		}
		break;
#endif /* CONFIG_BT_CTLR_LE_ENC */

#if defined(CONFIG_BT_PERIPHERAL)
	case PDU_DATA_LLCTRL_TYPE_FEATURE_REQ:
		if (!conn->lll.role ||
		    PDU_DATA_LLCTRL_LEN(feature_req) != pdu_rx->len) {
			goto ull_conn_rx_unknown_rsp_send;
		}

		nack = feature_rsp_send(conn, *rx, pdu_rx);
		break;
#endif /* CONFIG_BT_PERIPHERAL */

#if defined(CONFIG_BT_CENTRAL) && defined(CONFIG_BT_CTLR_PER_INIT_FEAT_XCHG)
	case PDU_DATA_LLCTRL_TYPE_PER_INIT_FEAT_XCHG:
		if (conn->lll.role ||
		    PDU_DATA_LLCTRL_LEN(per_init_feat_xchg) != pdu_rx->len) {
			goto ull_conn_rx_unknown_rsp_send;
		}

		nack = feature_rsp_send(conn, *rx, pdu_rx);
		break;
#endif /* CONFIG_BT_CENTRAL && CONFIG_BT_CTLR_PER_INIT_FEAT_XCHG */

#if defined(CONFIG_BT_CENTRAL) || defined(CONFIG_BT_CTLR_PER_INIT_FEAT_XCHG)
	case PDU_DATA_LLCTRL_TYPE_FEATURE_RSP:
		if ((!IS_ENABLED(CONFIG_BT_CTLR_PER_INIT_FEAT_XCHG) &&
		     conn->lll.role) ||
		    PDU_DATA_LLCTRL_LEN(feature_rsp) != pdu_rx->len) {
			goto ull_conn_rx_unknown_rsp_send;
		}

		feature_rsp_recv(conn, pdu_rx);
		break;
#endif /* CONFIG_BT_CENTRAL || CONFIG_BT_CTLR_PER_INIT_FEAT_XCHG */

#if defined(CONFIG_BT_CTLR_LE_ENC)
#if defined(CONFIG_BT_PERIPHERAL)
	case PDU_DATA_LLCTRL_TYPE_PAUSE_ENC_REQ:
		if (!conn->lll.role ||
		    PDU_DATA_LLCTRL_LEN(pause_enc_req) != pdu_rx->len) {
			goto ull_conn_rx_unknown_rsp_send;
		}

		nack = pause_enc_rsp_send(conn, *rx, 1);
		break;
#endif /* CONFIG_BT_PERIPHERAL */

	case PDU_DATA_LLCTRL_TYPE_PAUSE_ENC_RSP:
		if (PDU_DATA_LLCTRL_LEN(pause_enc_rsp) != pdu_rx->len) {
			goto ull_conn_rx_unknown_rsp_send;
		}

		nack = pause_enc_rsp_send(conn, *rx, 0);
		break;
#endif /* CONFIG_BT_CTLR_LE_ENC */

	case PDU_DATA_LLCTRL_TYPE_VERSION_IND:
		if (PDU_DATA_LLCTRL_LEN(version_ind) != pdu_rx->len) {
			goto ull_conn_rx_unknown_rsp_send;
		}

		nack = version_ind_send(conn, *rx, pdu_rx);
		break;

#if defined(CONFIG_BT_CTLR_LE_ENC)
	case PDU_DATA_LLCTRL_TYPE_REJECT_IND:
		if (PDU_DATA_LLCTRL_LEN(reject_ind) != pdu_rx->len) {
			goto ull_conn_rx_unknown_rsp_send;
		}

		reject_ind_recv(conn, *rx, pdu_rx);
		break;
#endif /* CONFIG_BT_CTLR_LE_ENC */

#if defined(CONFIG_BT_CTLR_CONN_PARAM_REQ)
	case PDU_DATA_LLCTRL_TYPE_CONN_PARAM_REQ:
		if (PDU_DATA_LLCTRL_LEN(conn_param_req) != pdu_rx->len) {
			goto ull_conn_rx_unknown_rsp_send;
		}


		/* check CUI/CPR mutex for other connections having CPR in
		 * progress.
		 */
		if (cpr_active_is_set(conn)) {
			/* Unsupported LL Parameter Value */
			nack = reject_ext_ind_send(conn, *rx,
					PDU_DATA_LLCTRL_TYPE_CONN_PARAM_REQ,
					BT_HCI_ERR_UNSUPP_LL_PARAM_VAL);
			break;
		}

		if (!conn->lll.role) {
			if ((conn->llcp_conn_param.req !=
					conn->llcp_conn_param.ack) &&
			    ((conn->llcp_conn_param.state ==
			      LLCP_CPR_STATE_REQ) ||
			     (conn->llcp_conn_param.state ==
			      LLCP_CPR_STATE_RSP_WAIT) ||
			     (conn->llcp_conn_param.state ==
			      LLCP_CPR_STATE_UPD))) {
				/* Same procedure collision  */
				nack = reject_ext_ind_send(conn, *rx,
					PDU_DATA_LLCTRL_TYPE_CONN_PARAM_REQ,
					BT_HCI_ERR_LL_PROC_COLLISION);
#if defined(CONFIG_BT_CTLR_PHY)
#if defined(CONFIG_BT_CTLR_LE_ENC)
			} else if (((((conn->llcp_req - conn->llcp_ack) &
				      0x03) == 0x02) &&
				    (conn->llcp_type != LLCP_ENCRYPTION)) ||
				   (conn->llcp_phy.req != conn->llcp_phy.ack)) {
#else /* !CONFIG_BT_CTLR_LE_ENC */
			} else if ((((conn->llcp_req - conn->llcp_ack) &
				     0x03) == 0x02) &&
				   (conn->llcp_phy.req != conn->llcp_phy.ack)) {
#endif /* !CONFIG_BT_CTLR_LE_ENC */
#else /* !CONFIG_BT_CTLR_PHY */
#if defined(CONFIG_BT_CTLR_LE_ENC)
			} else if ((((conn->llcp_req - conn->llcp_ack) &
				     0x03) == 0x02) &&
				   (conn->llcp_type != LLCP_ENCRYPTION)) {
#else /* !CONFIG_BT_CTLR_LE_ENC */
			} else if (((conn->llcp_req - conn->llcp_ack) &
				      0x03) == 0x02) {
#endif /* !CONFIG_BT_CTLR_LE_ENC */
#endif /* !CONFIG_BT_CTLR_PHY */
				/* Different procedure collision */
				nack = reject_ext_ind_send(conn, *rx,
					PDU_DATA_LLCTRL_TYPE_CONN_PARAM_REQ,
					BT_HCI_ERR_DIFF_TRANS_COLLISION);
			} else {
				struct pdu_data_llctrl_conn_param_req *cpr = (void *)
					&pdu_rx->llctrl.conn_param_req;
				struct lll_conn *lll = &conn->lll;

				/* Extract parameters */
				uint16_t interval_min =
					sys_le16_to_cpu(cpr->interval_min);
				uint16_t interval_max =
					sys_le16_to_cpu(cpr->interval_max);
				uint16_t latency =
					sys_le16_to_cpu(cpr->latency);
				uint16_t timeout =
					sys_le16_to_cpu(cpr->timeout);
				uint16_t preferred_periodicity =
					cpr->preferred_periodicity;

				/* Invalid parameters */
				if ((interval_min < CONN_INTERVAL_MIN(conn)) ||
				    (interval_max > 3200) ||
				    (interval_min > interval_max) ||
				    (latency > 499) ||
				    (timeout < 10) ||
				    (timeout > 3200) ||
				    ((timeout * 4U) <=
				     ((latency + 1) * interval_max)) ||
				    (preferred_periodicity > interval_max)) {
					nack = reject_ext_ind_send(conn, *rx,
						PDU_DATA_LLCTRL_TYPE_CONN_PARAM_REQ,
						BT_HCI_ERR_INVALID_LL_PARAM);
					break;
				}

				/* save parameters to be used to select offset
				 */
				conn->llcp_conn_param.interval_min =
					interval_min;
				conn->llcp_conn_param.interval_max =
					interval_max;
				conn->llcp_conn_param.latency =	latency;
				conn->llcp_conn_param.timeout =	timeout;
				conn->llcp_conn_param.preferred_periodicity =
					preferred_periodicity;
				conn->llcp_conn_param.reference_conn_event_count =
					sys_le16_to_cpu(cpr->reference_conn_event_count);
				conn->llcp_conn_param.offset0 =
					sys_le16_to_cpu(cpr->offset0);
				conn->llcp_conn_param.offset1 =
					sys_le16_to_cpu(cpr->offset1);
				conn->llcp_conn_param.offset2 =
					sys_le16_to_cpu(cpr->offset2);
				conn->llcp_conn_param.offset3 =
					sys_le16_to_cpu(cpr->offset3);
				conn->llcp_conn_param.offset4 =
					sys_le16_to_cpu(cpr->offset4);
				conn->llcp_conn_param.offset5 =
					sys_le16_to_cpu(cpr->offset5);

				/* enqueue the conn param req, if parameters
				 * changed, else respond.
				 */
				if ((conn->llcp_conn_param.interval_max !=
				     lll->interval) ||
				    (conn->llcp_conn_param.latency !=
				     lll->latency) ||
				    (RADIO_CONN_EVENTS(conn->llcp_conn_param.timeout *
						       10000U,
						       lll->interval *
						       CONN_INT_UNIT_US) !=
				     conn->supervision_reload)) {
#if defined(CONFIG_BT_CTLR_LE_ENC)
					/* postpone CP request event if under
					 * encryption setup
					 */
					if (conn->llcp_enc.pause_tx) {
						conn->llcp_conn_param.state =
							LLCP_CPR_STATE_APP_REQ;

						/* Mark for buffer for release */
						(*rx)->hdr.type =
							NODE_RX_TYPE_RELEASE;
					} else
#endif /* CONFIG_BT_CTLR_LE_ENC */
					{
						conn->llcp_conn_param.state =
							LLCP_CPR_STATE_APP_WAIT;
					}
				} else {
					conn->llcp_conn_param.status = 0U;
					conn->llcp_conn_param.cmd = 0U;
					conn->llcp_conn_param.state =
						LLCP_CPR_STATE_RSP;

					/* Mark for buffer for release */
					(*rx)->hdr.type =
						NODE_RX_TYPE_RELEASE;
				}

				conn->llcp_conn_param.ack--;

				/* Set CPR mutex */
				cpr_active_check_and_set(conn);
			}
		} else if ((conn->llcp_conn_param.req ==
			    conn->llcp_conn_param.ack) ||
			   (conn->llcp_conn_param.state ==
			    LLCP_CPR_STATE_REQ) ||
			   (conn->llcp_conn_param.state ==
			    LLCP_CPR_STATE_RSP_WAIT)) {
			struct pdu_data_llctrl_conn_param_req *cpr = (void *)
				&pdu_rx->llctrl.conn_param_req;
			struct lll_conn *lll = &conn->lll;

			/* Extract parameters */
			uint16_t interval_min = sys_le16_to_cpu(cpr->interval_min);
			uint16_t interval_max = sys_le16_to_cpu(cpr->interval_max);
			uint16_t latency = sys_le16_to_cpu(cpr->latency);
			uint16_t timeout = sys_le16_to_cpu(cpr->timeout);
			uint16_t preferred_periodicity =
				cpr->preferred_periodicity;

			/* Invalid parameters */
			if ((interval_min < CONN_INTERVAL_MIN(conn)) ||
			    (interval_max > 3200) ||
			    (interval_min > interval_max) ||
			    (latency > 499) ||
			    (timeout < 10) || (timeout > 3200) ||
			    ((timeout * 4U) <=
			     ((latency + 1) * interval_max)) ||
			    (preferred_periodicity > interval_max)) {
				nack = reject_ext_ind_send(conn, *rx,
					PDU_DATA_LLCTRL_TYPE_CONN_PARAM_REQ,
					BT_HCI_ERR_INVALID_LL_PARAM);
				break;
			}

			/* resp to be generated by app, for now save
			 * parameters
			 */
			conn->llcp_conn_param.interval_min = interval_min;
			conn->llcp_conn_param.interval_max = interval_max;
			conn->llcp_conn_param.latency =	latency;
			conn->llcp_conn_param.timeout =	timeout;
			conn->llcp_conn_param.preferred_periodicity =
				preferred_periodicity;
			conn->llcp_conn_param.reference_conn_event_count =
				sys_le16_to_cpu(cpr->reference_conn_event_count);
			conn->llcp_conn_param.offset0 =
				sys_le16_to_cpu(cpr->offset0);
			conn->llcp_conn_param.offset1 =
				sys_le16_to_cpu(cpr->offset1);
			conn->llcp_conn_param.offset2 =
				sys_le16_to_cpu(cpr->offset2);
			conn->llcp_conn_param.offset3 =
				sys_le16_to_cpu(cpr->offset3);
			conn->llcp_conn_param.offset4 =
				sys_le16_to_cpu(cpr->offset4);
			conn->llcp_conn_param.offset5 =
				sys_le16_to_cpu(cpr->offset5);

			/* enqueue the conn param req, if parameters changed,
			 * else respond
			 */
			if ((conn->llcp_conn_param.interval_max !=
			     lll->interval) ||
			    (conn->llcp_conn_param.latency != lll->latency) ||
			    (RADIO_CONN_EVENTS(conn->llcp_conn_param.timeout *
					       10000U,
					       lll->interval *
					       CONN_INT_UNIT_US) !=
			     conn->supervision_reload)) {
				conn->llcp_conn_param.state =
					LLCP_CPR_STATE_APP_WAIT;
			} else {
#if defined(CONFIG_BT_CTLR_USER_CPR_ANCHOR_POINT_MOVE)
				/* Defer handling of CPR anchor point move to
				 * user extension code */
				int res = ull_handle_cpr_anchor_point_move(conn);
				if (res == CPR_APM_RESPOND_WAIT) {
					/* Wait for user response */
					conn->llcp_conn_param.state = LLCP_CPR_STATE_USER_WAIT;
				} else if (res == CPR_APM_RESPOND_IMMEDIATE) {
					/* Immediate user response */
					conn->llcp_conn_param.cmd = 0U;
					conn->llcp_conn_param.state = LLCP_CPR_STATE_RSP;

					/* Mark for buffer for release */
					(*rx)->hdr.type = NODE_RX_TYPE_RELEASE;
				} else {
					LL_ASSERT(0);
				}
#else /* CONFIG_BT_CTLR_USER_CPR_ANCHOR_POINT_MOVE */
				conn->llcp_conn_param.status = 0U;
				conn->llcp_conn_param.cmd = 0U;
				conn->llcp_conn_param.state =
					LLCP_CPR_STATE_RSP;

				/* Mark for buffer for release */
				(*rx)->hdr.type = NODE_RX_TYPE_RELEASE;
#endif /* CONFIG_BT_CTLR_USER_CPR_ANCHOR_POINT_MOVE */
			}

			conn->llcp_conn_param.ack--;

			/* Set CPR mutex */
			cpr_active_check_and_set(conn);
		} else {
			/* Ignore duplicate request as peripheral is busy
			 * processing the previously initiated connection
			 * update request procedure.
			 */
			/* Mark for buffer for release */
			(*rx)->hdr.type = NODE_RX_TYPE_RELEASE;
		}
		break;

#if defined(CONFIG_BT_CENTRAL)
	case PDU_DATA_LLCTRL_TYPE_CONN_PARAM_RSP:
		if (conn->lll.role ||
		    PDU_DATA_LLCTRL_LEN(conn_param_rsp) != pdu_rx->len) {
			goto ull_conn_rx_unknown_rsp_send;
		}

		if (!conn->lll.role &&
		    (conn->llcp_conn_param.req !=
		     conn->llcp_conn_param.ack) &&
		    (conn->llcp_conn_param.state ==
		     LLCP_CPR_STATE_RSP_WAIT)) {
			struct pdu_data_llctrl_conn_param_req *cpr = (void *)
				&pdu_rx->llctrl.conn_param_req;

			/* Extract parameters */
			uint16_t interval_min = sys_le16_to_cpu(cpr->interval_min);
			uint16_t interval_max = sys_le16_to_cpu(cpr->interval_max);
			uint16_t latency = sys_le16_to_cpu(cpr->latency);
			uint16_t timeout = sys_le16_to_cpu(cpr->timeout);
			uint16_t preferred_periodicity =
				cpr->preferred_periodicity;

			/* Invalid parameters */
			if ((interval_min < CONN_INTERVAL_MIN(conn)) ||
			    (interval_max > 3200) ||
			    (interval_min > interval_max) ||
			    (latency > 499) ||
			    (timeout < 10) || (timeout > 3200) ||
			    ((timeout * 4U) <=
			     ((latency + 1) * interval_max)) ||
			    (preferred_periodicity > interval_max)) {
				nack = reject_ext_ind_send(conn, *rx,
					PDU_DATA_LLCTRL_TYPE_CONN_PARAM_RSP,
					BT_HCI_ERR_INVALID_LL_PARAM);
				break;
			}

			/* Stop procedure timeout */
			conn->procedure_expire = 0U;

			/* save parameters to be used to select offset
			 */
			conn->llcp_conn_param.interval_min = interval_min;
			conn->llcp_conn_param.interval_max = interval_max;
			conn->llcp_conn_param.latency =	latency;
			conn->llcp_conn_param.timeout =	timeout;
			conn->llcp_conn_param.preferred_periodicity =
				preferred_periodicity;
			conn->llcp_conn_param.reference_conn_event_count =
				sys_le16_to_cpu(cpr->reference_conn_event_count);
			conn->llcp_conn_param.offset0 =
				sys_le16_to_cpu(cpr->offset0);
			conn->llcp_conn_param.offset1 =
				sys_le16_to_cpu(cpr->offset1);
			conn->llcp_conn_param.offset2 =
				sys_le16_to_cpu(cpr->offset2);
			conn->llcp_conn_param.offset3 =
				sys_le16_to_cpu(cpr->offset3);
			conn->llcp_conn_param.offset4 =
				sys_le16_to_cpu(cpr->offset4);
			conn->llcp_conn_param.offset5 =
				sys_le16_to_cpu(cpr->offset5);

			/* Perform connection update */
			conn->llcp_conn_param.state = LLCP_CPR_STATE_RSP;
		}

		/* Mark for buffer for release */
		(*rx)->hdr.type = NODE_RX_TYPE_RELEASE;

		break;
#endif /* CONFIG_BT_CENTRAL */
#endif /* CONFIG_BT_CTLR_CONN_PARAM_REQ */

	case PDU_DATA_LLCTRL_TYPE_REJECT_EXT_IND:
		if (PDU_DATA_LLCTRL_LEN(reject_ext_ind) != pdu_rx->len) {
			goto ull_conn_rx_unknown_rsp_send;
		}

		reject_ext_ind_recv(conn, *rx, pdu_rx);
		break;

#if defined(CONFIG_BT_CTLR_LE_PING)
	case PDU_DATA_LLCTRL_TYPE_PING_REQ:
		if (PDU_DATA_LLCTRL_LEN(ping_req) != pdu_rx->len) {
			goto ull_conn_rx_unknown_rsp_send;
		}

		nack = ping_resp_send(conn, *rx);
		break;

	case PDU_DATA_LLCTRL_TYPE_PING_RSP:
		if (PDU_DATA_LLCTRL_LEN(ping_rsp) != pdu_rx->len) {
			goto ull_conn_rx_unknown_rsp_send;
		}

		/* Procedure complete */
		conn->procedure_expire = 0U;

		/* Mark for buffer for release */
		(*rx)->hdr.type = NODE_RX_TYPE_RELEASE;

		break;
#endif /* CONFIG_BT_CTLR_LE_PING */

	case PDU_DATA_LLCTRL_TYPE_UNKNOWN_RSP:
		if (PDU_DATA_LLCTRL_LEN(unknown_rsp) != pdu_rx->len) {
			goto ull_conn_rx_unknown_rsp_send;
		}

		struct pdu_data_llctrl *llctrl = (void *)&pdu_rx->llctrl;

		if (0) {
#if defined(CONFIG_BT_CTLR_CONN_PARAM_REQ)
		} else if ((conn->llcp_conn_param.ack !=
			    conn->llcp_conn_param.req) &&
			   (llctrl->unknown_rsp.type ==
			    PDU_DATA_LLCTRL_TYPE_CONN_PARAM_REQ)) {
			struct lll_conn *lll = &conn->lll;
			struct node_rx_cu *cu;
			void *node;

			/* Mark CPR as unsupported */
			conn->llcp_conn_param.disabled = 1U;

			/* TODO: check for unsupported remote feature reason */
			if (!conn->lll.role) {
				LL_ASSERT(conn->llcp_cu.req ==
					  conn->llcp_cu.ack);

				conn->llcp_conn_param.state =
					LLCP_CPR_STATE_UPD;

				conn->llcp_cu.win_size = 1U;
				conn->llcp_cu.win_offset_us = 0U;
				conn->llcp_cu.interval =
					conn->llcp_conn_param.interval_max;
				conn->llcp_cu.latency =
					conn->llcp_conn_param.latency;
				conn->llcp_cu.timeout =
					conn->llcp_conn_param.timeout;
				conn->llcp_cu.state = LLCP_CUI_STATE_USE;
				conn->llcp_cu.cmd = conn->llcp_conn_param.cmd;
				conn->llcp_cu.ack--;

				/* Mark for buffer for release */
				(*rx)->hdr.type = NODE_RX_TYPE_RELEASE;

				break;
			}

			/* Reset CPR mutex */
			cpr_active_reset();

			/* Procedure complete */
			conn->llcp_conn_param.ack = conn->llcp_conn_param.req;

			/* skip event generation if not cmd initiated */
			if (!conn->llcp_conn_param.cmd) {
				/* Mark for buffer for release */
				(*rx)->hdr.type = NODE_RX_TYPE_RELEASE;

				break;
			}

			/* generate conn upd complete event with error code */
			(*rx)->hdr.type = NODE_RX_TYPE_CONN_UPDATE;

			/* check for pdu field being aligned before populating
			 * connection update complete event.
			 */
			node = pdu_rx;
			LL_ASSERT(IS_PTR_ALIGNED(node, struct node_rx_cu));

			/* prepare connection update complete structure */
			cu = node;
			cu->status = BT_HCI_ERR_UNSUPP_REMOTE_FEATURE;
			cu->interval = lll->interval;
			cu->latency = lll->latency;
			cu->timeout = conn->supervision_reload *
				      lll->interval * 125U / 1000;
#endif /* CONFIG_BT_CTLR_CONN_PARAM_REQ */

#if defined(CONFIG_BT_CTLR_DATA_LENGTH)
		} else if ((conn->llcp_length.req != conn->llcp_length.ack) &&
			   (llctrl->unknown_rsp.type ==
			    PDU_DATA_LLCTRL_TYPE_LENGTH_REQ)) {
			/* Mark length update as unsupported */
			conn->llcp_length.disabled = 1U;

			/* Procedure complete */
			conn->llcp_length.ack = conn->llcp_length.req;

			/* propagate the data length procedure to
			 * host
			 */
#endif /* CONFIG_BT_CTLR_DATA_LENGTH */

#if defined(CONFIG_BT_CTLR_PHY)
		} else if ((conn->llcp_phy.req != conn->llcp_phy.ack) &&
			   (llctrl->unknown_rsp.type ==
			    PDU_DATA_LLCTRL_TYPE_PHY_REQ)) {
			struct lll_conn *lll = &conn->lll;

			/* Mark phy update as unsupported */
			conn->llcp_phy.disabled = 1U;

			/* Procedure complete */
			conn->llcp_phy.ack = conn->llcp_phy.req;
			conn->llcp_phy.pause_tx = 0U;

			/* Reset packet timing restrictions */
			lll->phy_tx_time = lll->phy_tx;

			/* skip event generation is not cmd initiated */
			if (conn->llcp_phy.cmd) {
				struct node_rx_pu *p;

				/* generate phy update complete event */
				(*rx)->hdr.type = NODE_RX_TYPE_PHY_UPDATE;

				p = (void *)pdu_rx;
				p->status = 0U;
				p->tx = lll->phy_tx;
				p->rx = lll->phy_rx;
			} else {
				/* Mark for buffer for release */
				(*rx)->hdr.type = NODE_RX_TYPE_RELEASE;
			}
#endif /* CONFIG_BT_CTLR_PHY */

		} else {
			switch (llctrl->unknown_rsp.type) {

#if defined(CONFIG_BT_CTLR_LE_PING)
			case PDU_DATA_LLCTRL_TYPE_PING_REQ:
				/* unknown rsp to LE Ping Req completes the
				 * procedure; nothing to do here.
				 */

				/* Mark for buffer for release */
				(*rx)->hdr.type = NODE_RX_TYPE_RELEASE;
				break;
#endif /* CONFIG_BT_CTLR_LE_PING */

			default:
				/* TODO: enqueue the error and let HCI handle
				 *       it.
				 */
				break;
			}
		}

		/* Procedure complete */
		conn->procedure_expire = 0U;
		break;

#if defined(CONFIG_BT_CTLR_DATA_LENGTH)
	case PDU_DATA_LLCTRL_TYPE_LENGTH_RSP:
	case PDU_DATA_LLCTRL_TYPE_LENGTH_REQ:
		if (PDU_DATA_LLCTRL_LEN(length_req) != pdu_rx->len) {
			goto ull_conn_rx_unknown_rsp_send;
		}

		nack = length_req_rsp_recv(conn, link, rx, pdu_rx);
		break;
#endif /* CONFIG_BT_CTLR_DATA_LENGTH */

#if defined(CONFIG_BT_CTLR_PHY)
	case PDU_DATA_LLCTRL_TYPE_PHY_REQ:
		if (PDU_DATA_LLCTRL_LEN(phy_req) != pdu_rx->len) {
			goto ull_conn_rx_unknown_rsp_send;
		}

		if (!conn->lll.role) {
			if ((conn->llcp_phy.ack !=
			     conn->llcp_phy.req) &&
			    ((conn->llcp_phy.state ==
			      LLCP_PHY_STATE_ACK_WAIT) ||
			     (conn->llcp_phy.state ==
			      LLCP_PHY_STATE_RSP_WAIT) ||
			     (conn->llcp_phy.state ==
			      LLCP_PHY_STATE_UPD))) {
				/* Same procedure collision  */
				nack = reject_ext_ind_send(conn, *rx,
					PDU_DATA_LLCTRL_TYPE_PHY_REQ,
					BT_HCI_ERR_LL_PROC_COLLISION);
#if defined(CONFIG_BT_CTLR_CONN_PARAM_REQ)
#if defined(CONFIG_BT_CTLR_LE_ENC)
			} else if (((((conn->llcp_req - conn->llcp_ack) &
				      0x03) == 0x02) &&
				    (conn->llcp_type !=
				     LLCP_ENCRYPTION)) ||
				   (conn->llcp_conn_param.req !=
				    conn->llcp_conn_param.ack)) {
#else /* !CONFIG_BT_CTLR_LE_ENC */
			} else if ((((conn->llcp_req - conn->llcp_ack) &
				     0x03) == 0x02) &&
				   (conn->llcp_conn_param.req !=
				    conn->llcp_conn_param.ack)) {
#endif /* !CONFIG_BT_CTLR_LE_ENC */
#else /* !CONFIG_BT_CTLR_CONN_PARAM_REQ */
#if defined(CONFIG_BT_CTLR_LE_ENC)
			} else if ((((conn->llcp_req - conn->llcp_ack) &
				     0x03) == 0x02) &&
				   (conn->llcp_type !=
				    LLCP_ENCRYPTION)) {
#else /* !CONFIG_BT_CTLR_LE_ENC */
			} else if (((conn->llcp_req - conn->llcp_ack) &
				    0x03) == 0x02) {
#endif /* !CONFIG_BT_CTLR_LE_ENC */
#endif /* !CONFIG_BT_CTLR_CONN_PARAM_REQ */
				/* Different procedure collision */
				nack = reject_ext_ind_send(conn, *rx,
					PDU_DATA_LLCTRL_TYPE_PHY_REQ,
					BT_HCI_ERR_DIFF_TRANS_COLLISION);
			} else {
				struct pdu_data_llctrl *c = &pdu_rx->llctrl;
				struct pdu_data_llctrl_phy_req *p =
					&c->phy_req;

				conn->llcp_phy.state =
					LLCP_PHY_STATE_UPD;

				if (conn->llcp_phy.ack ==
				    conn->llcp_phy.req) {
					conn->llcp_phy.ack--;

					conn->llcp_phy.cmd = 0U;

					conn->llcp_phy.tx =
						conn->phy_pref_tx;
					conn->llcp_phy.rx =
						conn->phy_pref_rx;
				}

				conn->llcp_phy.tx &= p->rx_phys;
				conn->llcp_phy.rx &= p->tx_phys;

				if (!conn->llcp_phy.tx || !conn->llcp_phy.rx) {
					conn->llcp_phy.tx = 0;
					conn->llcp_phy.rx = 0;
				}

				/* pause data packet tx */
				conn->llcp_phy.pause_tx = 1U;

				/* Mark for buffer for release */
				(*rx)->hdr.type = NODE_RX_TYPE_RELEASE;
			}
		} else {
			nack = phy_rsp_send(conn, *rx, pdu_rx);
		}
		break;

#if defined(CONFIG_BT_CENTRAL)
	case PDU_DATA_LLCTRL_TYPE_PHY_RSP:
		if (conn->lll.role ||
		    PDU_DATA_LLCTRL_LEN(phy_rsp) != pdu_rx->len) {
			goto ull_conn_rx_unknown_rsp_send;
		}

		if (!conn->lll.role &&
		    (conn->llcp_phy.ack != conn->llcp_phy.req) &&
		    (conn->llcp_phy.state == LLCP_PHY_STATE_RSP_WAIT)) {
			struct pdu_data_llctrl_phy_rsp *p =
				&pdu_rx->llctrl.phy_rsp;

			conn->llcp_phy.state = LLCP_PHY_STATE_UPD;

			conn->llcp_phy.tx &= p->rx_phys;
			conn->llcp_phy.rx &= p->tx_phys;

			if (!conn->llcp_phy.tx || !conn->llcp_phy.rx) {
				conn->llcp_phy.tx = 0;
				conn->llcp_phy.rx = 0;
			}

			/* pause data packet tx */
			conn->llcp_phy.pause_tx = 1U;

			/* Procedure timeout is stopped */
			conn->procedure_expire = 0U;
		}

		/* Mark for buffer for release */
		(*rx)->hdr.type = NODE_RX_TYPE_RELEASE;

		break;
#endif /* CONFIG_BT_CENTRAL */

#if defined(CONFIG_BT_PERIPHERAL)
	case PDU_DATA_LLCTRL_TYPE_PHY_UPD_IND:
	{
		uint8_t err;

		if (!conn->lll.role ||
		    PDU_DATA_LLCTRL_LEN(phy_upd_ind) != pdu_rx->len) {
			goto ull_conn_rx_unknown_rsp_send;
		}

		err = phy_upd_ind_recv(conn, link, rx, pdu_rx);
		if (err) {
			conn->llcp_terminate.reason_final = err;
		}
	}
	break;
#endif /* CONFIG_BT_PERIPHERAL */
#endif /* CONFIG_BT_CTLR_PHY */

#if defined(CONFIG_BT_CTLR_MIN_USED_CHAN)
#if defined(CONFIG_BT_CENTRAL)
	case PDU_DATA_LLCTRL_TYPE_MIN_USED_CHAN_IND:
		if (conn->lll.role ||
		    PDU_DATA_LLCTRL_LEN(min_used_chans_ind) != pdu_rx->len) {
			goto ull_conn_rx_unknown_rsp_send;
		}

		if (!conn->lll.role) {
			struct pdu_data_llctrl_min_used_chans_ind *p =
				&pdu_rx->llctrl.min_used_chans_ind;

#if defined(CONFIG_BT_CTLR_PHY)
			if (!(p->phys & (conn->lll.phy_tx |
					 conn->lll.phy_rx))) {
#else /* !CONFIG_BT_CTLR_PHY */
			if (!(p->phys & 0x01)) {
#endif /* !CONFIG_BT_CTLR_PHY */
				break;
			}

			if (((conn->llcp_req - conn->llcp_ack) & 0x03) ==
			    0x02) {
				break;
			}

			ull_chan_map_get(conn->llcp.chan_map.chm);
			/* conn->llcp.chan_map.instant     = 0; */
			conn->llcp.chan_map.initiate = 1U;

			conn->llcp_type = LLCP_CHAN_MAP;
			conn->llcp_ack -= 2U;
		}

		/* Mark for buffer for release */
		(*rx)->hdr.type = NODE_RX_TYPE_RELEASE;

		break;
#endif  /* CONFIG_BT_CENTRAL */
#endif /* CONFIG_BT_CTLR_MIN_USED_CHAN */

#if defined(CONFIG_BT_CTLR_PERIPHERAL_ISO)
	case PDU_DATA_LLCTRL_TYPE_CIS_REQ:
	{
		uint8_t err;

		if (!conn->lll.role ||
		    PDU_DATA_LLCTRL_LEN(cis_req) != pdu_rx->len) {
			goto ull_conn_rx_unknown_rsp_send;
		}

		err = cis_req_recv(conn, link, rx, pdu_rx);
		if (err) {
			if (err == BT_HCI_ERR_INVALID_LL_PARAM) {
				nack = reject_ext_ind_send(conn, *rx,
						PDU_DATA_LLCTRL_TYPE_CIS_REQ,
						BT_HCI_ERR_UNSUPP_LL_PARAM_VAL);
			} else {
				conn->llcp_terminate.reason_final = err;
			}
		}
		break;
	}

	case PDU_DATA_LLCTRL_TYPE_CIS_IND:
	{
		uint8_t err;

		if (!conn->lll.role ||
		    PDU_DATA_LLCTRL_LEN(cis_ind) != pdu_rx->len) {
			goto ull_conn_rx_unknown_rsp_send;
		}

		err = cis_ind_recv(conn, link, rx, pdu_rx);
		if (err) {
			conn->llcp_terminate.reason_final = err;
		}
		break;
	}
#endif /* CONFIG_BT_CTLR_PERIPHERAL_ISO */

	default:
ull_conn_rx_unknown_rsp_send:
		nack = unknown_rsp_send(conn, *rx, opcode);
		break;
	}

	return nack;
}
#endif /* CONFIG_BT_LL_SW_LLCP_LEGACY */

#if defined(CONFIG_BT_CTLR_FORCE_MD_AUTO)
static uint8_t force_md_cnt_calc(struct lll_conn *lll_conn, uint32_t tx_rate)
{
	uint32_t time_incoming, time_outgoing;
	uint8_t force_md_cnt;
	uint8_t phy_flags;
	uint8_t mic_size;
	uint8_t phy;

#if defined(CONFIG_BT_CTLR_PHY)
	phy = lll_conn->phy_tx;
	phy_flags = lll_conn->phy_flags;
#else /* !CONFIG_BT_CTLR_PHY */
	phy = PHY_1M;
	phy_flags = 0U;
#endif /* !CONFIG_BT_CTLR_PHY */

#if defined(CONFIG_BT_CTLR_LE_ENC)
	mic_size = PDU_MIC_SIZE * lll_conn->enc_tx;
#else /* !CONFIG_BT_CTLR_LE_ENC */
	mic_size = 0U;
#endif /* !CONFIG_BT_CTLR_LE_ENC */

	time_incoming = (LL_LENGTH_OCTETS_RX_MAX << 3) *
			1000000UL / tx_rate;
	time_outgoing = PDU_DC_US(LL_LENGTH_OCTETS_RX_MAX, mic_size, phy,
				  phy_flags) +
			PDU_DC_US(0U, 0U, phy, PHY_FLAGS_S8) +
			(EVENT_IFS_US << 1);

	force_md_cnt = 0U;
	if (time_incoming > time_outgoing) {
		uint32_t delta;
		uint32_t time_keep_alive;

		delta = (time_incoming << 1) - time_outgoing;
		time_keep_alive = (PDU_DC_US(0U, 0U, phy, PHY_FLAGS_S8) +
				   EVENT_IFS_US) << 1;
		force_md_cnt = (delta + (time_keep_alive - 1)) /
			       time_keep_alive;
		BT_DBG("Time: incoming= %u, expected outgoing= %u, delta= %u, "
		       "keepalive= %u, force_md_cnt = %u.",
		       time_incoming, time_outgoing, delta, time_keep_alive,
		       force_md_cnt);
	}

	return force_md_cnt;
}
#endif /* CONFIG_BT_CTLR_FORCE_MD_AUTO */

#if !defined(CONFIG_BT_LL_SW_LLCP_LEGACY)

#if defined(CONFIG_BT_CTLR_LE_ENC)
/**
 * @brief Pause the data path of a rx queue.
 */
void ull_conn_pause_rx_data(struct ll_conn *conn)
{
	conn->pause_rx_data = 1U;
}

/**
 * @brief Resume the data path of a rx queue.
 */
void ull_conn_resume_rx_data(struct ll_conn *conn)
{
	conn->pause_rx_data = 0U;
}
#endif /* CONFIG_BT_CTLR_LE_ENC */

uint16_t ull_conn_event_counter(struct ll_conn *conn)
{
	struct lll_conn *lll;
	uint16_t event_counter;

	uint16_t lazy = conn->llcp.prep.lazy;

	lll = &conn->lll;

	/* Calculate current event counter */
	event_counter = lll->event_counter + lll->latency_prepare + lazy;

	return event_counter;
}

void ull_conn_update_parameters(struct ll_conn *conn, uint8_t is_cu_proc, uint8_t win_size,
				uint16_t win_offset_us, uint16_t interval, uint16_t latency,
				uint16_t timeout, uint16_t instant)
{
	struct lll_conn *lll;
	uint32_t ticks_win_offset = 0U;
	uint32_t ticks_slot_overhead;
	uint16_t conn_interval_old;
	uint16_t conn_interval_new;
	uint32_t conn_interval_us;
	uint8_t ticker_id_conn;
	uint32_t ticker_status;
	uint32_t periodic_us;
	uint16_t latency_upd;
	uint16_t instant_latency;
	uint16_t event_counter;
	uint32_t ticks_at_expire;

	lll = &conn->lll;

	/* Calculate current event counter */
	event_counter = ull_conn_event_counter(conn);

	instant_latency = (event_counter - instant) & 0xFFFF;


	ticks_at_expire = conn->llcp.prep.ticks_at_expire;

#if defined(CONFIG_BT_CTLR_XTAL_ADVANCED)
	/* restore to normal prepare */
	if (conn->ull.ticks_prepare_to_start & XON_BITMASK) {
		uint32_t ticks_prepare_to_start =
			MAX(conn->ull.ticks_active_to_start, conn->ull.ticks_preempt_to_start);

		conn->ull.ticks_prepare_to_start &= ~XON_BITMASK;

		ticks_at_expire -= (conn->ull.ticks_prepare_to_start - ticks_prepare_to_start);
	}
#endif /* CONFIG_BT_CTLR_XTAL_ADVANCED */

	/* compensate for instant_latency due to laziness */
	conn_interval_old = instant_latency * lll->interval;
	latency_upd = conn_interval_old / interval;
	conn_interval_new = latency_upd * interval;
	if (conn_interval_new > conn_interval_old) {
		ticks_at_expire += HAL_TICKER_US_TO_TICKS((conn_interval_new - conn_interval_old) *
							  CONN_INT_UNIT_US);
	} else {
		ticks_at_expire -= HAL_TICKER_US_TO_TICKS((conn_interval_old - conn_interval_new) *
							  CONN_INT_UNIT_US);
	}

	lll->latency_prepare += conn->llcp.prep.lazy;
	lll->latency_prepare -= (instant_latency - latency_upd);

	/* calculate the offset */
	if (IS_ENABLED(CONFIG_BT_CTLR_LOW_LAT)) {
		ticks_slot_overhead =
			MAX(conn->ull.ticks_active_to_start, conn->ull.ticks_prepare_to_start);
	} else {
		ticks_slot_overhead = 0U;
	}

	/* calculate the window widening and interval */
	conn_interval_us = interval * CONN_INT_UNIT_US;
	periodic_us = conn_interval_us;

	switch (lll->role) {
#if defined(CONFIG_BT_PERIPHERAL)
	case BT_HCI_ROLE_PERIPHERAL:
		lll->periph.window_widening_prepare_us -=
			lll->periph.window_widening_periodic_us * instant_latency;

		lll->periph.window_widening_periodic_us =
			(((lll_clock_ppm_local_get() + lll_clock_ppm_get(conn->periph.sca)) *
			  conn_interval_us) +
			 (1000000U - 1U)) /
			1000000U;
		lll->periph.window_widening_max_us = (conn_interval_us >> 1U) - EVENT_IFS_US;
		lll->periph.window_size_prepare_us = win_size * CONN_INT_UNIT_US;

#if defined(CONFIG_BT_CTLR_CONN_PARAM_REQ)
		conn->periph.ticks_to_offset = 0U;
#endif /* CONFIG_BT_CTLR_CONN_PARAM_REQ */

		lll->periph.window_widening_prepare_us +=
			lll->periph.window_widening_periodic_us * latency_upd;
		if (lll->periph.window_widening_prepare_us > lll->periph.window_widening_max_us) {
			lll->periph.window_widening_prepare_us = lll->periph.window_widening_max_us;
		}

		ticks_at_expire -= HAL_TICKER_US_TO_TICKS(lll->periph.window_widening_periodic_us *
							  latency_upd);
		ticks_win_offset = HAL_TICKER_US_TO_TICKS((win_offset_us / CONN_INT_UNIT_US) *
							  CONN_INT_UNIT_US);
		periodic_us -= lll->periph.window_widening_periodic_us;
		break;
#endif /* CONFIG_BT_PERIPHERAL */
#if defined(CONFIG_BT_CENTRAL)
	case BT_HCI_ROLE_CENTRAL:
		ticks_win_offset = HAL_TICKER_US_TO_TICKS(win_offset_us);

		/* Workaround: Due to the missing remainder param in
		 * ticker_start function for first interval; add a
		 * tick so as to use the ceiled value.
		 */
		ticks_win_offset += 1U;
		break;
#endif /*CONFIG_BT_CENTRAL */
	default:
		LL_ASSERT(0);
		break;
	}

	lll->interval = interval;
	lll->latency = latency;

	conn->supervision_reload = RADIO_CONN_EVENTS((timeout * 10U * 1000U), conn_interval_us);
	ull_cp_prt_reload_set(conn, conn_interval_us);

#if defined(CONFIG_BT_CTLR_LE_PING)
	/* APTO in no. of connection events */
	conn->apto_reload = RADIO_CONN_EVENTS((30U * 1000U * 1000U), conn_interval_us);
	/* Dispatch LE Ping PDU 6 connection events (that peer would
	 * listen to) before 30s timeout
	 * TODO: "peer listens to" is greater than 30s due to latency
	 */
	conn->appto_reload = (conn->apto_reload > (lll->latency + 6U)) ?
					   (conn->apto_reload - (lll->latency + 6U)) :
					   conn->apto_reload;
#endif /* CONFIG_BT_CTLR_LE_PING */

	if (is_cu_proc) {
		conn->supervision_expire = 0U;
	}

#if (CONFIG_BT_CTLR_ULL_HIGH_PRIO == CONFIG_BT_CTLR_ULL_LOW_PRIO)
	/* disable ticker job, in order to chain stop and start
	 * to avoid RTC being stopped if no tickers active.
	 */
	uint32_t mayfly_was_enabled =
		mayfly_is_enabled(TICKER_USER_ID_ULL_HIGH, TICKER_USER_ID_ULL_LOW);
	mayfly_enable(TICKER_USER_ID_ULL_HIGH, TICKER_USER_ID_ULL_LOW, 0U);
#endif /* CONFIG_BT_CTLR_ULL_HIGH_PRIO == CONFIG_BT_CTLR_ULL_LOW_PRIO */

	/* start periph/central with new timings */
	ticker_id_conn = TICKER_ID_CONN_BASE + ll_conn_handle_get(conn);
	ticker_status = ticker_stop(TICKER_INSTANCE_ID_CTLR, TICKER_USER_ID_ULL_HIGH,
				    ticker_id_conn, ticker_stop_conn_op_cb, (void *)conn);
	LL_ASSERT((ticker_status == TICKER_STATUS_SUCCESS) ||
		  (ticker_status == TICKER_STATUS_BUSY));
	ticker_status = ticker_start(
		TICKER_INSTANCE_ID_CTLR, TICKER_USER_ID_ULL_HIGH, ticker_id_conn, ticks_at_expire,
		ticks_win_offset, HAL_TICKER_US_TO_TICKS(periodic_us),
		HAL_TICKER_REMAINDER(periodic_us),
#if defined(CONFIG_BT_TICKER_LOW_LAT)
		TICKER_NULL_LAZY,
#else /* !CONFIG_BT_TICKER_LOW_LAT */
		TICKER_LAZY_MUST_EXPIRE_KEEP,
#endif /* CONFIG_BT_TICKER_LOW_LAT */
		(ticks_slot_overhead + conn->ull.ticks_slot),
#if defined(CONFIG_BT_PERIPHERAL) && defined(CONFIG_BT_CENTRAL)
		lll->role == BT_HCI_ROLE_PERIPHERAL ? ull_periph_ticker_cb : ull_central_ticker_cb,
#elif defined(CONFIG_BT_PERIPHERAL)
		ull_periph_ticker_cb,
#else
		ull_central_ticker_cb,
#endif /* CONFIG_BT_PERIPHERAL && CONFIG_BT_CENTRAL */
		conn, ticker_start_conn_op_cb, (void *)conn);
	LL_ASSERT((ticker_status == TICKER_STATUS_SUCCESS) ||
		  (ticker_status == TICKER_STATUS_BUSY));

#if (CONFIG_BT_CTLR_ULL_HIGH_PRIO == CONFIG_BT_CTLR_ULL_LOW_PRIO)
	/* enable ticker job, if disabled in this function */
	if (mayfly_was_enabled) {
		mayfly_enable(TICKER_USER_ID_ULL_HIGH, TICKER_USER_ID_ULL_LOW, 1U);
	}
#endif /* CONFIG_BT_CTLR_ULL_HIGH_PRIO == CONFIG_BT_CTLR_ULL_LOW_PRIO */

	/* Signal that the prepare needs to be canceled */
	conn->cancel_prepare = 1U;
}

void ull_conn_chan_map_set(struct ll_conn *conn, const uint8_t chm[5])
{
	struct lll_conn *lll = &conn->lll;

	memcpy(lll->data_chan_map, chm, sizeof(lll->data_chan_map));
	lll->data_chan_count = util_ones_count_get(lll->data_chan_map, sizeof(lll->data_chan_map));
}

#if defined(CONFIG_BT_CTLR_DATA_LENGTH)
static inline void dle_max_time_get(struct ll_conn *conn, uint16_t *max_rx_time,
				    uint16_t *max_tx_time)
{
	uint16_t rx_time = 0;
	uint16_t tx_time = 0;
	uint8_t phy_select = PHY_1M;

#if defined(CONFIG_BT_CTLR_PHY)
	if (conn->llcp.fex.valid && feature_phy_coded(conn)) {
		/* If coded PHY is supported on the connection
		 * this will define the max times
		 */
		phy_select = PHY_CODED;
		/* If not, max times should be defined by 1M timing */
	}
#endif

	rx_time = PDU_DC_MAX_US(LL_LENGTH_OCTETS_RX_MAX, phy_select);

#if defined(CONFIG_BT_CTLR_PHY)
	tx_time = MIN(conn->lll.dle.default_tx_time,
		      PDU_DC_MAX_US(LL_LENGTH_OCTETS_RX_MAX, phy_select));
#else /* !CONFIG_BT_CTLR_PHY */
	tx_time = PDU_DC_MAX_US(conn->lll.dle.default_tx_octets, phy_select);
#endif /* !CONFIG_BT_CTLR_PHY */

	/*
	 * see Vol. 6 Part B chapter 4.5.10
	 * minimum value for time is 328 us
	 */
	rx_time = MAX(PDU_DC_PAYLOAD_TIME_MIN, rx_time);
	tx_time = MAX(PDU_DC_PAYLOAD_TIME_MIN, tx_time);

	*max_rx_time = rx_time;
	*max_tx_time = tx_time;
}

void ull_dle_max_time_get(struct ll_conn *conn, uint16_t *max_rx_time,
				    uint16_t *max_tx_time)
{
	return dle_max_time_get(conn, max_rx_time, max_tx_time);
}

uint8_t ull_dle_update_eff(struct ll_conn *conn)
{
	uint8_t dle_changed = 0;

	const uint16_t eff_tx_octets =
		MAX(MIN(conn->lll.dle.local.max_tx_octets, conn->lll.dle.remote.max_rx_octets),
		    PDU_DC_PAYLOAD_SIZE_MIN);
	const uint16_t eff_rx_octets =
		MAX(MIN(conn->lll.dle.local.max_rx_octets, conn->lll.dle.remote.max_tx_octets),
		    PDU_DC_PAYLOAD_SIZE_MIN);

#if defined(CONFIG_BT_CTLR_PHY)
	unsigned int min_eff_tx_time = (conn->lll.phy_tx == PHY_CODED) ?
			PDU_DC_PAYLOAD_TIME_MIN_CODED : PDU_DC_PAYLOAD_TIME_MIN;
	unsigned int min_eff_rx_time = (conn->lll.phy_rx == PHY_CODED) ?
			PDU_DC_PAYLOAD_TIME_MIN_CODED : PDU_DC_PAYLOAD_TIME_MIN;

	const uint16_t eff_tx_time =
		MAX(MIN(conn->lll.dle.local.max_tx_time, conn->lll.dle.remote.max_rx_time),
		    min_eff_tx_time);
	const uint16_t eff_rx_time =
		MAX(MIN(conn->lll.dle.local.max_rx_time, conn->lll.dle.remote.max_tx_time),
		    min_eff_rx_time);

	if (eff_tx_time != conn->lll.dle.eff.max_tx_time) {
		conn->lll.dle.eff.max_tx_time = eff_tx_time;
		dle_changed = 1;
	}
	if (eff_rx_time != conn->lll.dle.eff.max_rx_time) {
		conn->lll.dle.eff.max_rx_time = eff_rx_time;
		dle_changed = 1;
	}
#else
	conn->lll.dle.eff.max_rx_time = PDU_DC_MAX_US(eff_rx_octets, PHY_1M);
	conn->lll.dle.eff.max_tx_time = PDU_DC_MAX_US(eff_tx_octets, PHY_1M);
#endif

	if (eff_tx_octets != conn->lll.dle.eff.max_tx_octets) {
		conn->lll.dle.eff.max_tx_octets = eff_tx_octets;
		dle_changed = 1;
	}
	if (eff_rx_octets != conn->lll.dle.eff.max_rx_octets) {
		conn->lll.dle.eff.max_rx_octets = eff_rx_octets;
		dle_changed = 1;
	}

	return dle_changed;
}

void ull_dle_local_tx_update(struct ll_conn *conn, uint16_t tx_octets, uint16_t tx_time)
{
	conn->lll.dle.default_tx_octets = tx_octets;

#if defined(CONFIG_BT_CTLR_PHY)
	conn->lll.dle.default_tx_time = tx_time;
#endif /* CONFIG_BT_CTLR_PHY */

	dle_max_time_get(conn, &conn->lll.dle.local.max_rx_time, &conn->lll.dle.local.max_tx_time);
	conn->lll.dle.local.max_tx_octets = conn->lll.dle.default_tx_octets;
}

void ull_dle_init(struct ll_conn *conn, uint8_t phy)
{
#if defined(CONFIG_BT_CTLR_PHY)
	const uint16_t max_time_min = PDU_DC_MAX_US(PDU_DC_PAYLOAD_SIZE_MIN, phy);
	const uint16_t max_time_max = PDU_DC_MAX_US(LL_LENGTH_OCTETS_RX_MAX, phy);
#endif

	/* Clear DLE data set */
	memset(&conn->lll.dle, 0, sizeof(conn->lll.dle));
	/* See BT. 5.2 Spec - Vol 6, Part B, Sect 4.5.10
	 * Default to locally max supported rx/tx length/time
	 */
	ull_dle_local_tx_update(conn, default_tx_octets, default_tx_time);

	conn->lll.dle.local.max_rx_octets = LL_LENGTH_OCTETS_RX_MAX;
#if defined(CONFIG_BT_CTLR_PHY)
	conn->lll.dle.local.max_rx_time = max_time_max;
#endif /* CONFIG_BT_CTLR_PHY */

	/* Default to minimum rx/tx data length/time */
	conn->lll.dle.remote.max_tx_octets = PDU_DC_PAYLOAD_SIZE_MIN;
	conn->lll.dle.remote.max_rx_octets = PDU_DC_PAYLOAD_SIZE_MIN;

#if defined(CONFIG_BT_CTLR_PHY)
	conn->lll.dle.remote.max_tx_time = max_time_min;
	conn->lll.dle.remote.max_rx_time = max_time_min;
#endif /* CONFIG_BT_CTLR_PHY */

	ull_dle_update_eff(conn);

	/* Check whether the controller should perform a data length update after
	 * connection is established
	 */
#if defined(CONFIG_BT_CTLR_PHY)
	if ((conn->lll.dle.local.max_rx_time != max_time_min ||
	     conn->lll.dle.local.max_tx_time != max_time_min)) {
		conn->lll.dle.update = 1;
	} else
#endif
	{
		if (conn->lll.dle.local.max_tx_octets != PDU_DC_PAYLOAD_SIZE_MIN ||
		    conn->lll.dle.local.max_rx_octets != PDU_DC_PAYLOAD_SIZE_MIN) {
			conn->lll.dle.update = 1;
		}
	}
}

void ull_conn_default_tx_octets_set(uint16_t tx_octets)
{
	default_tx_octets = tx_octets;
}

void ull_conn_default_tx_time_set(uint16_t tx_time)
{
	default_tx_time = tx_time;
}
#endif /* CONFIG_BT_CTLR_DATA_LENGTH */

uint8_t ull_conn_lll_phy_active(struct ll_conn *conn, uint8_t phys)
{
#if defined(CONFIG_BT_CTLR_PHY)
	if (!(phys & (conn->lll.phy_tx | conn->lll.phy_rx))) {
#else /* !CONFIG_BT_CTLR_PHY */
	if (!(phys & 0x01)) {
#endif /* !CONFIG_BT_CTLR_PHY */
		return 0;
	}
	return 1;
}

#endif /* CONFIG_BT_LL_SW_LLCP_LEGACY */<|MERGE_RESOLUTION|>--- conflicted
+++ resolved
@@ -1197,11 +1197,7 @@
 #if defined(CONFIG_BT_CTLR_PERIPHERAL_ISO)
 		} else if (conn->llcp_cis.req != conn->llcp_cis.ack) {
 			if (conn->llcp_cis.state == LLCP_CIS_STATE_RSP_WAIT) {
-<<<<<<< HEAD
-				struct lll_conn *lll = &conn->lll;
-=======
 				const struct lll_conn *lll = &conn->lll;
->>>>>>> 3f0e8dda
 				uint16_t event_counter;
 
 				/* Calculate current event counter */
@@ -1431,11 +1427,7 @@
 	 * instant.
 	 */
 	if (conn->llcp_cis.state == LLCP_CIS_STATE_INST_WAIT) {
-<<<<<<< HEAD
-		struct lll_conn *lll = &conn->lll;
-=======
 		const struct lll_conn *lll = &conn->lll;
->>>>>>> 3f0e8dda
 		uint16_t event_counter;
 
 		/* Calculate current event counter */
