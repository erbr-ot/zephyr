--- conflicted
+++ resolved
@@ -705,20 +705,14 @@
 	/* c_max_sdu:12
 	 * rfu:3
 	 * framed:1
-<<<<<<< HEAD
-=======
 	 * NOTE: This layout as bitfields is not portable for BE using
 	 * endianness conversion macros.
->>>>>>> 2ef3fe7b
 	 */
 	uint8_t  c_max_sdu_packed[2];
 	/* p_max_sdu:12
 	 * rfu:4
-<<<<<<< HEAD
-=======
 	 * NOTE: This layout as bitfields is not portable for BE using
 	 * endianness conversion macros.
->>>>>>> 2ef3fe7b
 	 */
 	uint8_t  p_max_sdu[2];
 	uint8_t  c_sdu_interval[3];
