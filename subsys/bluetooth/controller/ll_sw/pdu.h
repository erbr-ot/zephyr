--- conflicted
+++ resolved
@@ -151,12 +151,8 @@
 #define OFFS_ADJUST_US         2457600UL
 
 /* Macros for getting offset/phy from pdu_adv_aux_ptr */
-<<<<<<< HEAD
-#define PDU_ADV_AUX_PTR_OFFSET_GET(aux_ptr) ((aux_ptr)->offs_phy_packed[0] + (((aux_ptr)->offs_phy_packed[1] & 0x1F) << 8))
-=======
 #define PDU_ADV_AUX_PTR_OFFSET_GET(aux_ptr) ((aux_ptr)->offs_phy_packed[0] | \
 					     (((aux_ptr)->offs_phy_packed[1] & 0x1F) << 8))
->>>>>>> bd16c6f1
 #define PDU_ADV_AUX_PTR_PHY_GET(aux_ptr) (((aux_ptr)->offs_phy_packed[1] >> 5) & 0x07)
 
 /* Advertiser's Sleep Clock Accuracy Value */
