--- conflicted
+++ resolved
@@ -1532,11 +1532,7 @@
 
 #if defined(CONFIG_BT_CTLR_SCA_UPDATE)
 		case NODE_RX_TYPE_REQ_PEER_SCA_COMPLETE:
-<<<<<<< HEAD
-#endif /* CONFIG_BT_SCA_UPDATE */
-=======
 #endif /* CONFIG_BT_CTLR_SCA_UPDATE */
->>>>>>> 67e8d032
 
 #if defined(CONFIG_BT_CTLR_ISO)
 		case NODE_RX_TYPE_ISO_PDU:
