--- conflicted
+++ resolved
@@ -221,14 +221,9 @@
 		 * timeout of 40s will never come into play for the ACL Termination procedure.
 		 */
 		const uint32_t conn_interval_us = conn->lll.interval * CONN_INT_UNIT_US;
-<<<<<<< HEAD
-		const uint16_t sto_reload = RADIO_CONN_EVENTS((conn->timeout * 10U * 1000U),
-							   conn_interval_us);
-=======
 		const uint16_t sto_reload = RADIO_CONN_EVENTS(
 			(conn->supervision_timeout * 10U * 1000U),
 			conn_interval_us);
->>>>>>> 17d3f3a5
 		llcp_lr_prt_restart_with_value(conn, sto_reload);
 	}
 }
