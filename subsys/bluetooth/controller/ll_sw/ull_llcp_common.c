/*
 * Copyright (c) 2020 Demant
 *
 * SPDX-License-Identifier: Apache-2.0
 */

#include <zephyr/types.h>

#include <bluetooth/hci.h>
#include <sys/byteorder.h>
#include <sys/slist.h>
#include <sys/util.h>

#include "hal/ccm.h"

#include "util/util.h"
#include "util/mem.h"
#include "util/memq.h"
#include "util/dbuf.h"

#include "pdu.h"
#include "ll.h"
#include "ll_settings.h"

#include "lll.h"
#include "ll_feat.h"
#include "lll/lll_df_types.h"
#include "lll_conn.h"
#include "lll_conn_iso.h"

#include "ull_tx_queue.h"

#include "isoal.h"
#include "ull_iso_types.h"
#include "ull_conn_iso_types.h"
#include "ull_conn_iso_internal.h"

#include "ull_conn_types.h"
#include "ull_chan_internal.h"
#include "ull_llcp.h"
#include "ull_conn_internal.h"
#include "ull_internal.h"
#include "ull_llcp_features.h"
#include "ull_llcp_internal.h"

#define BT_DBG_ENABLED IS_ENABLED(CONFIG_BT_DEBUG_HCI_DRIVER)
#define LOG_MODULE_NAME bt_ctlr_ull_llcp_common
#include "common/log.h"
#include <soc.h>
#include "hal/debug.h"

/* LLCP Local Procedure FSM states */
enum {
	LP_COMMON_STATE_IDLE,
	LP_COMMON_STATE_WAIT_TX,
	LP_COMMON_STATE_WAIT_TX_ACK,
	LP_COMMON_STATE_WAIT_RX,
	LP_COMMON_STATE_WAIT_NTF,
};

/* LLCP Local Procedure Common FSM events */
enum {
	/* Procedure run */
	LP_COMMON_EVT_RUN,

	/* Response received */
	LP_COMMON_EVT_RESPONSE,

	/* Reject response received */
	LP_COMMON_EVT_REJECT,

	/* Unknown response received */
	LP_COMMON_EVT_UNKNOWN,

	/* Instant collision detected */
	LP_COMMON_EVT_COLLISION,

	/* Ack received */
	LP_COMMON_EVT_ACK,
};

/* LLCP Remote Procedure Common FSM states */
enum {
	RP_COMMON_STATE_IDLE,
	RP_COMMON_STATE_WAIT_RX,
	RP_COMMON_STATE_WAIT_TX,
	RP_COMMON_STATE_WAIT_TX_ACK,
	RP_COMMON_STATE_WAIT_NTF,
};
/* LLCP Remote Procedure Common FSM events */
enum {
	/* Procedure run */
	RP_COMMON_EVT_RUN,

	/* Ack received */
	RP_COMMON_EVT_ACK,

	/* Request received */
	RP_COMMON_EVT_REQUEST,
};

/**
 * @brief Stop and tear down a connected ISO stream
 * This function may be called to tear down a CIS.
 *
 * @param cig_id         ID of specific ISO group
 * @param cis_id	 ID of connected ISO stream to stop
 * @param reason         Termination reason
 */
static void llcp_cis_stop_by_id(uint8_t cig_id, uint8_t cis_id, uint8_t reason)
{
	struct ll_conn_iso_group *cig = ll_conn_iso_group_get_by_id(cig_id);

	if (cig) {
		struct ll_conn_iso_stream *cis;
		uint16_t cis_handle = UINT16_MAX;

		/* Look through CIS's of specified group */
		cis = ll_conn_iso_stream_get_by_group(cig, &cis_handle);
		while (cis && cis->cis_id != cis_id) {
			/* Get next CIS */
			cis = ll_conn_iso_stream_get_by_group(cig, &cis_handle);
		}
		if (cis && cis->lll.handle == cis_handle) {
			ull_conn_iso_cis_stop(cis, NULL, reason);
		}
	}
}

/*
 * LLCP Local Procedure Common FSM
 */

static void lp_comm_tx(struct ll_conn *conn, struct proc_ctx *ctx)
{
	struct node_tx *tx;
	struct pdu_data *pdu;

	/* Allocate tx node */
	tx = llcp_tx_alloc(conn, ctx);
	LL_ASSERT(tx);

	pdu = (struct pdu_data *)tx->pdu;

	/* Encode LL Control PDU */
	switch (ctx->proc) {
#if defined(CONFIG_BT_CTLR_LE_PING)
	case PROC_LE_PING:
		llcp_pdu_encode_ping_req(pdu);
		ctx->rx_opcode = PDU_DATA_LLCTRL_TYPE_PING_RSP;
		break;
#endif /* CONFIG_BT_CTLR_LE_PING */
	case PROC_FEATURE_EXCHANGE:
		llcp_pdu_encode_feature_req(conn, pdu);
		ctx->rx_opcode = PDU_DATA_LLCTRL_TYPE_FEATURE_RSP;
		break;
#if defined(CONFIG_BT_CTLR_MIN_USED_CHAN) && defined(CONFIG_BT_PERIPHERAL)
	case PROC_MIN_USED_CHANS:
		llcp_pdu_encode_min_used_chans_ind(ctx, pdu);
		ctx->tx_ack = tx;
		ctx->rx_opcode = PDU_DATA_LLCTRL_TYPE_UNUSED;
		break;
#endif /* CONFIG_BT_CTLR_MIN_USED_CHAN && CONFIG_BT_PERIPHERAL */
	case PROC_VERSION_EXCHANGE:
		llcp_pdu_encode_version_ind(pdu);
		ctx->rx_opcode = PDU_DATA_LLCTRL_TYPE_VERSION_IND;
		break;
	case PROC_TERMINATE:
		llcp_pdu_encode_terminate_ind(ctx, pdu);
		ctx->tx_ack = tx;
		ctx->rx_opcode = PDU_DATA_LLCTRL_TYPE_UNUSED;
		break;
#if defined(CONFIG_BT_CTLR_CENTRAL_ISO) || defined(CONFIG_BT_CTLR_PERIPHERAL_ISO)
	case PROC_CIS_TERMINATE:
		llcp_pdu_encode_cis_terminate_ind(ctx, pdu);
		ctx->tx_ack = tx;
		ctx->rx_opcode = PDU_DATA_LLCTRL_TYPE_UNUSED;
		break;
#endif /* defined(CONFIG_BT_CTLR_CENTRAL_ISO) || defined(CONFIG_BT_CTLR_PERIPHERAL_ISO) */
#if defined(CONFIG_BT_CTLR_DATA_LENGTH)
	case PROC_DATA_LENGTH_UPDATE:
		llcp_pdu_encode_length_req(conn, pdu);
		ctx->rx_opcode = PDU_DATA_LLCTRL_TYPE_LENGTH_RSP;
		break;
#endif /* CONFIG_BT_CTLR_DATA_LENGTH */
#if defined(CONFIG_BT_CTLR_DF_CONN_CTE_REQ)
	case PROC_CTE_REQ:
		llcp_pdu_encode_cte_req(ctx, pdu);
		ctx->rx_opcode = PDU_DATA_LLCTRL_TYPE_CTE_RSP;
		break;
#endif /* CONFIG_BT_CTLR_DF_CONN_CTE_REQ */
	default:
		/* Unknown procedure */
		LL_ASSERT(0);
	}

	ctx->tx_opcode = pdu->llctrl.opcode;

	/* Enqueue LL Control PDU towards LLL */
	llcp_tx_enqueue(conn, tx);

	/* Update procedure timeout. For TERMINATE supervision_timeout is used */
	ull_conn_prt_reload(conn, (ctx->proc != PROC_TERMINATE) ? conn->procedure_reload :
									conn->supervision_reload);
}

static void lp_comm_ntf_feature_exchange(struct ll_conn *conn, struct proc_ctx *ctx,
					 struct pdu_data *pdu)
{
	switch (ctx->response_opcode) {
	case PDU_DATA_LLCTRL_TYPE_FEATURE_RSP:
		llcp_ntf_encode_feature_rsp(conn, pdu);
		break;
	case PDU_DATA_LLCTRL_TYPE_PER_INIT_FEAT_XCHG:
	case PDU_DATA_LLCTRL_TYPE_FEATURE_REQ:
		/*
		 * No notification on feature-request or periph-feature request
		 * TODO: probably handle as an unexpected call
		 */
		break;
	case PDU_DATA_LLCTRL_TYPE_UNKNOWN_RSP:
		llcp_ntf_encode_unknown_rsp(ctx, pdu);
		break;
	default:
		/* TODO: define behaviour for unexpected PDU */
		LL_ASSERT(0);
	}
}

static void lp_comm_ntf_version_ind(struct ll_conn *conn, struct proc_ctx *ctx,
				    struct pdu_data *pdu)
{
	switch (ctx->response_opcode) {
	case PDU_DATA_LLCTRL_TYPE_VERSION_IND:
		llcp_ntf_encode_version_ind(conn, pdu);
		break;
	default:
		/* TODO: define behaviour for unexpected PDU */
		LL_ASSERT(0);
	}
}

#if defined(CONFIG_BT_CTLR_DATA_LENGTH)
static void lp_comm_ntf_length_change(struct ll_conn *conn, struct proc_ctx *ctx,
				      struct pdu_data *pdu)
{
	llcp_ntf_encode_length_change(conn, pdu);
}
#endif /* CONFIG_BT_CTLR_DATA_LENGTH */

#if defined(CONFIG_BT_CTLR_DF_CONN_CTE_REQ)

static void lp_comm_complete_cte_req_finalize(struct ll_conn *conn)
{
	llcp_rr_set_paused_cmd(conn, PROC_NONE);
	llcp_lr_complete(conn);

	conn->llcp.cte_req.is_active = 0U;

	/* If disable_cb is not NULL then there is waiting CTE REQ disable request
	 * from host. Execute the callback to notify waiting thread that the
	 * procedure is inactive.
	 */
	if (conn->llcp.cte_req.disable_cb) {
		conn->llcp.cte_req.disable_cb(conn->llcp.cte_req.disable_param);
	}
}

static void lp_comm_ntf_cte_req(struct ll_conn *conn, struct proc_ctx *ctx, struct pdu_data *pdu)
{
	switch (ctx->response_opcode) {
	case PDU_DATA_LLCTRL_TYPE_CTE_RSP:
		/* Notify host that received LL_CTE_RSP does not have CTE */
		if (!ctx->data.cte_remote_rsp.has_cte) {
			llcp_ntf_encode_cte_req(pdu);
		}
		break;
	case PDU_DATA_LLCTRL_TYPE_REJECT_EXT_IND:
		llcp_ntf_encode_reject_ext_ind(ctx, pdu);
		break;
	default:
		/* TODO (ppryga): Update when behavior for unexpected PDU is defined */
		LL_ASSERT(0);
	}
}
#endif /* CONFIG_BT_CTLR_DF_CONN_CTE_REQ */

static void lp_comm_ntf(struct ll_conn *conn, struct proc_ctx *ctx)
{
	struct node_rx_pdu *ntf;
	struct pdu_data *pdu;

	/* Allocate ntf node */
	ntf = llcp_ntf_alloc();
	LL_ASSERT(ntf);

	ntf->hdr.type = NODE_RX_TYPE_DC_PDU;
	ntf->hdr.handle = conn->lll.handle;
	pdu = (struct pdu_data *)ntf->pdu;

	switch (ctx->proc) {
	case PROC_FEATURE_EXCHANGE:
		lp_comm_ntf_feature_exchange(conn, ctx, pdu);
		break;
	case PROC_VERSION_EXCHANGE:
		lp_comm_ntf_version_ind(conn, ctx, pdu);
		break;
#if defined(CONFIG_BT_CTLR_DATA_LENGTH)
	case PROC_DATA_LENGTH_UPDATE:
		lp_comm_ntf_length_change(conn, ctx, pdu);
		break;
#endif /* CONFIG_BT_CTLR_DATA_LENGTH */
#if defined(CONFIG_BT_CTLR_DF_CONN_CTE_REQ)
	case PROC_CTE_REQ:
		lp_comm_ntf_cte_req(conn, ctx, pdu);
		break;
#endif /* CONFIG_BT_CTLR_DF_CONN_CTE_REQ */
	default:
		LL_ASSERT(0);
		break;
	}

	/* Enqueue notification towards LL */
	ll_rx_put(ntf->hdr.link, ntf);
	ll_rx_sched();
}

static void lp_comm_complete(struct ll_conn *conn, struct proc_ctx *ctx, uint8_t evt, void *param)
{
	switch (ctx->proc) {
#if defined(CONFIG_BT_CTLR_LE_PING)
	case PROC_LE_PING:
		if (ctx->response_opcode == PDU_DATA_LLCTRL_TYPE_UNKNOWN_RSP ||
		    ctx->response_opcode == PDU_DATA_LLCTRL_TYPE_PING_RSP) {
			llcp_lr_complete(conn);
			ctx->state = LP_COMMON_STATE_IDLE;
		} else {
			/* Illegal response opcode */
			LL_ASSERT(0);
		}
		break;
#endif /* CONFIG_BT_CTLR_LE_PING */
	case PROC_FEATURE_EXCHANGE:
		if (!llcp_ntf_alloc_is_available()) {
			ctx->state = LP_COMMON_STATE_WAIT_NTF;
		} else {
			lp_comm_ntf(conn, ctx);
			llcp_lr_complete(conn);
			ctx->state = LP_COMMON_STATE_IDLE;
		}
		break;
#if defined(CONFIG_BT_CTLR_MIN_USED_CHAN) && defined(CONFIG_BT_PERIPHERAL)
	case PROC_MIN_USED_CHANS:
		llcp_lr_complete(conn);
		ctx->state = LP_COMMON_STATE_IDLE;
		break;
#endif /* CONFIG_BT_CTLR_MIN_USED_CHAN && CONFIG_BT_PERIPHERAL */
	case PROC_VERSION_EXCHANGE:
		if (!llcp_ntf_alloc_is_available()) {
			ctx->state = LP_COMMON_STATE_WAIT_NTF;
		} else {
			lp_comm_ntf(conn, ctx);
			llcp_lr_complete(conn);
			ctx->state = LP_COMMON_STATE_IDLE;
		}
		break;
	case PROC_TERMINATE:
		/* No notification */
		llcp_lr_complete(conn);
		ctx->state = LP_COMMON_STATE_IDLE;

		/* Mark the connection for termination */
		conn->llcp_terminate.reason_final = BT_HCI_ERR_LOCALHOST_TERM_CONN;
		break;
#if defined(CONFIG_BT_CTLR_CENTRAL_ISO) || defined(CONFIG_BT_CTLR_PERIPHERAL_ISO)
	case PROC_CIS_TERMINATE:
		/* No notification */
		llcp_lr_complete(conn);
		ctx->state = LP_COMMON_STATE_IDLE;
		break;
#endif /* defined(CONFIG_BT_CTLR_CENTRAL_ISO) || defined(CONFIG_BT_CTLR_PERIPHERAL_ISO) */
#if defined(CONFIG_BT_CTLR_DATA_LENGTH)
	case PROC_DATA_LENGTH_UPDATE:
		if (ctx->response_opcode != PDU_DATA_LLCTRL_TYPE_UNKNOWN_RSP) {
			/* Apply changes in data lengths/times */
			uint8_t dle_changed = ull_dle_update_eff(conn);

			if (dle_changed && !llcp_ntf_alloc_is_available()) {
				/* We need to generate NTF but no buffers avail so wait for one */
				ctx->state = LP_COMMON_STATE_WAIT_NTF;
			} else {
				if (dle_changed) {
					lp_comm_ntf(conn, ctx);
				}
				llcp_lr_complete(conn);
				ctx->state = LP_COMMON_STATE_IDLE;
			}
		} else {
			/* Peer does not accept DLU, so disable on current connection */
			feature_unmask_features(conn, LL_FEAT_BIT_DLE);

			llcp_lr_complete(conn);
			ctx->state = LP_COMMON_STATE_IDLE;
		}

		if (!ull_cp_remote_dle_pending(conn)) {
			/* Resume data, but only if there is no remote procedure pending RSP
			 * in which case, the RSP tx-ACK will resume data
			 */
			llcp_tx_resume_data(conn, LLCP_TX_QUEUE_PAUSE_DATA_DATA_LENGTH);
		}
		break;
#endif /* CONFIG_BT_CTLR_DATA_LENGTH */
#if defined(CONFIG_BT_CTLR_DF_CONN_CTE_REQ)
	case PROC_CTE_REQ:
		if (ctx->response_opcode == PDU_DATA_LLCTRL_TYPE_CTE_RSP) {
			if (ctx->data.cte_remote_rsp.has_cte) {
				if (conn->llcp.cte_req.req_interval != 0U) {
					conn->llcp.cte_req.req_expire =
						conn->llcp.cte_req.req_interval;
				}
				ctx->state = LP_COMMON_STATE_IDLE;
			} else if (llcp_ntf_alloc_is_available()) {
				lp_comm_ntf(conn, ctx);
				ull_cp_cte_req_set_disable(conn);
				ctx->state = LP_COMMON_STATE_IDLE;
			} else {
				ctx->state = LP_COMMON_STATE_WAIT_NTF;
			}
		} else if (ctx->response_opcode == PDU_DATA_LLCTRL_TYPE_REJECT_EXT_IND &&
			   ctx->reject_ext_ind.reject_opcode == PDU_DATA_LLCTRL_TYPE_CTE_REQ) {
			if (llcp_ntf_alloc_is_available()) {
				lp_comm_ntf(conn, ctx);
				ull_cp_cte_req_set_disable(conn);
				ctx->state = LP_COMMON_STATE_IDLE;
			} else {
				ctx->state = LP_COMMON_STATE_WAIT_NTF;
			}
		} else if (ctx->response_opcode == PDU_DATA_LLCTRL_TYPE_UNUSED) {
			/* This path is related with handling disable the CTE REQ when PHY
			 * has been changed to CODED PHY. BT 5.3 Core Vol 4 Part E 7.8.85
			 * says CTE REQ has to be automatically disabled as if it had been requested
			 * by Host. There is no notification send to Host.
			 */
			ull_cp_cte_req_set_disable(conn);
			ctx->state = LP_COMMON_STATE_IDLE;
		}

		if (ctx->state == LP_COMMON_STATE_IDLE) {
			lp_comm_complete_cte_req_finalize(conn);
		}
		break;
#endif /* CONFIG_BT_CTLR_DF_CONN_CTE_REQ */
	default:
		/* Unknown procedure */
		LL_ASSERT(0);
	}
}

static bool lp_cis_terminated(struct ll_conn *conn, struct proc_ctx *ctx)
{
	return conn->llcp.cis.terminate_ack;
}

static void lp_comm_send_req(struct ll_conn *conn, struct proc_ctx *ctx, uint8_t evt, void *param)
{
	switch (ctx->proc) {
#if defined(CONFIG_BT_CTLR_LE_PING)
	case PROC_LE_PING:
		if (llcp_lr_ispaused(conn) || !llcp_tx_alloc_peek(conn, ctx)) {
			ctx->state = LP_COMMON_STATE_WAIT_TX;
		} else {
			lp_comm_tx(conn, ctx);
			ctx->state = LP_COMMON_STATE_WAIT_RX;
		}
		break;
#endif /* CONFIG_BT_CTLR_LE_PING */
	case PROC_FEATURE_EXCHANGE:
		if (llcp_lr_ispaused(conn) || !llcp_tx_alloc_peek(conn, ctx)) {
			ctx->state = LP_COMMON_STATE_WAIT_TX;
		} else {
			lp_comm_tx(conn, ctx);
			conn->llcp.fex.sent = 1;
			ctx->state = LP_COMMON_STATE_WAIT_RX;
		}
		break;
#if defined(CONFIG_BT_CTLR_MIN_USED_CHAN) && defined(CONFIG_BT_PERIPHERAL)
	case PROC_MIN_USED_CHANS:
		if (llcp_lr_ispaused(conn) || !llcp_tx_alloc_peek(conn, ctx)) {
			ctx->state = LP_COMMON_STATE_WAIT_TX;
		} else {
			lp_comm_tx(conn, ctx);
			ctx->state = LP_COMMON_STATE_WAIT_TX_ACK;
		}
		break;
#endif /* CONFIG_BT_CTLR_MIN_USED_CHAN && CONFIG_BT_PERIPHERAL */
	case PROC_VERSION_EXCHANGE:
		/* The Link Layer shall only queue for transmission a maximum of
		 * one LL_VERSION_IND PDU during a connection.
		 */
		if (!conn->llcp.vex.sent) {
			if (llcp_lr_ispaused(conn) || !llcp_tx_alloc_peek(conn, ctx)) {
				ctx->state = LP_COMMON_STATE_WAIT_TX;
			} else {
				lp_comm_tx(conn, ctx);
				conn->llcp.vex.sent = 1;
				ctx->state = LP_COMMON_STATE_WAIT_RX;
			}
		} else {
			ctx->response_opcode = PDU_DATA_LLCTRL_TYPE_VERSION_IND;
			lp_comm_complete(conn, ctx, evt, param);
		}
		break;
	case PROC_TERMINATE:
		if (!llcp_tx_alloc_peek(conn, ctx)) {
			ctx->state = LP_COMMON_STATE_WAIT_TX;
		} else {
			lp_comm_tx(conn, ctx);
			ctx->state = LP_COMMON_STATE_WAIT_TX_ACK;
		}
		break;
#if defined(CONFIG_BT_CTLR_CENTRAL_ISO) || defined(CONFIG_BT_CTLR_PERIPHERAL_ISO)
	case PROC_CIS_TERMINATE:
		if (!lp_cis_terminated(conn, ctx) || ctx->pause ||
		    !llcp_tx_alloc_peek(conn, ctx)) {
			ctx->state = LP_COMMON_STATE_WAIT_TX;
		} else {
			lp_comm_tx(conn, ctx);
			ctx->state = LP_COMMON_STATE_WAIT_TX_ACK;
		}
		break;
#endif /* defined(CONFIG_BT_CTLR_CENTRAL_ISO) || defined(CONFIG_BT_CTLR_PERIPHERAL_ISO) */
#if defined(CONFIG_BT_CTLR_DATA_LENGTH)
	case PROC_DATA_LENGTH_UPDATE:
		if (!ull_cp_remote_dle_pending(conn)) {
			if (llcp_lr_ispaused(conn) || !llcp_tx_alloc_peek(conn, ctx)) {
				ctx->state = LP_COMMON_STATE_WAIT_TX;
			} else {
				/* Pause data tx, to ensure we can later (on RSP rx-ack)
				 * update DLE without conflicting with out-going LL Data PDUs
				 * See BT Core 5.2 Vol6: B-4.5.10 & B-5.1.9
				 */
				llcp_tx_pause_data(conn, LLCP_TX_QUEUE_PAUSE_DATA_DATA_LENGTH);
				lp_comm_tx(conn, ctx);
				ctx->state = LP_COMMON_STATE_WAIT_RX;
			}
		} else {
			/* REQ was received from peer and RSP not yet sent
			 * lets piggy-back on RSP instead af sending REQ
			 * thus we can complete local req
			 */
			llcp_lr_complete(conn);
			ctx->state = LP_COMMON_STATE_IDLE;
		}
		break;
#endif /* CONFIG_BT_CTLR_DATA_LENGTH */
#if defined(CONFIG_BT_CTLR_DF_CONN_CTE_REQ)
	case PROC_CTE_REQ:
#if defined(CONFIG_BT_CTLR_PHY)
		if (conn->lll.phy_rx != PHY_CODED) {
#else
		if (1) {
#endif /* CONFIG_BT_CTLR_PHY */
			if (llcp_lr_ispaused(conn) || !llcp_tx_alloc_peek(conn, ctx) ||
			    (llcp_rr_get_paused_cmd(conn) == PROC_CTE_REQ)) {
				ctx->state = LP_COMMON_STATE_WAIT_TX;
			} else {
				lp_comm_tx(conn, ctx);
				ctx->state = LP_COMMON_STATE_WAIT_RX;
			}
		} else {
			/* The PHY was changed to CODED when the request was waiting in a local
			 * request queue.
			 *
			 * Use of pair: proc PROC_CTE_REQ and rx_opcode PDU_DATA_LLCTRL_TYPE_UNUSED
			 * to complete the procedure before sending a request to peer.
			 * This is a special complete execution path to disable the procedure
			 * due to change of RX PHY to CODED.
			 */
			ctx->rx_opcode = PDU_DATA_LLCTRL_TYPE_UNUSED;
			ctx->state = LP_COMMON_STATE_IDLE;
			llcp_lr_complete(conn);
		}
		break;
#endif /* CONFIG_BT_CTLR_DF_CONN_CTE_REQ */
	default:
		/* Unknown procedure */
		LL_ASSERT(0);
	}
}

static void lp_comm_st_idle(struct ll_conn *conn, struct proc_ctx *ctx, uint8_t evt, void *param)
{
	switch (evt) {
	case LP_COMMON_EVT_RUN:
<<<<<<< HEAD
		if (llcp_lr_ispaused(conn)) {
=======
		if (ctx->proc == PROC_CIS_TERMINATE) {
			/* We're getting going on a CIS Terminate */
			/* So we should start by requesting Terminate for the CIS in question */

			/* Clear terminate ack flag, used to signal CIS Terminated */
			conn->llcp.cis.terminate_ack = 0;
			llcp_cis_stop_by_id(ctx->data.cis_term.cig_id, ctx->data.cis_term.cis_id,
					    ctx->data.cis_term.error_code);
		}
		if (ctx->pause) {
>>>>>>> 410fdc93
			ctx->state = LP_COMMON_STATE_WAIT_TX;
		} else {
			lp_comm_send_req(conn, ctx, evt, param);
		}
		break;
	default:
		/* Ignore other evts */
		break;
	}
}

static void lp_comm_st_wait_tx(struct ll_conn *conn, struct proc_ctx *ctx, uint8_t evt,
			       void *param)
{
	switch (evt) {
	case LP_COMMON_EVT_RUN:
		lp_comm_send_req(conn, ctx, evt, param);
		break;
	default:
		/* Ignore other evts */
		break;
	}
}

static void lp_comm_st_wait_tx_ack(struct ll_conn *conn, struct proc_ctx *ctx, uint8_t evt,
				   void *param)
{
	switch (evt) {
	case LP_COMMON_EVT_ACK:
		switch (ctx->proc) {
#if defined(CONFIG_BT_CTLR_MIN_USED_CHAN) && defined(CONFIG_BT_PERIPHERAL)
		case PROC_MIN_USED_CHANS:
			ctx->tx_ack = NULL;
			lp_comm_complete(conn, ctx, evt, param);
			break;
#endif /* CONFIG_BT_CTLR_MIN_USED_CHAN && CONFIG_BT_PERIPHERAL */
		case PROC_TERMINATE:
			ctx->tx_ack = NULL;
			lp_comm_complete(conn, ctx, evt, param);
			break;
#if defined(CONFIG_BT_CTLR_CENTRAL_ISO) || defined(CONFIG_BT_CTLR_PERIPHERAL_ISO)
		case PROC_CIS_TERMINATE:
			ctx->tx_ack = NULL;
			lp_comm_complete(conn, ctx, evt, param);
			break;
#endif /* defined(CONFIG_BT_CTLR_CENTRAL_ISO) || defined(CONFIG_BT_CTLR_PERIPHERAL_ISO) */
		default:
			/* Ignore for other procedures */
			break;
		}
		break;
	default:
		/* Ignore other evts */
		break;
	}
}

static void lp_comm_rx_decode(struct ll_conn *conn, struct proc_ctx *ctx, struct pdu_data *pdu)
{
	ctx->response_opcode = pdu->llctrl.opcode;

	switch (pdu->llctrl.opcode) {
#if defined(CONFIG_BT_CTLR_LE_PING)
	case PDU_DATA_LLCTRL_TYPE_PING_RSP:
		/* ping_rsp has no data */
		break;
#endif /* CONFIG_BT_CTLR_LE_PING */
	case PDU_DATA_LLCTRL_TYPE_FEATURE_RSP:
		llcp_pdu_decode_feature_rsp(conn, pdu);
		break;
#if defined(CONFIG_BT_CTLR_MIN_USED_CHAN)
	case PDU_DATA_LLCTRL_TYPE_MIN_USED_CHAN_IND:
		/* No response expected */
		break;
#endif /* CONFIG_BT_CTLR_MIN_USED_CHAN */
	case PDU_DATA_LLCTRL_TYPE_VERSION_IND:
		llcp_pdu_decode_version_ind(conn, pdu);
		break;
	case PDU_DATA_LLCTRL_TYPE_UNKNOWN_RSP:
		llcp_pdu_decode_unknown_rsp(ctx, pdu);
		break;
	case PDU_DATA_LLCTRL_TYPE_TERMINATE_IND:
		/* No response expected */
		LL_ASSERT(0);
		break;
#if defined(CONFIG_BT_CTLR_DATA_LENGTH)
	case PDU_DATA_LLCTRL_TYPE_LENGTH_RSP:
		llcp_pdu_decode_length_rsp(conn, pdu);
		break;
#endif /* CONFIG_BT_CTLR_DATA_LENGTH */
#if defined(CONFIG_BT_CTLR_DF_CONN_CTE_REQ)
	case PDU_DATA_LLCTRL_TYPE_CTE_RSP:
		llcp_pdu_decode_cte_rsp(ctx, pdu);
		break;
#endif /* CONFIG_BT_CTLR_DF_CONN_CTE_REQ */
	case PDU_DATA_LLCTRL_TYPE_REJECT_EXT_IND:
		llcp_pdu_decode_reject_ext_ind(ctx, pdu);
		break;
	default:
		/* Unknown opcode */
		LL_ASSERT(0);
	}
}

static void lp_comm_st_wait_rx(struct ll_conn *conn, struct proc_ctx *ctx, uint8_t evt,
			       void *param)
{
	switch (evt) {
	case LP_COMMON_EVT_RESPONSE:
		lp_comm_rx_decode(conn, ctx, (struct pdu_data *)param);
		lp_comm_complete(conn, ctx, evt, param);
		break;
	default:
		/* Ignore other evts */
		break;
	}
}

static void lp_comm_st_wait_ntf(struct ll_conn *conn, struct proc_ctx *ctx, uint8_t evt,
				void *param)
{
	switch (evt) {
	case LP_COMMON_EVT_RUN:
		switch (ctx->proc) {
		case PROC_FEATURE_EXCHANGE:
		case PROC_VERSION_EXCHANGE:
#if defined(CONFIG_BT_CTLR_DATA_LENGTH)
		case PROC_DATA_LENGTH_UPDATE:
#endif /* CONFIG_BT_CTLR_DATA_LENGTH */
			if (llcp_ntf_alloc_is_available()) {
				lp_comm_ntf(conn, ctx);
				llcp_lr_complete(conn);
				ctx->state = LP_COMMON_STATE_IDLE;
			}
			break;
#if defined(CONFIG_BT_CTLR_DF_CONN_CTE_REQ)
		case PROC_CTE_REQ:
			if (llcp_ntf_alloc_is_available()) {
				lp_comm_ntf(conn, ctx);
				ctx->state = LP_COMMON_STATE_IDLE;
				lp_comm_complete_cte_req_finalize(conn);
			}
			break;
#endif /* CONFIG_BT_CTLR_DF_CONN_CTE_REQ */
		default:
			break;
		}
		break;
	default:
		break;
	}
}

static void lp_comm_execute_fsm(struct ll_conn *conn, struct proc_ctx *ctx, uint8_t evt,
				void *param)
{
	switch (ctx->state) {
	case LP_COMMON_STATE_IDLE:
		lp_comm_st_idle(conn, ctx, evt, param);
		break;
	case LP_COMMON_STATE_WAIT_TX:
		lp_comm_st_wait_tx(conn, ctx, evt, param);
		break;
	case LP_COMMON_STATE_WAIT_TX_ACK:
		lp_comm_st_wait_tx_ack(conn, ctx, evt, param);
		break;
	case LP_COMMON_STATE_WAIT_RX:
		lp_comm_st_wait_rx(conn, ctx, evt, param);
		break;
	case LP_COMMON_STATE_WAIT_NTF:
		lp_comm_st_wait_ntf(conn, ctx, evt, param);
		break;
	default:
		/* Unknown state */
		LL_ASSERT(0);
	}
}

void llcp_lp_comm_tx_ack(struct ll_conn *conn, struct proc_ctx *ctx, struct node_tx *tx)
{
	lp_comm_execute_fsm(conn, ctx, LP_COMMON_EVT_ACK, tx->pdu);
}

void llcp_lp_comm_rx(struct ll_conn *conn, struct proc_ctx *ctx, struct node_rx_pdu *rx)
{
	lp_comm_execute_fsm(conn, ctx, LP_COMMON_EVT_RESPONSE, rx->pdu);
}

void llcp_lp_comm_init_proc(struct proc_ctx *ctx)
{
	ctx->state = LP_COMMON_STATE_IDLE;
}

void llcp_lp_comm_run(struct ll_conn *conn, struct proc_ctx *ctx, void *param)
{
	lp_comm_execute_fsm(conn, ctx, LP_COMMON_EVT_RUN, param);
}

static void rp_comm_stop_cis(struct ll_conn *conn, struct proc_ctx *ctx)
{
	llcp_cis_stop_by_id(ctx->data.cis_term.cig_id, ctx->data.cis_term.cis_id,
			    ctx->data.cis_term.error_code);
}
/*
 * LLCP Remote Procedure Common FSM
 */
static void rp_comm_rx_decode(struct ll_conn *conn, struct proc_ctx *ctx, struct pdu_data *pdu)
{
	ctx->response_opcode = pdu->llctrl.opcode;

	switch (pdu->llctrl.opcode) {
#if defined(CONFIG_BT_CTLR_LE_PING)
	case PDU_DATA_LLCTRL_TYPE_PING_REQ:
		/* ping_req has no data */
		break;
#endif /* CONFIG_BT_CTLR_LE_PING */
#if defined(CONFIG_BT_PERIPHERAL)
	case PDU_DATA_LLCTRL_TYPE_FEATURE_REQ:
#endif /* CONFIG_BT_PERIPHERAL */
#if defined(CONFIG_BT_CTLR_PER_INIT_FEAT_XCHG) && defined(CONFIG_BT_CENTRAL)
	case PDU_DATA_LLCTRL_TYPE_PER_INIT_FEAT_XCHG:
#endif /* CONFIG_BT_CTLR_PER_INIT_FEAT_XCHG && CONFIG_BT_CENTRAL */
		llcp_pdu_decode_feature_req(conn, pdu);
		break;
#if defined(CONFIG_BT_CTLR_MIN_USED_CHAN) && defined(CONFIG_BT_CENTRAL)
	case PDU_DATA_LLCTRL_TYPE_MIN_USED_CHAN_IND:
		llcp_pdu_decode_min_used_chans_ind(conn, pdu);
		break;
#endif /* CONFIG_BT_CTLR_MIN_USED_CHAN && CONFIG_BT_CENTRAL */
	case PDU_DATA_LLCTRL_TYPE_VERSION_IND:
		llcp_pdu_decode_version_ind(conn, pdu);
		break;
	case PDU_DATA_LLCTRL_TYPE_TERMINATE_IND:
		llcp_pdu_decode_terminate_ind(ctx, pdu);
		break;
	case PDU_DATA_LLCTRL_TYPE_CIS_TERMINATE_IND:
		llcp_pdu_decode_cis_terminate_ind(ctx, pdu);
		/* Terminate CIS */
		rp_comm_stop_cis(conn, ctx);
		break;
#if defined(CONFIG_BT_CTLR_DATA_LENGTH)
	case PDU_DATA_LLCTRL_TYPE_LENGTH_REQ:
		llcp_pdu_decode_length_req(conn, pdu);
		/* On reception of REQ mark RSP open for local piggy-back
		 * Pause data tx, to ensure we can later (on RSP tx ack) update DLE without
		 * conflicting with out-going LL Data PDUs
		 * See BT Core 5.2 Vol6: B-4.5.10 & B-5.1.9
		 */
		llcp_tx_pause_data(conn, LLCP_TX_QUEUE_PAUSE_DATA_DATA_LENGTH);
		break;
#endif /* CONFIG_BT_CTLR_DATA_LENGTH */
#if defined(CONFIG_BT_CTLR_DF_CONN_CTE_RSP)
	case PDU_DATA_LLCTRL_TYPE_CTE_REQ:
		llcp_pdu_decode_cte_req(ctx, pdu);
		break;
#endif /* CONFIG_BT_CTLR_DF_CONN_CTE_RSP */
	default:
		/* Unknown opcode */
		LL_ASSERT(0);
	}
}

static void rp_comm_tx(struct ll_conn *conn, struct proc_ctx *ctx)
{
	struct node_tx *tx;
	struct pdu_data *pdu;

	/* Allocate tx node */
	tx = llcp_tx_alloc(conn, ctx);
	LL_ASSERT(tx);

	pdu = (struct pdu_data *)tx->pdu;

	/* Encode LL Control PDU */
	switch (ctx->proc) {
#if defined(CONFIG_BT_CTLR_LE_PING)
	case PROC_LE_PING:
		llcp_pdu_encode_ping_rsp(pdu);
		ctx->rx_opcode = PDU_DATA_LLCTRL_TYPE_PING_RSP;
		break;
#endif /* CONFIG_BT_CTLR_LE_PING */
	case PROC_FEATURE_EXCHANGE:
		llcp_pdu_encode_feature_rsp(conn, pdu);
		ctx->rx_opcode = PDU_DATA_LLCTRL_TYPE_FEATURE_RSP;
		break;
	case PROC_VERSION_EXCHANGE:
		llcp_pdu_encode_version_ind(pdu);
		ctx->rx_opcode = PDU_DATA_LLCTRL_TYPE_VERSION_IND;
		break;
#if defined(CONFIG_BT_CTLR_DATA_LENGTH)
	case PROC_DATA_LENGTH_UPDATE:
		llcp_pdu_encode_length_rsp(conn, pdu);
		ctx->tx_ack = tx;
		ctx->rx_opcode = PDU_DATA_LLCTRL_TYPE_LENGTH_RSP;
		break;
#endif /* CONFIG_BT_CTLR_DATA_LENGTH */
#if defined(CONFIG_BT_CTLR_DF_CONN_CTE_RSP)
	case PROC_CTE_REQ: {
		uint8_t err_code = 0;

		if (conn->llcp.cte_rsp.is_enabled == 0) {
			err_code = BT_HCI_ERR_UNSUPP_LL_PARAM_VAL;
		}

#if defined(CONFIG_BT_PHY_UPDATE)
		/* If the PHY update is not possible, then PHY1M is used.
		 * CTE is supported for PHY1M.
		 */
		if (conn->lll.phy_tx == PHY_CODED) {
			err_code = BT_HCI_ERR_INVALID_LL_PARAM;
		}
#endif /* CONFIG_BT_PHY_UPDATE */
		if (!(conn->llcp.cte_rsp.cte_types & BIT(ctx->data.cte_remote_req.cte_type)) ||
		    conn->llcp.cte_rsp.max_cte_len < ctx->data.cte_remote_req.min_cte_len) {
			err_code = BT_HCI_ERR_UNSUPP_LL_PARAM_VAL;
		}

		if (!err_code) {
			llcp_pdu_encode_cte_rsp(ctx, pdu);
			ctx->rx_opcode = PDU_DATA_LLCTRL_TYPE_CTE_RSP;
		} else {
			llcp_pdu_encode_reject_ext_ind(pdu, PDU_DATA_LLCTRL_TYPE_CTE_REQ, err_code);
			ctx->rx_opcode = PDU_DATA_LLCTRL_TYPE_REJECT_EXT_IND;
		}

		ctx->tx_ack = tx;

		break;
	}
#endif /* CONFIG_BT_CTLR_DF_CONN_CTE_RSP */
	default:
		/* Unknown procedure */
		LL_ASSERT(0);
	}

	ctx->tx_opcode = pdu->llctrl.opcode;

	/* Enqueue LL Control PDU towards LLL */
	llcp_tx_enqueue(conn, tx);
}

static void rp_comm_st_idle(struct ll_conn *conn, struct proc_ctx *ctx, uint8_t evt, void *param)
{
	switch (evt) {
	case RP_COMMON_EVT_RUN:
		ctx->state = RP_COMMON_STATE_WAIT_RX;
		break;
	default:
		/* Ignore other evts */
		break;
	}
}
#if defined(CONFIG_BT_CTLR_DATA_LENGTH)
static void rp_comm_ntf_length_change(struct ll_conn *conn, struct proc_ctx *ctx,
				      struct pdu_data *pdu)
{
	llcp_ntf_encode_length_change(conn, pdu);
}

static void rp_comm_ntf(struct ll_conn *conn, struct proc_ctx *ctx)
{
	struct node_rx_pdu *ntf;
	struct pdu_data *pdu;

	ARG_UNUSED(pdu);
	/* Allocate ntf node */
	ntf = llcp_ntf_alloc();
	LL_ASSERT(ntf);

	ntf->hdr.type = NODE_RX_TYPE_DC_PDU;
	ntf->hdr.handle = conn->lll.handle;
	pdu = (struct pdu_data *)ntf->pdu;
	switch (ctx->proc) {
/* Note: the 'double' ifdef in case this switch case expands
 * in the future and the function is re-instated
 */
#if defined(CONFIG_BT_CTLR_DATA_LENGTH)
	case PROC_DATA_LENGTH_UPDATE:
		rp_comm_ntf_length_change(conn, ctx, pdu);
		break;
#endif /* CONFIG_BT_CTLR_DATA_LENGTH */
	default:
		LL_ASSERT(0);
		break;
	}

	/* Enqueue notification towards LL */
	ll_rx_put(ntf->hdr.link, ntf);
	ll_rx_sched();
}
#endif /* CONFIG_BT_CTLR_DATA_LENGTH */

static void rp_comm_send_rsp(struct ll_conn *conn, struct proc_ctx *ctx, uint8_t evt, void *param)
{
	switch (ctx->proc) {
#if defined(CONFIG_BT_CTLR_LE_PING)
	case PROC_LE_PING:
		/* Always respond on remote ping */
		if (llcp_rr_ispaused(conn) || !llcp_tx_alloc_peek(conn, ctx)) {
			ctx->state = RP_COMMON_STATE_WAIT_TX;
		} else {
			rp_comm_tx(conn, ctx);
			llcp_rr_complete(conn);
			ctx->state = RP_COMMON_STATE_IDLE;
		}
		break;
#endif /* CONFIG_BT_CTLR_LE_PING */
	case PROC_FEATURE_EXCHANGE:
		/* Always respond on remote feature exchange */
		if (llcp_rr_ispaused(conn) || !llcp_tx_alloc_peek(conn, ctx)) {
			ctx->state = RP_COMMON_STATE_WAIT_TX;
		} else {
			rp_comm_tx(conn, ctx);
			conn->llcp.fex.sent = 1;
			llcp_rr_complete(conn);
			ctx->state = RP_COMMON_STATE_IDLE;
		}
		break;
	case PROC_VERSION_EXCHANGE:
		/* The Link Layer shall only queue for transmission a maximum of one
		 * LL_VERSION_IND PDU during a connection.
		 * If the Link Layer receives an LL_VERSION_IND PDU and has already sent an
		 * LL_VERSION_IND PDU then the Link Layer shall not send another
		 * LL_VERSION_IND PDU to the peer device.
		 */
		if (!conn->llcp.vex.sent) {
			if (llcp_rr_ispaused(conn) || !llcp_tx_alloc_peek(conn, ctx)) {
				ctx->state = RP_COMMON_STATE_WAIT_TX;
			} else {
				rp_comm_tx(conn, ctx);
				conn->llcp.vex.sent = 1;
				llcp_rr_complete(conn);
				ctx->state = RP_COMMON_STATE_IDLE;
			}
		} else {
<<<<<<< HEAD
			/* Invalid behaviour
=======
			/* Protocol Error.
>>>>>>> 410fdc93
			 * A procedure already sent a LL_VERSION_IND and received a LL_VERSION_IND.
			 * For now we chose to ignore the 'out of order' PDU
			 */
		}

		break;
#if defined(CONFIG_BT_CTLR_MIN_USED_CHAN) && defined(CONFIG_BT_CENTRAL)
	case PROC_MIN_USED_CHANS:
		/*
		 * Spec says (5.2, Vol.6, Part B, Section 5.1.11):
		 *     The procedure has completed when the Link Layer acknowledgment of the
		 *     LL_MIN_USED_CHANNELS_IND PDU is sent or received.
		 * In effect, for this procedure, this is equivalent to RX of PDU
		 *
		 * Also:
		 *     If the Link Layer receives an LL_MIN_USED_CHANNELS_IND PDU, it should ensure
		 *     that, whenever the Peripheral-to-Central PHY is one of those specified,
		 *     the connection uses at least the number of channels given in the
		 *     MinUsedChannels field of the PDU.
		 *
		 * The 'should' is here interpreted as 'permission' to do nothing
		 *
		 * Future improvement could implement logic to support this
		 */

		llcp_rr_complete(conn);
		ctx->state = RP_COMMON_STATE_IDLE;
		break;
#endif /* CONFIG_BT_CTLR_MIN_USED_CHAN && CONFIG_BT_CENTRAL */
	case PROC_TERMINATE:
		/* No response */
		llcp_rr_complete(conn);
		ctx->state = RP_COMMON_STATE_IDLE;

		/* Mark the connection for termination */
		conn->llcp_terminate.reason_final = ctx->data.term.error_code;
		break;
#if defined(CONFIG_BT_CTLR_CENTRAL_ISO) || defined(CONFIG_BT_CTLR_PERIPHERAL_ISO)
	case PROC_CIS_TERMINATE:
		/* No response */
		llcp_rr_complete(conn);
		ctx->state = RP_COMMON_STATE_IDLE;

		/* Handle CIS termination */
		/* TODO: terminate CIS */
		break;
#endif /* defined(CONFIG_BT_CTLR_CENTRAL_ISO) || defined(CONFIG_BT_CTLR_PERIPHERAL_ISO) */
#if defined(CONFIG_BT_CTLR_DATA_LENGTH)
	case PROC_DATA_LENGTH_UPDATE:
		if (llcp_rr_ispaused(conn) || !llcp_tx_alloc_peek(conn, ctx)) {
			ctx->state = RP_COMMON_STATE_WAIT_TX;
		} else {
			/* On RSP tx close the window for possible local req piggy-back */
			rp_comm_tx(conn, ctx);

			/* Wait for the peer to have ack'ed the RSP before updating DLE */
			ctx->state = RP_COMMON_STATE_WAIT_TX_ACK;
		}
		break;
#endif /* CONFIG_BT_CTLR_DATA_LENGTH */
#if defined(CONFIG_BT_CTLR_DF_CONN_CTE_RSP)
	case PROC_CTE_REQ:
		if (llcp_rr_ispaused(conn) || !llcp_tx_alloc_peek(conn, ctx) ||
		    (llcp_rr_get_paused_cmd(conn) == PROC_CTE_REQ)) {
			ctx->state = RP_COMMON_STATE_WAIT_TX;
		} else {
			llcp_rr_set_paused_cmd(conn, PROC_PHY_UPDATE);
			rp_comm_tx(conn, ctx);
			ctx->state = RP_COMMON_STATE_WAIT_TX_ACK;
		}
		break;
#endif /* CONFIG_BT_CTLR_DF_CONN_CTE_RSP */
	default:
		/* Unknown procedure */
		LL_ASSERT(0);
	}
}

static void rp_comm_st_wait_rx(struct ll_conn *conn, struct proc_ctx *ctx, uint8_t evt, void *param)
{
	switch (evt) {
	case RP_COMMON_EVT_REQUEST:
		rp_comm_rx_decode(conn, ctx, (struct pdu_data *)param);
		rp_comm_send_rsp(conn, ctx, evt, param);
		break;
	default:
		/* Ignore other evts */
		break;
	}
}

static void rp_comm_st_wait_tx(struct ll_conn *conn, struct proc_ctx *ctx, uint8_t evt, void *param)
{
	switch (evt) {
	case LP_COMMON_EVT_RUN:
		rp_comm_send_rsp(conn, ctx, evt, param);
		break;
	default:
		/* Ignore other evts */
		break;
	}
}

static void rp_comm_st_wait_tx_ack(struct ll_conn *conn, struct proc_ctx *ctx, uint8_t evt,
				   void *param)
{
	switch (evt) {
	case RP_COMMON_EVT_ACK:
		switch (ctx->proc) {
#if defined(CONFIG_BT_CTLR_DATA_LENGTH)
		case PROC_DATA_LENGTH_UPDATE: {
			/* Apply changes in data lengths/times */
			uint8_t dle_changed = ull_dle_update_eff(conn);

			llcp_tx_resume_data(conn, LLCP_TX_QUEUE_PAUSE_DATA_DATA_LENGTH);

			if (dle_changed && !llcp_ntf_alloc_is_available()) {
				ctx->state = RP_COMMON_STATE_WAIT_NTF;
			} else {
				if (dle_changed) {
					rp_comm_ntf(conn, ctx);
				}
				llcp_rr_complete(conn);
				ctx->state = RP_COMMON_STATE_IDLE;
			}
			break;
		}
#endif /* CONFIG_BT_CTLR_DATA_LENGTH */
#if defined(CONFIG_BT_CTLR_DF_CONN_CTE_RSP)
		case PROC_CTE_REQ: {
			/* add PHY update pause = false here */
			ctx->tx_ack = NULL;
			llcp_rr_set_paused_cmd(conn, PROC_NONE);
			llcp_rr_complete(conn);
			ctx->state = RP_COMMON_STATE_IDLE;
		}
#endif /* CONFIG_BT_CTLR_DF_CONN_CTE_RSP */
		default:
			/* Ignore other procedures */
			break;
		}
		break;
	default:
		/* Ignore other evts */
		break;
	}
}

#if defined(CONFIG_BT_CTLR_DATA_LENGTH)
static void rp_comm_st_wait_ntf(struct ll_conn *conn, struct proc_ctx *ctx, uint8_t evt,
				void *param)
{
	if (llcp_ntf_alloc_is_available()) {
		rp_comm_ntf(conn, ctx);
		llcp_rr_complete(conn);
		ctx->state = RP_COMMON_STATE_IDLE;
	}
}
#endif /* CONFIG_BT_CTLR_DATA_LENGTH */

static void rp_comm_execute_fsm(struct ll_conn *conn, struct proc_ctx *ctx, uint8_t evt,
				void *param)
{
	switch (ctx->state) {
	case RP_COMMON_STATE_IDLE:
		rp_comm_st_idle(conn, ctx, evt, param);
		break;
	case RP_COMMON_STATE_WAIT_RX:
		rp_comm_st_wait_rx(conn, ctx, evt, param);
		break;
	case RP_COMMON_STATE_WAIT_TX:
		rp_comm_st_wait_tx(conn, ctx, evt, param);
		break;
	case RP_COMMON_STATE_WAIT_TX_ACK:
		rp_comm_st_wait_tx_ack(conn, ctx, evt, param);
		break;
#if defined(CONFIG_BT_CTLR_DATA_LENGTH)
	case RP_COMMON_STATE_WAIT_NTF:
		rp_comm_st_wait_ntf(conn, ctx, evt, param);
		break;
#endif /* CONFIG_BT_CTLR_DATA_LENGTH */
	default:
		/* Unknown state */
		LL_ASSERT(0);
	}
}

void llcp_rp_comm_rx(struct ll_conn *conn, struct proc_ctx *ctx, struct node_rx_pdu *rx)
{
	rp_comm_execute_fsm(conn, ctx, RP_COMMON_EVT_REQUEST, rx->pdu);
}

void llcp_rp_comm_tx_ack(struct ll_conn *conn, struct proc_ctx *ctx, struct node_tx *tx)
{
	rp_comm_execute_fsm(conn, ctx, RP_COMMON_EVT_ACK, tx->pdu);
}

void llcp_rp_comm_init_proc(struct proc_ctx *ctx)
{
	ctx->state = RP_COMMON_STATE_IDLE;
}

void llcp_rp_comm_run(struct ll_conn *conn, struct proc_ctx *ctx, void *param)
{
	rp_comm_execute_fsm(conn, ctx, RP_COMMON_EVT_RUN, param);
}<|MERGE_RESOLUTION|>--- conflicted
+++ resolved
@@ -521,7 +521,7 @@
 		break;
 #if defined(CONFIG_BT_CTLR_CENTRAL_ISO) || defined(CONFIG_BT_CTLR_PERIPHERAL_ISO)
 	case PROC_CIS_TERMINATE:
-		if (!lp_cis_terminated(conn, ctx) || ctx->pause ||
+		if (!lp_cis_terminated(conn, ctx) || llcp_rr_ispaused(conn) ||
 		    !llcp_tx_alloc_peek(conn, ctx)) {
 			ctx->state = LP_COMMON_STATE_WAIT_TX;
 		} else {
@@ -593,9 +593,6 @@
 {
 	switch (evt) {
 	case LP_COMMON_EVT_RUN:
-<<<<<<< HEAD
-		if (llcp_lr_ispaused(conn)) {
-=======
 		if (ctx->proc == PROC_CIS_TERMINATE) {
 			/* We're getting going on a CIS Terminate */
 			/* So we should start by requesting Terminate for the CIS in question */
@@ -605,8 +602,7 @@
 			llcp_cis_stop_by_id(ctx->data.cis_term.cig_id, ctx->data.cis_term.cis_id,
 					    ctx->data.cis_term.error_code);
 		}
-		if (ctx->pause) {
->>>>>>> 410fdc93
+		if (llcp_lr_ispaused(conn)) {
 			ctx->state = LP_COMMON_STATE_WAIT_TX;
 		} else {
 			lp_comm_send_req(conn, ctx, evt, param);
@@ -1042,11 +1038,7 @@
 				ctx->state = RP_COMMON_STATE_IDLE;
 			}
 		} else {
-<<<<<<< HEAD
 			/* Invalid behaviour
-=======
-			/* Protocol Error.
->>>>>>> 410fdc93
 			 * A procedure already sent a LL_VERSION_IND and received a LL_VERSION_IND.
 			 * For now we chose to ignore the 'out of order' PDU
 			 */
