--- conflicted
+++ resolved
@@ -208,17 +208,13 @@
 #if defined(CONFIG_BT_LL_SW_LLCP_LEGACY)
 	conn->procedure_reload =
 		RADIO_CONN_EVENTS((40 * 1000 * 1000), conn_interval_us);
-<<<<<<< HEAD
-#if (!defined(CONFIG_BT_LL_SW_LLCP_LEGACY))
+#else
 	conn->connect_accept_to = DEFAULT_CONNECTION_ACCEPT_TIMEOUT_US;
-#endif /* !defined(CONFIG_BT_LL_SW_LLCP_LEGACY) */
-=======
-#else
+
 	/* Setup the PRT reload */
 	ull_cp_prt_reload_set(conn, conn_interval_us);
 #endif /* CONFIG_BT_LL_SW_LLCP_LEGACY */
 
->>>>>>> 2ef3fe7b
 #if defined(CONFIG_BT_CTLR_LE_PING)
 	/* APTO in no. of connection events */
 	conn->apto_reload = RADIO_CONN_EVENTS((30 * 1000 * 1000),
