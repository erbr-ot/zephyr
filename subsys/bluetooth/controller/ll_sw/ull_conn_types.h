--- conflicted
+++ resolved
@@ -467,12 +467,6 @@
 	struct {
 		uint8_t terminate_ack;
 	} cis;
-<<<<<<< HEAD
-#if (CONFIG_BT_CTLR_LLCP_PER_CONN_TX_CTRL_BUF_NUM > 0) &&\
-	(CONFIG_BT_CTLR_LLCP_PER_CONN_TX_CTRL_BUF_NUM <\
-	CONFIG_BT_CTLR_LLCP_TX_PER_CONN_TX_CTRL_BUF_NUM_MAX)
-=======
->>>>>>> 5f60164a
 
 	uint8_t tx_buffer_alloc;
 	uint8_t tx_q_pause_data_mask;
@@ -549,11 +543,8 @@
 	uint16_t connect_expire;
 	uint16_t supervision_reload;
 	uint16_t supervision_expire;
-<<<<<<< HEAD
 	uint16_t procedure_reload;
 	uint16_t procedure_expire;
-=======
->>>>>>> 5f60164a
 	uint32_t connect_accept_to;
 
 #if defined(CONFIG_BT_CTLR_PHY)
