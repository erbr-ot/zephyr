/*
 * Copyright (c) 2018-2019 Nordic Semiconductor ASA
 *
 * SPDX-License-Identifier: Apache-2.0
 */

#define IS_ACL_HANDLE(_handle) ((_handle) < CONFIG_BT_MAX_CONN)

enum llcp {
	LLCP_NONE,
	LLCP_CONN_UPD,
	LLCP_CHAN_MAP,

	/*
	 * LLCP_TERMINATE,
	 * LLCP_FEATURE_EXCHANGE,
	 * LLCP_VERSION_EXCHANGE,
	 */

#if defined(CONFIG_BT_CTLR_LE_ENC)
	LLCP_ENCRYPTION,
#endif /* CONFIG_BT_CTLR_LE_ENC */

	LLCP_CONNECTION_PARAM_REQ,

#if defined(CONFIG_BT_CTLR_LE_PING)
	LLCP_PING,
#endif /* CONFIG_BT_CTLR_LE_PING */

#if defined(CONFIG_BT_CTLR_PHY)
	LLCP_PHY_UPD,
#endif /* CONFIG_BT_CTLR_PHY */
};

#if defined(CONFIG_BT_LL_SW_LLCP_LEGACY)
struct ll_conn {
	struct ull_hdr  ull;
	struct lll_conn lll;

	uint16_t connect_expire;
	uint16_t supervision_reload;
	uint16_t supervision_expire;
	uint16_t procedure_reload;
	uint16_t procedure_expire;

#if defined(CONFIG_BT_CTLR_LE_PING)
	uint16_t appto_reload;
	uint16_t appto_expire;
	uint16_t apto_reload;
	uint16_t apto_expire;
#endif /* CONFIG_BT_CTLR_LE_PING */

#if defined(CONFIG_BT_CTLR_DATA_LENGTH)
	uint16_t default_tx_octets;

#if defined(CONFIG_BT_CTLR_PHY)
	uint16_t default_tx_time;
#endif /* CONFIG_BT_CTLR_PHY */
#endif /* CONFIG_BT_CTLR_DATA_LENGTH */

#if defined(CONFIG_BT_CTLR_CHECK_SAME_PEER_CONN)
	uint8_t own_id_addr_type:1;
	uint8_t peer_id_addr_type:1;
	uint8_t own_id_addr[BDADDR_SIZE];
	uint8_t peer_id_addr[BDADDR_SIZE];
#endif /* CONFIG_BT_CTLR_CHECK_SAME_PEER_CONN */

	union {
		struct {
			uint8_t fex_valid:1;
			uint8_t txn_lock:1;
#if defined(CONFIG_BT_CTLR_CONN_META)
			uint8_t is_must_expire:1;
#endif /* CONFIG_BT_CTLR_CONN_META */
		} common;

#if defined(CONFIG_BT_PERIPHERAL)
		struct {
			uint8_t  fex_valid:1;
			uint8_t  txn_lock:1;
#if defined(CONFIG_BT_CTLR_CONN_META)
			uint8_t  is_must_expire:1;
#endif /* CONFIG_BT_CTLR_CONN_META */
			uint8_t  latency_cancel:1;
			uint8_t  sca:3;
#if defined(CONFIG_BT_CTLR_LE_ENC)
			uint8_t  llcp_type;
#endif /* CONFIG_BT_CTLR_LE_ENC */
#if defined(CONFIG_BT_CTLR_CONN_RANDOM_FORCE)
			uint32_t force;
#endif /* CONFIG_BT_CTLR_CONN_RANDOM_FORCE */
#if defined(CONFIG_BT_CTLR_CONN_PARAM_REQ)
			uint32_t ticks_to_offset;
#endif /* CONFIG_BT_CTLR_CONN_PARAM_REQ */
		} periph;
#endif /* CONFIG_BT_PERIPHERAL */

#if defined(CONFIG_BT_CENTRAL)
		struct {
			uint8_t fex_valid:1;
			uint8_t txn_lock:1;
#if defined(CONFIG_BT_CTLR_CONN_META)
			uint8_t is_must_expire:1;
#endif /* CONFIG_BT_CTLR_CONN_META */
			uint8_t terminate_ack:1;
		} central;
#endif /* CONFIG_BT_CENTRAL */
	};

	uint8_t llcp_req;
	uint8_t llcp_ack;

	uint8_t llcp_type;

	struct {
		union {
			struct {
				uint16_t instant;
				uint16_t *pdu_win_offset;
				uint32_t ticks_anchor;
			} conn_upd;

			struct {
				uint8_t  initiate:1;
				uint8_t  chm[5];
				uint16_t instant;
			} chan_map;

#if defined(CONFIG_BT_CTLR_PHY)
			struct {
				uint8_t initiate:1;
				uint8_t cmd:1;
				uint8_t tx:3;
				uint8_t rx:3;
				uint8_t ack:1;
				uint16_t instant;
			} phy_upd_ind;
#endif /* CONFIG_BT_CTLR_PHY */
		};

#if defined(CONFIG_BT_CTLR_LE_ENC)
		struct {
			enum {
				LLCP_ENC_STATE_INPROG,
				LLCP_ENC_STATE_INIT,
				LLCP_ENC_STATE_LTK_WAIT,
				LLCP_ENC_STATE_ENC_WAIT,
			} state:2 __packed;
			uint8_t  error_code;
			uint8_t  skd[16];
		} encryption;
#endif /* CONFIG_BT_CTLR_LE_ENC */
	} llcp;

	struct node_rx_pdu *llcp_rx;

#if defined(CONFIG_BT_CTLR_RX_ENQUEUE_HOLD)
	struct node_rx_pdu *llcp_rx_hold;
#endif /* CONFIG_BT_CTLR_RX_ENQUEUE_HOLD */

	struct {
		uint8_t  req;
		uint8_t  ack;
		enum {
			LLCP_CUI_STATE_INPROG,
			LLCP_CUI_STATE_USE,
			LLCP_CUI_STATE_SELECT,
			LLCP_CUI_STATE_OFFS_REQ,
			LLCP_CUI_STATE_OFFS_RDY,
			LLCP_CUI_STATE_REJECT,
		} state:3 __packed;
		uint8_t  cmd:1;
		uint16_t interval;
		uint16_t latency;
		uint16_t timeout;
		uint32_t win_offset_us;
		uint8_t  win_size;
	} llcp_cu;

	struct {
		uint8_t  req;
		uint8_t  ack;
		/* TODO: 8, 16, 32 or 64 based on local supported features */
		uint64_t features_conn;
		uint64_t features_peer;
	} llcp_feature;

	struct {
		uint8_t  req;
		uint8_t  ack;
		uint8_t  tx:1;
		uint8_t  rx:1;
		uint8_t  version_number;
		uint16_t company_id;
		uint16_t sub_version_number;
	} llcp_version;

	struct {
		uint8_t req;
		uint8_t ack;
		uint8_t reason_own;
		uint8_t reason_final;
		/* node rx type with memory aligned storage for terminate
		 * reason.
		 * HCI will reference the value using the pdu member of
		 * struct node_rx_pdu.
		 */
		struct {
			struct node_rx_hdr hdr;
			union {
				uint8_t    pdu[0] __aligned(4);
				uint8_t    reason;
			};
		} node_rx;
	} llcp_terminate;

#if defined(CONFIG_BT_CTLR_LE_ENC)
	struct {
		uint8_t req;
		uint8_t ack;
		uint8_t pause_rx:1;
		uint8_t pause_tx:1;
		uint8_t refresh:1;
		uint8_t ediv[2];
		uint8_t rand[8];
		uint8_t ltk[16];
	} llcp_enc;
#endif /* CONFIG_BT_CTLR_LE_ENC */

#if defined(CONFIG_BT_CTLR_CONN_PARAM_REQ)
	struct {
		uint8_t  req;
		uint8_t  ack;
		enum {
			LLCP_CPR_STATE_REQ,
			LLCP_CPR_STATE_RSP,
			LLCP_CPR_STATE_APP_REQ,
			LLCP_CPR_STATE_APP_WAIT,
			LLCP_CPR_STATE_RSP_WAIT,
			LLCP_CPR_STATE_UPD_WAIT,
			LLCP_CPR_STATE_UPD,
			LLCP_CPR_STATE_OFFS_REQ,
			LLCP_CPR_STATE_OFFS_RDY,
#if defined(CONFIG_BT_CTLR_USER_CPR_ANCHOR_POINT_MOVE)
			LLCP_CPR_STATE_USER_WAIT,
#endif /* CONFIG_BT_CTLR_USER_CPR_ANCHOR_POINT_MOVE */
		} state:4 __packed;
		uint8_t  cmd:1;
		uint8_t  disabled:1;
		uint8_t  status;
		uint16_t interval_min;
		uint16_t interval_max;
		uint16_t latency;
		uint16_t timeout;
		uint8_t  preferred_periodicity;
		uint16_t reference_conn_event_count;
		uint16_t offset0;
		uint16_t offset1;
		uint16_t offset2;
		uint16_t offset3;
		uint16_t offset4;
		uint16_t offset5;
		uint16_t *pdu_win_offset0;
		uint32_t ticks_ref;
		uint32_t ticks_to_offset_next;
	} llcp_conn_param;
#endif /* CONFIG_BT_CTLR_CONN_PARAM_REQ */

#if defined(CONFIG_BT_CTLR_DATA_LENGTH)
	struct {
		uint8_t  req;
		uint8_t  ack;
		uint8_t  state:3;
#define LLCP_LENGTH_STATE_REQ                 0
#define LLCP_LENGTH_STATE_REQ_ACK_WAIT        1
#define LLCP_LENGTH_STATE_RSP_WAIT            2
#define LLCP_LENGTH_STATE_RSP_ACK_WAIT        3
#define LLCP_LENGTH_STATE_RESIZE              4
#define LLCP_LENGTH_STATE_RESIZE_RSP          5
#define LLCP_LENGTH_STATE_RESIZE_RSP_ACK_WAIT 6
		uint8_t  disabled:1;
		uint16_t rx_octets;
		uint16_t tx_octets;
#if defined(CONFIG_BT_CTLR_PHY)
		uint16_t rx_time;
		uint16_t tx_time;
#endif /* CONFIG_BT_CTLR_PHY */
		struct {
			uint16_t tx_octets;
#if defined(CONFIG_BT_CTLR_PHY)
			uint16_t tx_time;
#endif /* CONFIG_BT_CTLR_PHY */
		} cache;
	} llcp_length;
#endif /* CONFIG_BT_CTLR_DATA_LENGTH */

#if defined(CONFIG_BT_CTLR_PHY)
	struct {
		uint8_t req;
		uint8_t ack;
		uint8_t state:2;
#define LLCP_PHY_STATE_REQ      0
#define LLCP_PHY_STATE_ACK_WAIT 1
#define LLCP_PHY_STATE_RSP_WAIT 2
#define LLCP_PHY_STATE_UPD      3
		uint8_t tx:3;
		uint8_t rx:3;
		uint8_t pause_tx:1;
		uint8_t flags:1;
		uint8_t cmd:1;
		uint8_t disabled:1;
	} llcp_phy;

	uint8_t phy_pref_tx:3;
	uint8_t phy_pref_rx:3;
#endif /* CONFIG_BT_CTLR_PHY */

#if defined(CONFIG_BT_CTLR_LLID_DATA_START_EMPTY)
	/* Detect empty L2CAP start frame */
	uint8_t  start_empty:1;
#endif /* CONFIG_BT_CTLR_LLID_DATA_START_EMPTY */

	struct node_tx *tx_head;
	struct node_tx *tx_ctrl;
	struct node_tx *tx_ctrl_last;
	struct node_tx *tx_data;
	struct node_tx *tx_data_last;

	uint8_t chm_updated;

#if defined(CONFIG_BT_CTLR_PERIPHERAL_ISO)
	struct {
		uint8_t  req;
		uint8_t  ack;
		enum {
			LLCP_CIS_STATE_REQ,
			LLCP_CIS_STATE_RSP_WAIT,
			LLCP_CIS_STATE_IND_WAIT,
			LLCP_CIS_STATE_INST_WAIT
		} state:8 __packed;
		uint8_t  cig_id;
		uint16_t cis_handle;
		uint8_t  cis_id;
<<<<<<< HEAD
		uint16_t c_max_sdu:12;
		uint16_t p_max_sdu:12;
=======
		uint32_t c_max_sdu:12;
		uint32_t p_max_sdu:12;
>>>>>>> 2ef3fe7b
		uint32_t cis_offset_min;
		uint32_t cis_offset_max;
		uint16_t conn_event_count;
	} llcp_cis;
#endif /* CONFIG_BT_CTLR_PERIPHERAL_ISO */

#if defined(CONFIG_BT_CTLR_DF_CONN_CTE_REQ)
	struct lll_df_conn_rx_params df_rx_params;
#endif /* CONFIG_BT_CTLR_DF_CONN_CTE_REQ */
};
#else
/*
 * This is for the refactored LLCP
 *
 * to reduce length and unreadability of the ll_conn struct the
 * structures inside it have been defined first
 */
struct llcp_struct {
	/* Local Request */
	struct {
		sys_slist_t pend_proc_list;
		uint8_t state;
		/* Procedure Response Timeout timer expire value */
		uint16_t prt_expire;
		uint8_t pause;
	} local;

	/* Remote Request */
	struct {
		sys_slist_t pend_proc_list;
		uint8_t state;
		/* Procedure Response Timeout timer expire value */
		uint16_t prt_expire;
		uint8_t pause;
		uint8_t collision;
		uint8_t incompat;
		uint8_t reject_opcode;
#if defined(CONFIG_BT_CTLR_DF_CONN_CTE_RSP) || defined(CONFIG_BT_CTLR_DF_CONN_CTE_REQ)
		uint8_t paused_cmd;
#endif /* CONFIG_BT_CTLR_DF_CONN_CTE_RSP || CONFIG_BT_CTLR_DF_CONN_CTE_REQ */
	} remote;

	/* Procedure Response Timeout timer reload value */
	uint16_t prt_reload;

	/* Prepare parameters */
	struct {
		uint32_t ticks_at_expire;
		uint16_t lazy;
	} prep;

	/* Version Exchange Procedure State */
	struct {
		uint8_t sent;
		uint8_t valid;
		struct pdu_data_llctrl_version_ind cached;
	} vex;

	/*
	 * As of today only 36 feature bits are in use,
	 * so some optimisation is possible
	 * we also need to keep track of the features of the
	 * other node, so that we can send a proper
	 * reply over HCI to the host
	 * see BT Core spec 5.2 Vol 6, Part B, sec. 5.1.4
	 */
	struct {
		uint8_t sent;
		uint8_t valid;
		/*
		 * Stores features supported by peer device. The content of the member may be
		 * verified when feature exchange procedure has completed, valid member is set to 1.
		 */
		uint64_t features_peer;
		/*
		 * Stores features common for two connected devices. Before feature exchange
		 * procedure is completed, the member stores information about all features
		 * supported by local device. After completion of the procedure, the feature set
		 * may be limited to features that are common.
		 */
		uint64_t features_used;
	} fex;

	/* Minimum used channels procedure state */
	struct {
		uint8_t phys;
		uint8_t min_used_chans;
	} muc;

	/* TODO: we'll need the next few structs eventually,
	 * Thomas and Szymon please comment on names etc.
	 */
	struct {
		uint16_t *pdu_win_offset;
		uint32_t ticks_anchor;
	} conn_upd;

#if defined(CONFIG_BT_CTLR_DF_CONN_CTE_REQ)
	/* @brief Constant Tone Extension configuration for CTE request control procedure. */
	struct llcp_df_req_cfg {
		/* Procedure may be active periodically, active state must be stored.
		 * If procedure is active, request parameters update may not be issued.
		 */
		volatile uint8_t is_enabled;
		uint8_t cte_type;
		/* Minimum requested CTE length in 8us units */
		uint8_t min_cte_len;
		uint16_t req_interval;
		uint16_t req_expire;
	} cte_req;
#endif /* CONFIG_BT_CTLR_DF_CONN_CTE_REQ */

#if defined(CONFIG_BT_CTLR_DF_CONN_CTE_RSP)
	struct llcp_df_rsp_cfg {
		uint8_t is_enabled:1;
		uint8_t is_active:1;
		uint8_t cte_types;
		uint8_t max_cte_len;
		void *disable_param;
		void (*disable_cb)(void *param);
	} cte_rsp;
#endif /* CONFIG_BT_CTLR_DF_CONN_CTE_RSP */

	struct {
		uint8_t terminate_ack;
	} cis;
#if (CONFIG_BT_CTLR_LLCP_PER_CONN_TX_CTRL_BUF_NUM > 0) &&\
	(CONFIG_BT_CTLR_LLCP_PER_CONN_TX_CTRL_BUF_NUM <\
	CONFIG_BT_CTLR_LLCP_TX_PER_CONN_TX_CTRL_BUF_NUM_MAX)

	uint8_t tx_buffer_alloc;
#endif /* (CONFIG_BT_CTLR_LLCP_PER_CONN_TX_CTRL_BUF_NUM > 0) */
	uint8_t tx_q_pause_data_mask;
}; /* struct llcp_struct */

struct ll_conn {
	struct ull_hdr  ull;
	struct lll_conn lll;

	struct ull_tx_q tx_q;
	struct llcp_struct llcp;

	struct {
		uint8_t reason_final;
		/* node rx type with memory aligned storage for terminate
		 * reason.
		 * HCI will reference the value using the pdu member of
		 * struct node_rx_pdu.
		 */
		struct {
			struct node_rx_hdr hdr;

			uint8_t reason __aligned(4);
		} node_rx;
	} llcp_terminate;

/*
 * TODO: all the following comes from the legacy LL llcp structure
 * and/or needs to be properly integrated in the control procedures
 */
	union {
		struct {
#if defined(CONFIG_BT_CTLR_CONN_META)
			uint8_t  is_must_expire:1;
#endif /* CONFIG_BT_CTLR_CONN_META */
		} common;
#if defined(CONFIG_BT_PERIPHERAL)
		struct {
#if defined(CONFIG_BT_CTLR_CONN_META)
			uint8_t  is_must_expire:1;
#endif /* CONFIG_BT_CTLR_CONN_META */
			uint8_t  latency_cancel:1;
			uint8_t  sca:3;
			uint32_t force;
			uint32_t ticks_to_offset;
		} periph;
#endif /* CONFIG_BT_PERIPHERAL */

#if defined(CONFIG_BT_CENTRAL)
		struct {
#if defined(CONFIG_BT_CTLR_CONN_META)
			uint8_t  is_must_expire:1;
#endif /* CONFIG_BT_CTLR_CONN_META */
			uint8_t terminate_ack:1;
		} central;
#endif /* CONFIG_BT_CENTRAL */
	};

	/* Cancel the prepare in the instant a Connection Update takes place */
	uint8_t cancel_prepare:1;

#if defined(CONFIG_BT_CTLR_LE_ENC)
	/* Pause Rx data PDU's */
	uint8_t pause_rx_data:1;
#endif /* CONFIG_BT_CTLR_LE_ENC */

#if defined(CONFIG_BT_CTLR_LE_PING)
	uint16_t appto_reload;
	uint16_t appto_expire;
	uint16_t apto_reload;
	uint16_t apto_expire;
#endif /* CONFIG_BT_CTLR_LE_PING */

	uint16_t connect_expire;
	uint16_t supervision_reload;
	uint16_t supervision_expire;
<<<<<<< HEAD
	uint16_t procedure_reload;
	uint16_t procedure_expire;
	uint32_t connect_accept_to;
=======

>>>>>>> 2ef3fe7b

#if defined(CONFIG_BT_CTLR_PHY)
	uint8_t phy_pref_tx:3;
	uint8_t phy_pref_rx:3;
#endif /* CONFIG_BT_CTLR_PHY */
#if defined(CONFIG_BT_CTLR_DATA_LENGTH)
	uint16_t default_tx_octets;

#if defined(CONFIG_BT_CTLR_PHY)
	uint16_t default_tx_time;
#endif /* CONFIG_BT_CTLR_PHY */
#endif /* CONFIG_BT_CTLR_DATA_LENGTH */

#if defined(CONFIG_BT_CTLR_CHECK_SAME_PEER_CONN)
	uint8_t own_id_addr_type:1;
	uint8_t peer_id_addr_type:1;
	uint8_t own_id_addr[BDADDR_SIZE];
	uint8_t peer_id_addr[BDADDR_SIZE];
#endif /* CONFIG_BT_CTLR_CHECK_SAME_PEER_CONN */

#if defined(CONFIG_BT_CTLR_LLID_DATA_START_EMPTY)
	/* Detect empty L2CAP start frame */
	uint8_t  start_empty:1;
#endif /* CONFIG_BT_CTLR_LLID_DATA_START_EMPTY */
}; /* struct ll_conn */
#endif /* BT_LL_SW_SPLIT_LEGACY */

struct node_rx_cc {
	uint8_t  status;
	uint8_t  role;
	uint8_t  peer_addr_type;
	uint8_t  peer_addr[BDADDR_SIZE];
#if defined(CONFIG_BT_CTLR_PRIVACY)
	uint8_t  peer_rpa[BDADDR_SIZE];
	uint8_t  local_rpa[BDADDR_SIZE];
#endif /* CONFIG_BT_CTLR_PRIVACY */
	uint16_t interval;
	uint16_t latency;
	uint16_t timeout;
	uint8_t  sca;
};

struct node_rx_cu {
	uint8_t  status;
	uint16_t interval;
	uint16_t latency;
	uint16_t timeout;
};

struct node_rx_cs {
	uint8_t csa;
};

struct node_rx_pu {
	uint8_t status;
	uint8_t tx;
	uint8_t rx;
};<|MERGE_RESOLUTION|>--- conflicted
+++ resolved
@@ -341,13 +341,8 @@
 		uint8_t  cig_id;
 		uint16_t cis_handle;
 		uint8_t  cis_id;
-<<<<<<< HEAD
 		uint16_t c_max_sdu:12;
 		uint16_t p_max_sdu:12;
-=======
-		uint32_t c_max_sdu:12;
-		uint32_t p_max_sdu:12;
->>>>>>> 2ef3fe7b
 		uint32_t cis_offset_min;
 		uint32_t cis_offset_max;
 		uint16_t conn_event_count;
@@ -554,13 +549,9 @@
 	uint16_t connect_expire;
 	uint16_t supervision_reload;
 	uint16_t supervision_expire;
-<<<<<<< HEAD
 	uint16_t procedure_reload;
 	uint16_t procedure_expire;
 	uint32_t connect_accept_to;
-=======
-
->>>>>>> 2ef3fe7b
 
 #if defined(CONFIG_BT_CTLR_PHY)
 	uint8_t phy_pref_tx:3;
