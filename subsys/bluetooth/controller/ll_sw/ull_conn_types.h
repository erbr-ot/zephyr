--- conflicted
+++ resolved
@@ -608,8 +608,4 @@
 struct node_rx_sca {
 	uint8_t status;
 	uint8_t sca;
-<<<<<<< HEAD
-};
-=======
-};
->>>>>>> 67e8d032
+};