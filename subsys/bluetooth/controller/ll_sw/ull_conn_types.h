/*
 * Copyright (c) 2018-2019 Nordic Semiconductor ASA
 *
 * SPDX-License-Identifier: Apache-2.0
 */

#define IS_ACL_HANDLE(_handle) ((_handle) < CONFIG_BT_MAX_CONN)

enum llcp {
	LLCP_NONE,
	LLCP_CONN_UPD,
	LLCP_CHAN_MAP,

	/*
	 * LLCP_TERMINATE,
	 * LLCP_FEATURE_EXCHANGE,
	 * LLCP_VERSION_EXCHANGE,
	 */

#if defined(CONFIG_BT_CTLR_LE_ENC)
	LLCP_ENCRYPTION,
#endif /* CONFIG_BT_CTLR_LE_ENC */

	LLCP_CONNECTION_PARAM_REQ,

#if defined(CONFIG_BT_CTLR_LE_PING)
	LLCP_PING,
#endif /* CONFIG_BT_CTLR_LE_PING */

#if defined(CONFIG_BT_CTLR_PHY)
	LLCP_PHY_UPD,
#endif /* CONFIG_BT_CTLR_PHY */
};

#if defined(CONFIG_BT_LL_SW_LLCP_LEGACY)
struct ll_conn {
	struct ull_hdr  ull;
	struct lll_conn lll;

	uint16_t connect_expire;
	uint16_t supervision_reload;
	uint16_t supervision_expire;
	uint16_t procedure_reload;
	uint16_t procedure_expire;

#if defined(CONFIG_BT_CTLR_LE_PING)
	uint16_t appto_reload;
	uint16_t appto_expire;
	uint16_t apto_reload;
	uint16_t apto_expire;
#endif /* CONFIG_BT_CTLR_LE_PING */

#if defined(CONFIG_BT_CTLR_DATA_LENGTH)
	uint16_t default_tx_octets;

#if defined(CONFIG_BT_CTLR_PHY)
	uint16_t default_tx_time;
#endif /* CONFIG_BT_CTLR_PHY */
#endif /* CONFIG_BT_CTLR_DATA_LENGTH */

#if defined(CONFIG_BT_CTLR_CHECK_SAME_PEER_CONN)
	uint8_t own_id_addr_type:1;
	uint8_t peer_id_addr_type:1;
	uint8_t own_id_addr[BDADDR_SIZE];
	uint8_t peer_id_addr[BDADDR_SIZE];
#endif /* CONFIG_BT_CTLR_CHECK_SAME_PEER_CONN */

	union {
		struct {
			uint8_t fex_valid:1;
			uint8_t txn_lock:1;
#if defined(CONFIG_BT_CTLR_CONN_META)
			uint8_t is_must_expire:1;
#endif /* CONFIG_BT_CTLR_CONN_META */
		} common;

#if defined(CONFIG_BT_PERIPHERAL)
		struct {
			uint8_t  fex_valid:1;
			uint8_t  txn_lock:1;
#if defined(CONFIG_BT_CTLR_CONN_META)
			uint8_t  is_must_expire:1;
#endif /* CONFIG_BT_CTLR_CONN_META */
			uint8_t  latency_cancel:1;
			uint8_t  sca:3;
#if defined(CONFIG_BT_CTLR_LE_ENC)
			uint8_t  llcp_type;
#endif /* CONFIG_BT_CTLR_LE_ENC */
#if defined(CONFIG_BT_CTLR_CONN_RANDOM_FORCE)
			uint32_t force;
#endif /* CONFIG_BT_CTLR_CONN_RANDOM_FORCE */
#if defined(CONFIG_BT_CTLR_CONN_PARAM_REQ)
			uint32_t ticks_to_offset;
#endif /* CONFIG_BT_CTLR_CONN_PARAM_REQ */
		} periph;
#endif /* CONFIG_BT_PERIPHERAL */

#if defined(CONFIG_BT_CENTRAL)
		struct {
			uint8_t fex_valid:1;
			uint8_t txn_lock:1;
#if defined(CONFIG_BT_CTLR_CONN_META)
			uint8_t is_must_expire:1;
#endif /* CONFIG_BT_CTLR_CONN_META */
			uint8_t terminate_ack:1;
		} central;
#endif /* CONFIG_BT_CENTRAL */
	};

	uint8_t llcp_req;
	uint8_t llcp_ack;

	uint8_t llcp_type;

	struct {
		union {
			struct {
				uint16_t instant;
				uint16_t *pdu_win_offset;
				uint32_t ticks_anchor;
			} conn_upd;

			struct {
				uint8_t  initiate:1;
				uint8_t  chm[5];
				uint16_t instant;
			} chan_map;

#if defined(CONFIG_BT_CTLR_PHY)
			struct {
				uint8_t initiate:1;
				uint8_t cmd:1;
				uint8_t tx:3;
				uint8_t rx:3;
				uint8_t ack:1;
				uint16_t instant;
			} phy_upd_ind;
#endif /* CONFIG_BT_CTLR_PHY */
		};

#if defined(CONFIG_BT_CTLR_LE_ENC)
		struct {
			enum {
				LLCP_ENC_STATE_INPROG,
				LLCP_ENC_STATE_INIT,
				LLCP_ENC_STATE_LTK_WAIT,
				LLCP_ENC_STATE_ENC_WAIT,
			} state:2 __packed;
			uint8_t  error_code;
			uint8_t  skd[16];
		} encryption;
#endif /* CONFIG_BT_CTLR_LE_ENC */
	} llcp;

	struct node_rx_pdu *llcp_rx;

	struct {
		uint8_t  req;
		uint8_t  ack;
		enum {
			LLCP_CUI_STATE_INPROG,
			LLCP_CUI_STATE_USE,
			LLCP_CUI_STATE_SELECT,
			LLCP_CUI_STATE_OFFS_REQ,
			LLCP_CUI_STATE_OFFS_RDY,
			LLCP_CUI_STATE_REJECT,
		} state:3 __packed;
		uint8_t  cmd:1;
		uint16_t interval;
		uint16_t latency;
		uint16_t timeout;
		uint32_t win_offset_us;
		uint8_t  win_size;
	} llcp_cu;

	struct {
		uint8_t  req;
		uint8_t  ack;
		/* TODO: 8, 16, 32 or 64 based on local supported features */
		uint64_t features_conn;
		uint64_t features_peer;
	} llcp_feature;

	struct {
		uint8_t  req;
		uint8_t  ack;
		uint8_t  tx:1;
		uint8_t  rx:1;
		uint8_t  version_number;
		uint16_t company_id;
		uint16_t sub_version_number;
	} llcp_version;

	struct {
		uint8_t req;
		uint8_t ack;
		uint8_t reason_own;
		uint8_t reason_final;
		/* node rx type with memory aligned storage for terminate
		 * reason.
		 * HCI will reference the value using the pdu member of
		 * struct node_rx_pdu.
		 */
		struct {
			struct node_rx_hdr hdr;
			union {
				uint8_t    pdu[0] __aligned(4);
				uint8_t    reason;
			};
		} node_rx;
	} llcp_terminate;

#if defined(CONFIG_BT_CTLR_LE_ENC)
	struct {
		uint8_t req;
		uint8_t ack;
		uint8_t pause_rx:1;
		uint8_t pause_tx:1;
		uint8_t refresh:1;
		uint8_t ediv[2];
		uint8_t rand[8];
		uint8_t ltk[16];
	} llcp_enc;
#endif /* CONFIG_BT_CTLR_LE_ENC */

#if defined(CONFIG_BT_CTLR_CONN_PARAM_REQ)
	struct {
		uint8_t  req;
		uint8_t  ack;
		enum {
			LLCP_CPR_STATE_REQ,
			LLCP_CPR_STATE_RSP,
			LLCP_CPR_STATE_APP_REQ,
			LLCP_CPR_STATE_APP_WAIT,
			LLCP_CPR_STATE_RSP_WAIT,
			LLCP_CPR_STATE_UPD_WAIT,
			LLCP_CPR_STATE_UPD,
			LLCP_CPR_STATE_OFFS_REQ,
			LLCP_CPR_STATE_OFFS_RDY,
#if defined(CONFIG_BT_CTLR_USER_CPR_ANCHOR_POINT_MOVE)
			LLCP_CPR_STATE_USER_WAIT,
#endif /* CONFIG_BT_CTLR_USER_CPR_ANCHOR_POINT_MOVE */
		} state:4 __packed;
		uint8_t  cmd:1;
		uint8_t  disabled:1;
		uint8_t  status;
		uint16_t interval_min;
		uint16_t interval_max;
		uint16_t latency;
		uint16_t timeout;
		uint8_t  preferred_periodicity;
		uint16_t reference_conn_event_count;
		uint16_t offset0;
		uint16_t offset1;
		uint16_t offset2;
		uint16_t offset3;
		uint16_t offset4;
		uint16_t offset5;
		uint16_t *pdu_win_offset0;
		uint32_t ticks_ref;
		uint32_t ticks_to_offset_next;
	} llcp_conn_param;
#endif /* CONFIG_BT_CTLR_CONN_PARAM_REQ */

#if defined(CONFIG_BT_CTLR_DATA_LENGTH)
	struct {
		uint8_t  req;
		uint8_t  ack;
		uint8_t  state:3;
#define LLCP_LENGTH_STATE_REQ                 0
#define LLCP_LENGTH_STATE_REQ_ACK_WAIT        1
#define LLCP_LENGTH_STATE_RSP_WAIT            2
#define LLCP_LENGTH_STATE_RSP_ACK_WAIT        3
#define LLCP_LENGTH_STATE_RESIZE              4
#define LLCP_LENGTH_STATE_RESIZE_RSP          5
#define LLCP_LENGTH_STATE_RESIZE_RSP_ACK_WAIT 6
		uint8_t  disabled:1;
		uint16_t rx_octets;
		uint16_t tx_octets;
#if defined(CONFIG_BT_CTLR_PHY)
		uint16_t rx_time;
		uint16_t tx_time;
#endif /* CONFIG_BT_CTLR_PHY */
		struct {
			uint16_t tx_octets;
#if defined(CONFIG_BT_CTLR_PHY)
			uint16_t tx_time;
#endif /* CONFIG_BT_CTLR_PHY */
		} cache;
	} llcp_length;
#endif /* CONFIG_BT_CTLR_DATA_LENGTH */

#if defined(CONFIG_BT_CTLR_PHY)
	struct {
		uint8_t req;
		uint8_t ack;
		uint8_t state:2;
#define LLCP_PHY_STATE_REQ      0
#define LLCP_PHY_STATE_ACK_WAIT 1
#define LLCP_PHY_STATE_RSP_WAIT 2
#define LLCP_PHY_STATE_UPD      3
		uint8_t tx:3;
		uint8_t rx:3;
		uint8_t pause_tx:1;
		uint8_t flags:1;
		uint8_t cmd:1;
		uint8_t disabled:1;
	} llcp_phy;

	uint8_t phy_pref_tx:3;
	uint8_t phy_pref_rx:3;
#endif /* CONFIG_BT_CTLR_PHY */

#if defined(CONFIG_BT_CTLR_LLID_DATA_START_EMPTY)
	/* Detect empty L2CAP start frame */
	uint8_t  start_empty:1;
#endif /* CONFIG_BT_CTLR_LLID_DATA_START_EMPTY */

	struct node_tx *tx_head;
	struct node_tx *tx_ctrl;
	struct node_tx *tx_ctrl_last;
	struct node_tx *tx_data;
	struct node_tx *tx_data_last;

	uint8_t chm_updated;

#if defined(CONFIG_BT_CTLR_PERIPHERAL_ISO)
	struct {
		uint8_t  req;
		uint8_t  ack;
		enum {
			LLCP_CIS_STATE_REQ,
			LLCP_CIS_STATE_RSP_WAIT,
			LLCP_CIS_STATE_IND_WAIT,
			LLCP_CIS_STATE_INST_WAIT
		} state:8 __packed;
		uint8_t  cig_id;
		uint16_t cis_handle;
		uint8_t  cis_id;
		uint16_t c_max_sdu:12;
		uint16_t p_max_sdu:12;
		uint32_t cis_offset_min;
		uint32_t cis_offset_max;
		uint16_t conn_event_count;
	} llcp_cis;
#endif /* CONFIG_BT_CTLR_PERIPHERAL_ISO */

#if defined(CONFIG_BT_CTLR_DF_CONN_CTE_REQ)
	struct lll_df_conn_rx_params df_rx_params;
#endif /* CONFIG_BT_CTLR_DF_CONN_CTE_REQ */
};
#else
/*
 * This is for the refactored LLCP
 *
 * to reduce length and unreadability of the ll_conn struct the
 * structures inside it have been defined first
 */
struct llcp_struct {
	/* Local Request */
	struct {
		sys_slist_t pend_proc_list;
		uint8_t state;
		uint8_t pause;
	} local;

	/* Remote Request */
	struct {
		sys_slist_t pend_proc_list;
		uint8_t state;
		uint8_t pause;
		uint8_t collision;
		uint8_t incompat;
		uint8_t reject_opcode;
#if defined(CONFIG_BT_CTLR_DF_CONN_CTE_RSP) || defined(CONFIG_BT_CTLR_DF_CONN_CTE_REQ)
		uint8_t paused_cmd;
#endif /* CONFIG_BT_CTLR_DF_CONN_CTE_RSP || CONFIG_BT_CTLR_DF_CONN_CTE_REQ */
	} remote;

	/* Prepare parameters */
	struct {
		uint32_t ticks_at_expire;
		uint16_t lazy;
	} prep;

	/* Version Exchange Procedure State */
	struct {
		uint8_t sent;
		uint8_t valid;
		struct pdu_data_llctrl_version_ind cached;
	} vex;

	/*
	 * As of today only 36 feature bits are in use,
	 * so some optimisation is possible
	 * we also need to keep track of the features of the
	 * other node, so that we can send a proper
	 * reply over HCI to the host
	 * see BT Core spec 5.2 Vol 6, Part B, sec. 5.1.4
	 */
	struct {
		uint8_t sent;
		uint8_t valid;
		uint64_t features_peer;
		uint64_t features_used;
	} fex;

	/* Minimum used channels procedure state */
	struct {
		uint8_t phys;
		uint8_t min_used_chans;
	} muc;

	/* TODO: we'll need the next few structs eventually,
	 * Thomas and Szymon please comment on names etc.
	 */
	struct {
		uint16_t *pdu_win_offset;
		uint32_t ticks_anchor;
	} conn_upd;

#if defined(CONFIG_BT_CTLR_DF_CONN_CTE_REQ)
	/* @brief Constant Tone Extension configuration for CTE request control procedure. */
	struct llcp_df_req_cfg {
		/* Procedure may be active periodically, active state must be stored.
		 * If procedure is active, request parameters update may not be issued.
		 */
		uint8_t is_enabled:1;
		uint8_t is_active:1;
		uint8_t cte_type;
		/* Minimum requested CTE length in 8us units */
		uint8_t min_cte_len;
		uint16_t req_interval;
		uint16_t req_expire;
		void *disable_param;
		void (*disable_cb)(void *param);
	} cte_req;
#endif /* CONFIG_BT_CTLR_DF_CONN_CTE_REQ */

#if defined(CONFIG_BT_CTLR_DF_CONN_CTE_RSP)
	struct llcp_df_rsp_cfg {
		uint8_t is_enabled:1;
		uint8_t is_active:1;
		uint8_t cte_types;
		uint8_t max_cte_len;
		void *disable_param;
		void (*disable_cb)(void *param);
	} cte_rsp;
#endif /* CONFIG_BT_CTLR_DF_CONN_CTE_RSP */

	struct {
		uint8_t terminate_ack;
	} cis;
#if (CONFIG_BT_CTLR_LLCP_PER_CONN_TX_CTRL_BUF_NUM > 0) &&\
	(CONFIG_BT_CTLR_LLCP_PER_CONN_TX_CTRL_BUF_NUM <\
	CONFIG_BT_CTLR_LLCP_TX_PER_CONN_TX_CTRL_BUF_NUM_MAX)

	uint8_t tx_buffer_alloc;
#endif /* (CONFIG_BT_CTLR_LLCP_PER_CONN_TX_CTRL_BUF_NUM > 0) */
	uint8_t tx_q_pause_data_mask;
<<<<<<< HEAD

=======
>>>>>>> 410fdc93
}; /* struct llcp_struct */

struct ll_conn {
	struct ull_hdr  ull;
	struct lll_conn lll;

	struct ull_tx_q tx_q;
	struct llcp_struct llcp;

	struct {
		uint8_t reason_final;
		/* node rx type with memory aligned storage for terminate
		 * reason.
		 * HCI will reference the value using the pdu member of
		 * struct node_rx_pdu.
		 */
		struct {
			struct node_rx_hdr hdr;

			uint8_t reason __aligned(4);
		} node_rx;
	} llcp_terminate;

/*
 * TODO: all the following comes from the legacy LL llcp structure
 * and/or needs to be properly integrated in the control procedures
 */
	union {
		struct {
#if defined(CONFIG_BT_CTLR_CONN_META)
			uint8_t  is_must_expire:1;
#endif /* CONFIG_BT_CTLR_CONN_META */
		} common;
#if defined(CONFIG_BT_PERIPHERAL)
		struct {
#if defined(CONFIG_BT_CTLR_CONN_META)
			uint8_t  is_must_expire:1;
#endif /* CONFIG_BT_CTLR_CONN_META */
			uint8_t  latency_cancel:1;
			uint8_t  sca:3;
			uint32_t force;
			uint32_t ticks_to_offset;
		} periph;
#endif /* CONFIG_BT_PERIPHERAL */

#if defined(CONFIG_BT_CENTRAL)
		struct {
#if defined(CONFIG_BT_CTLR_CONN_META)
			uint8_t  is_must_expire:1;
#endif /* CONFIG_BT_CTLR_CONN_META */
			uint8_t terminate_ack:1;
		} central;
#endif /* CONFIG_BT_CENTRAL */
	};

	/* Cancel the prepare in the instant a Connection Update takes place */
	uint8_t cancel_prepare:1;

#if defined(CONFIG_BT_CTLR_LE_ENC)
	/* Pause Rx data PDU's */
	uint8_t pause_rx_data:1;
#endif /* CONFIG_BT_CTLR_LE_ENC */

#if defined(CONFIG_BT_CTLR_LE_PING)
	uint16_t appto_reload;
	uint16_t appto_expire;
	uint16_t apto_reload;
	uint16_t apto_expire;
#endif /* CONFIG_BT_CTLR_LE_PING */

	uint16_t connect_expire;
	uint16_t supervision_reload;
	uint16_t supervision_expire;
	uint16_t procedure_reload;
	uint16_t procedure_expire;
	uint32_t connect_accept_to;

#if defined(CONFIG_BT_CTLR_PHY)
	uint8_t phy_pref_tx:3;
	uint8_t phy_pref_rx:3;
#endif /* CONFIG_BT_CTLR_PHY */
#if defined(CONFIG_BT_CTLR_DATA_LENGTH)
	uint16_t default_tx_octets;

#if defined(CONFIG_BT_CTLR_PHY)
	uint16_t default_tx_time;
#endif /* CONFIG_BT_CTLR_PHY */
#endif /* CONFIG_BT_CTLR_DATA_LENGTH */

#if defined(CONFIG_BT_CTLR_CHECK_SAME_PEER_CONN)
	uint8_t own_id_addr_type:1;
	uint8_t peer_id_addr_type:1;
	uint8_t own_id_addr[BDADDR_SIZE];
	uint8_t peer_id_addr[BDADDR_SIZE];
#endif /* CONFIG_BT_CTLR_CHECK_SAME_PEER_CONN */

#if defined(CONFIG_BT_CTLR_LLID_DATA_START_EMPTY)
	/* Detect empty L2CAP start frame */
	uint8_t  start_empty:1;
#endif /* CONFIG_BT_CTLR_LLID_DATA_START_EMPTY */
}; /* struct ll_conn */
#endif /* BT_LL_SW_SPLIT_LEGACY */

struct node_rx_cc {
	uint8_t  status;
	uint8_t  role;
	uint8_t  peer_addr_type;
	uint8_t  peer_addr[BDADDR_SIZE];
#if defined(CONFIG_BT_CTLR_PRIVACY)
	uint8_t  peer_rpa[BDADDR_SIZE];
	uint8_t  local_rpa[BDADDR_SIZE];
#endif /* CONFIG_BT_CTLR_PRIVACY */
	uint16_t interval;
	uint16_t latency;
	uint16_t timeout;
	uint8_t  sca;
};

struct node_rx_cu {
	uint8_t  status;
	uint16_t interval;
	uint16_t latency;
	uint16_t timeout;
};

struct node_rx_cs {
	uint8_t csa;
};

struct node_rx_pu {
	uint8_t status;
	uint8_t tx;
	uint8_t rx;
};<|MERGE_RESOLUTION|>--- conflicted
+++ resolved
@@ -458,10 +458,6 @@
 	uint8_t tx_buffer_alloc;
 #endif /* (CONFIG_BT_CTLR_LLCP_PER_CONN_TX_CTRL_BUF_NUM > 0) */
 	uint8_t tx_q_pause_data_mask;
-<<<<<<< HEAD
-
-=======
->>>>>>> 410fdc93
 }; /* struct llcp_struct */
 
 struct ll_conn {
