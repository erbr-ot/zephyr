/*
 * Copyright (c) 2020 Demant
 *
 * SPDX-License-Identifier: Apache-2.0
 */

#include <zephyr/kernel.h>
#include <zephyr/bluetooth/buf.h>
#include <zephyr/sys/byteorder.h>

#include "util/memq.h"
#include "util/mayfly.h"

#include "hal/ccm.h"
#include "hal/ticker.h"

#include "ticker/ticker.h"

#include "pdu.h"

#include "lll.h"
#include "lll/lll_vendor.h"
#include "lll_conn.h"
#include "lll_conn_iso.h"
#include "lll_clock.h"

#include "isoal.h"
#include "ull_iso_types.h"

#if !defined(CONFIG_BT_LL_SW_LLCP_LEGACY)
#include "ull_tx_queue.h"
#endif

#include "ull_conn_types.h"
#include "ull_conn_iso_types.h"
#include "ull_internal.h"
#include "ull_llcp.h"
#include "ull_llcp_internal.h"

#include "ull_conn_internal.h"
#include "ull_conn_iso_internal.h"
#include "lll_peripheral_iso.h"

#include "ll.h"

#define BT_DBG_ENABLED IS_ENABLED(CONFIG_BT_DEBUG_HCI_DRIVER)
#define LOG_MODULE_NAME bt_ctlr_ull_peripheral_iso
#include "common/log.h"
#include "hal/debug.h"

static struct ll_conn *ll_cis_get_acl_awaiting_reply(uint16_t handle, uint8_t *error)
{
	struct ll_conn *acl_conn = NULL;

	if (!IS_CIS_HANDLE(handle) || ll_conn_iso_stream_get(handle)->group == NULL) {
		BT_ERR("Unknown CIS handle %u", handle);
		*error = BT_HCI_ERR_UNKNOWN_CONN_ID;
		return NULL;
	}

	for (int h = 0; h < CONFIG_BT_MAX_CONN; h++) {
		struct ll_conn *conn = ll_conn_get(h);
#if defined(CONFIG_BT_LL_SW_LLCP_LEGACY)
		uint16_t cis_handle = conn->llcp_cis.cis_handle;
#else
		uint16_t cis_handle = ull_cp_cc_ongoing_handle(conn);
#endif

		if (handle == cis_handle) {
			/* ACL connection found */
			acl_conn = conn;
			break;
		}
	}

	if (!acl_conn) {
		BT_ERR("No connection found for handle %u", handle);
		*error = BT_HCI_ERR_CMD_DISALLOWED;
		return NULL;
	}

	if (acl_conn->lll.role == BT_CONN_ROLE_CENTRAL) {
		BT_ERR("Not allowed for central");
		*error = BT_HCI_ERR_CMD_DISALLOWED;
		return NULL;
	}

#if defined(CONFIG_BT_LL_SW_LLCP_LEGACY)
	if (acl_conn->llcp_cis.state != LLCP_CIS_STATE_RSP_WAIT) {
#else
	if (!ull_cp_cc_awaiting_reply(acl_conn)) {
#endif
		BT_ERR("Not allowed in current procedure state");
		*error = BT_HCI_ERR_CMD_DISALLOWED;
		return NULL;
	}

	return acl_conn;
}

uint8_t ll_cis_accept(uint16_t handle)
{
	uint8_t status = BT_HCI_ERR_SUCCESS;
	struct ll_conn *acl_conn = ll_cis_get_acl_awaiting_reply(handle, &status);

	if (acl_conn) {
		/* Accept request */
#if defined(CONFIG_BT_LL_SW_LLCP_LEGACY)
		acl_conn->llcp_cis.req++;
#else
		ull_cp_cc_accept(acl_conn);
#endif
	}

	return status;
}

uint8_t ll_cis_reject(uint16_t handle, uint8_t reason)
{
	uint8_t status = BT_HCI_ERR_SUCCESS;

#if defined(CONFIG_BT_LL_SW_LLCP_LEGACY)
	status = BT_HCI_ERR_CMD_DISALLOWED;
#else
	struct ll_conn *acl_conn = ll_cis_get_acl_awaiting_reply(handle, &status);

	if (acl_conn) {
		/* Reject request */
		ull_cp_cc_reject(acl_conn, reason);
	}
#endif

	return status;
}

int ull_peripheral_iso_init(void)
{
	return 0;
}

int ull_peripheral_iso_reset(void)
{
	return 0;
}

/* Use this function to release CIS/CIG resources on an aborted CIS setup
 * ie if CIS setup is 'cancelled' after call to ull_peripheral_iso_acquire()
 * because of a rejection of the CIS request
 */
void ull_peripheral_iso_release(uint16_t cis_handle)
{
	struct ll_conn_iso_stream *cis;
	struct ll_conn_iso_group *cig;

	cis = ll_conn_iso_stream_get(cis_handle);
	LL_ASSERT(cis);

	cig = cis->group;

	ll_conn_iso_stream_release(cis);
	cig->lll.num_cis--;

	if (!cig->lll.num_cis) {
		ll_conn_iso_group_release(cig);
	}
}

uint8_t ull_peripheral_iso_acquire(struct ll_conn *acl,
				   struct pdu_data_llctrl_cis_req *req,
				   uint16_t *cis_handle)
{
	struct ll_conn_iso_group *cig;
	struct ll_conn_iso_stream *cis;
	uint32_t iso_interval_us;
	uint16_t handle;

	/* Get CIG by id */
	cig = ll_conn_iso_group_get_by_id(req->cig_id);
	if (!cig) {
		/* CIG does not exist - create it */
		cig = ll_conn_iso_group_acquire();
		if (!cig) {
			/* No space for new CIG */
			return BT_HCI_ERR_INSUFFICIENT_RESOURCES;
		}

		memset(&cig->lll, 0, sizeof(cig->lll));

		cig->iso_interval = sys_le16_to_cpu(req->iso_interval);
		iso_interval_us = cig->iso_interval * CONN_INT_UNIT_US;

		cig->cig_id = req->cig_id;
		cig->lll.handle = LLL_HANDLE_INVALID;
		cig->lll.role = acl->lll.role;
		cig->lll.resume_cis = LLL_HANDLE_INVALID;

		/* Calculate CIG default maximum window widening. NOTE: This calculation
		 * does not take into account that leading CIS with NSE>=3 must reduce
		 * the maximum window widening to one sub-interval. This must be applied
		 * in LLL (BT Core 5.3, Vol 6, Part B, section 4.2.4).
		 */
		cig->lll.window_widening_max_us = (iso_interval_us >> 1) -
						  EVENT_IFS_US;
		cig->lll.window_widening_periodic_us_frac =
			ceiling_fraction(((lll_clock_ppm_local_get() +
					 lll_clock_ppm_get(acl->periph.sca)) *
					 EVENT_US_TO_US_FRAC(iso_interval_us)), USEC_PER_SEC);

		ull_hdr_init(&cig->ull);
		lll_hdr_init(&cig->lll, cig);
	}

	if (cig->lll.num_cis == CONFIG_BT_CTLR_CONN_ISO_STREAMS_PER_GROUP) {
		/* No space in CIG for new CIS */
		return BT_HCI_ERR_INSUFFICIENT_RESOURCES;
	}

	for (handle = LL_CIS_HANDLE_BASE; handle <= LAST_VALID_CIS_HANDLE; handle++) {
		cis = ll_iso_stream_connected_get(handle);
		if (cis && cis->group && cis->cis_id == req->cis_id) {
			/* CIS ID already in use */
			return BT_HCI_ERR_INVALID_LL_PARAM;
		}
	}

	/* Acquire new CIS */
	cis = ll_conn_iso_stream_acquire();
	if (cis == NULL) {
		if (!cig->lll.num_cis) {
			/* No CIS's in CIG, so this was just allocated
			 * so release as we can't use it
			 */
			ll_conn_iso_group_release(cig);
		}
		/* No space for new CIS */
		return BT_HCI_ERR_INSUFFICIENT_RESOURCES;
	}

	/* Read 20-bit SDU intervals (mask away RFU bits) */
	cig->c_sdu_interval = sys_get_le24(req->c_sdu_interval) & 0x0FFFFF;
	cig->p_sdu_interval = sys_get_le24(req->p_sdu_interval) & 0x0FFFFF;

	cis->cis_id = req->cis_id;
	cis->framed = (req->c_max_sdu_packed[1] & BIT(7)) >> 7;
	cis->established = 0;
	cis->group = cig;
	cis->teardown = 0;
	cis->released_cb = NULL;
	cis->c_max_sdu = (uint16_t)(req->c_max_sdu_packed[1] & 0x0F) << 8 |
				    req->c_max_sdu_packed[0];
	cis->p_max_sdu = (uint16_t)(req->p_max_sdu[1] & 0x0F) << 8 |
				    req->p_max_sdu[0];

	cis->lll.handle = 0xFFFF;
	cis->lll.acl_handle = acl->lll.handle;
	cis->lll.sub_interval = sys_get_le24(req->sub_interval);
	cis->lll.num_subevents = req->nse;
	cis->lll.next_subevent = 0;
	cis->lll.sn = 0;
	cis->lll.nesn = 0;
	cis->lll.cie = 0;
	cis->lll.flushed = 0;
	cis->lll.active = 0;
	cis->lll.datapath_ready_rx = 0;

	cis->lll.rx.phy = req->c_phy;
	cis->lll.rx.burst_number = req->c_bn;
	cis->lll.rx.flush_timeout = req->c_ft;
	cis->lll.rx.max_octets = sys_le16_to_cpu(req->c_max_pdu);
	cis->lll.rx.payload_number = 0;

	cis->lll.tx.phy = req->p_phy;
	cis->lll.tx.burst_number = req->p_bn;
	cis->lll.tx.flush_timeout = req->p_ft;
	cis->lll.tx.max_octets = sys_le16_to_cpu(req->p_max_pdu);
	cis->lll.tx.payload_number = 0;

	if (!cis->lll.link_tx_free) {
		cis->lll.link_tx_free = &cis->lll.link_tx;
	}

	memq_init(cis->lll.link_tx_free, &cis->lll.memq_tx.head,
		  &cis->lll.memq_tx.tail);
	cis->lll.link_tx_free = NULL;

	*cis_handle = ll_conn_iso_stream_handle_get(cis);
	cig->lll.num_cis++;

	return 0;
}

uint8_t ull_peripheral_iso_setup(struct pdu_data_llctrl_cis_ind *ind,
				 uint8_t cig_id, uint16_t cis_handle)
{
	struct ll_conn_iso_stream *cis = NULL;
	struct ll_conn_iso_group *cig;

	/* Get CIG by id */
	cig = ll_conn_iso_group_get_by_id(cig_id);
	if (!cig) {
		return BT_HCI_ERR_UNSPECIFIED;
	}

	cig->lll.handle = ll_conn_iso_group_handle_get(cig);
	cig->sync_delay = sys_get_le24(ind->cig_sync_delay);

	cis = ll_conn_iso_stream_get(cis_handle);
	if (!cis) {
		return BT_HCI_ERR_UNSPECIFIED;
	}

	cis->sync_delay = sys_get_le24(ind->cis_sync_delay);
	cis->offset = sys_get_le24(ind->cis_offset);
	cis->lll.event_count = -1;
	memcpy(cis->lll.access_addr, ind->aa, sizeof(ind->aa));

	return 0;
}

<<<<<<< HEAD
static void ull_peripheral_iso_update_ticker(struct ll_conn_iso_group *cig,
					     uint32_t ticks_at_expire,
					     uint32_t iso_interval_us_frac);

static void ticker_cb(uint32_t ticks_at_expire, uint32_t ticks_drift,
		      uint32_t remainder, uint16_t lazy, uint8_t force,
		      void *param)
{
	static memq_link_t link;
	static struct mayfly mfy = { 0, 0, &link, NULL,
				     lll_peripheral_iso_prepare };
	static struct lll_prepare_param p;
	struct ll_conn_iso_group *cig;
	struct ll_conn_iso_stream *cis;
	uint64_t leading_event_count;
	uint16_t handle_iter;
	uint32_t err;
	uint8_t ref;

	cig = param;
	leading_event_count = 0;

	/* Check if stopping ticker (on disconnection, race with ticker expiry)
	 */
	if (unlikely(cig->lll.handle == 0xFFFF)) {
		return;
	}

	handle_iter = UINT16_MAX;

	/* Increment CIS event counters */
	for (int i = 0; i < cig->lll.num_cis; i++)  {
		cis = ll_conn_iso_stream_get_by_group(cig, &handle_iter);
		LL_ASSERT(cis);

		/* New CIS may become available by creation prior to the CIG
		 * event in which it has event_count == 0. Don't increment
		 * event count until its handle is validated in
		 * ull_peripheral_iso_start, which means that its ACL instant
		 * has been reached, and offset calculated.
		 */
		if (cis->lll.handle != 0xFFFF) {
			cis->lll.event_count++;


			leading_event_count = MAX(leading_event_count,
						cis->lll.event_count);

			ull_iso_lll_event_prepare(cis->lll.handle, cis->lll.event_count);
		}

		/* Latch datapath validity entering event */
		cis->lll.datapath_ready_rx = cis->hdr.datapath_out != NULL;
	}

	/* Update the CIG reference point for this event. Event 0 for the
	 * leading CIS in the CIG would have had it's reference point set in
	 * ull_peripheral_iso_start(). The reference point should only be
	 * updated from event 1 onwards. Although the cig reference point set
	 * this way is not accurate, it is the best possible until the anchor
	 * point for the leading CIS is available for this event.
	 */
	if (leading_event_count > 0) {
		cig->cig_ref_point = isoal_get_wrapped_time_us(cig->cig_ref_point,
						cig->iso_interval * CONN_INT_UNIT_US);
	}

	/* Increment prepare reference count */
	ref = ull_ref_inc(&cig->ull);
	LL_ASSERT(ref);

	/* Append timing parameters */
	p.ticks_at_expire = ticks_at_expire;
	p.remainder = remainder;
	p.lazy = lazy;
	p.param = &cig->lll;
	mfy.param = &p;

	if (cig->sca_update) {
		/* CIG/ACL affilaition established */
		uint32_t iso_interval_us_frac =
			EVENT_US_TO_US_FRAC(cig->iso_interval * CONN_INT_UNIT_US);

		cig->lll.window_widening_periodic_us_frac =
			ceiling_fraction(((lll_clock_ppm_local_get() +
					   lll_clock_ppm_get(cig->sca_update - 1)) *
					  iso_interval_us_frac),
					 1000000U);
		iso_interval_us_frac -= cig->lll.window_widening_periodic_us_frac;

		ull_peripheral_iso_update_ticker(cig, ticks_at_expire, iso_interval_us_frac);
		cig->sca_update = 0;
	}
	/* Kick LLL prepare */
	err = mayfly_enqueue(TICKER_USER_ID_ULL_HIGH, TICKER_USER_ID_LLL,
			     0, &mfy);
	LL_ASSERT(!err);

	/* Handle ISO Transmit Test for this CIG */
	ull_conn_iso_transmit_test_cig_interval(cig->lll.handle, ticks_at_expire);
}

=======
>>>>>>> 2e49ca98
static void ticker_op_cb(uint32_t status, void *param)
{
	ARG_UNUSED(param);

	LL_ASSERT(status == TICKER_STATUS_SUCCESS);
}

void ull_peripheral_iso_update_ticker(struct ll_conn_iso_group *cig,
				      uint32_t ticks_at_expire,
				      uint32_t iso_interval_us_frac)
{

	/* stop/start with new updated timings */
	uint8_t ticker_id_cig = TICKER_ID_CONN_ISO_BASE + ll_conn_iso_group_handle_get(cig);
	uint32_t ticker_status = ticker_stop(TICKER_INSTANCE_ID_CTLR, TICKER_USER_ID_ULL_HIGH,
				    ticker_id_cig, ticker_op_cb, NULL);
	LL_ASSERT((ticker_status == TICKER_STATUS_SUCCESS) ||
		  (ticker_status == TICKER_STATUS_BUSY));

	ticker_status = ticker_start(TICKER_INSTANCE_ID_CTLR,
				     TICKER_USER_ID_ULL_HIGH,
				     ticker_id_cig,
				     ticks_at_expire,
				     EVENT_US_FRAC_TO_TICKS(iso_interval_us_frac),
				     EVENT_US_FRAC_TO_TICKS(iso_interval_us_frac),
				     EVENT_US_FRAC_TO_REMAINDER(iso_interval_us_frac),
				     TICKER_NULL_LAZY,
				     0,
<<<<<<< HEAD
				     ticker_cb, cig,
				     ticker_op_cb, NULL);

	LL_ASSERT((ticker_status == TICKER_STATUS_SUCCESS) ||
		  (ticker_status == TICKER_STATUS_BUSY));

}

void ull_peripheral_iso_start(struct ll_conn *acl, uint32_t ticks_at_expire,
			      uint16_t cis_handle)
{
	struct ll_conn_iso_group *cig;
	struct ll_conn_iso_stream *cis;
	uint32_t acl_to_cig_ref_point;
	uint32_t cis_offs_to_cig_ref;
	uint32_t iso_interval_us_frac;
	uint32_t ready_delay_us;
	uint32_t ticker_status;
	int32_t cig_offset_us;
	uint8_t ticker_id;

	cis = ll_conn_iso_stream_get(cis_handle);
	cig = cis->group;

	cis_offs_to_cig_ref = cig->sync_delay - cis->sync_delay;

	cis->lll.offset = cis_offs_to_cig_ref;
	cis->lll.handle = cis_handle;

	/* Connection establishment timeout */
	cis->event_expire = 6U;

	/* Check if another CIS was already started and CIG ticker is
	 * running. If so, we just return with updated offset and
	 * validated handle.
	 */
	if (cig->started) {
		/* We're done */
		return;
	}

	ticker_id = TICKER_ID_CONN_ISO_BASE + ll_conn_iso_group_handle_get(cig);

	/* Calculate interval in fractional microseconds for highest precision when
	 * accumulating the window widening window size. Ticker interval is set lopsided,
	 * with natural drift towards earlier timeout.
	 */
	iso_interval_us_frac = EVENT_US_TO_US_FRAC(cig->iso_interval * CONN_INT_UNIT_US) -
		cig->lll.window_widening_periodic_us_frac;

	/* Establish the CIG reference point by adjusting ACL-to-CIS offset
	 * (cis->offset) by the difference between CIG- and CIS sync delays.
	 */
	acl_to_cig_ref_point = cis->offset - cis_offs_to_cig_ref;

#if defined(CONFIG_BT_CTLR_PHY)
	ready_delay_us = lll_radio_rx_ready_delay_get(acl->lll.phy_rx, 1);
#else
	ready_delay_us = lll_radio_rx_ready_delay_get(0, 0);
#endif

	/* Calculate initial ticker offset - we're one ACL interval early */
	cig_offset_us  = acl_to_cig_ref_point;
	cig_offset_us += (acl->lll.interval * CONN_INT_UNIT_US);
	cig_offset_us -= EVENT_TICKER_RES_MARGIN_US;
	cig_offset_us -= EVENT_JITTER_US;
	cig_offset_us -= ready_delay_us;

	/* Make sure we have time to service first subevent. TODO: Improve
	 * by skipping <n> interval(s) and incrementing event_count.
	 */
	LL_ASSERT(cig_offset_us > 0);

	/* Calculate the CIG reference point of first CIG event. This
	 * calculation is inaccurate. However it is the best estimate available
	 * until the first anchor point for the leading CIS is available.
	 */
	cig->cig_ref_point = isoal_get_wrapped_time_us(HAL_TICKER_TICKS_TO_US(ticks_at_expire),
 					(acl->lll.interval * CONN_INT_UNIT_US) +
 					EVENT_OVERHEAD_START_US +
 					acl_to_cig_ref_point);

	/* Start CIS peripheral CIG ticker */
	ticker_status = ticker_start(TICKER_INSTANCE_ID_CTLR,
				     TICKER_USER_ID_ULL_HIGH,
				     ticker_id,
				     ticks_at_expire,
				     HAL_TICKER_US_TO_TICKS(cig_offset_us),
				     EVENT_US_FRAC_TO_TICKS(iso_interval_us_frac),
				     EVENT_US_FRAC_TO_REMAINDER(iso_interval_us_frac),
				     TICKER_NULL_LAZY,
				     0,
				     ticker_cb, cig,
=======
				     ull_conn_iso_ticker_cb, cig,
>>>>>>> 2e49ca98
				     ticker_op_cb, NULL);

	LL_ASSERT((ticker_status == TICKER_STATUS_SUCCESS) ||
		  (ticker_status == TICKER_STATUS_BUSY));

}

void ull_peripheral_iso_update_peer_sca(struct ll_conn *acl)
{
	uint8_t cig_handle;

	/* Find CIG associated with ACL conn */
	for (cig_handle = 0; cig_handle < CONFIG_BT_CTLR_CONN_ISO_GROUPS; cig_handle++) {
		/* Go through all ACL affiliated CIGs and update peer SCA */
		struct ll_conn_iso_stream *cis;
		struct ll_conn_iso_group *cig;

		cig = ll_conn_iso_group_get(cig_handle);
		if (!cig || !cig->lll.num_cis) {
			continue;
		}
		cis = ll_conn_iso_stream_get_by_group(cig, NULL);
		LL_ASSERT(cis);

		uint16_t cis_handle = cis->lll.handle;

		cis = ll_iso_stream_connected_get(cis_handle);
		if (!cis) {
			continue;
		}

		if (cis->lll.acl_handle == acl->lll.handle) {
			cig->sca_update = acl->periph.sca + 1;
		}
	}
}<|MERGE_RESOLUTION|>--- conflicted
+++ resolved
@@ -317,111 +317,6 @@
 	return 0;
 }
 
-<<<<<<< HEAD
-static void ull_peripheral_iso_update_ticker(struct ll_conn_iso_group *cig,
-					     uint32_t ticks_at_expire,
-					     uint32_t iso_interval_us_frac);
-
-static void ticker_cb(uint32_t ticks_at_expire, uint32_t ticks_drift,
-		      uint32_t remainder, uint16_t lazy, uint8_t force,
-		      void *param)
-{
-	static memq_link_t link;
-	static struct mayfly mfy = { 0, 0, &link, NULL,
-				     lll_peripheral_iso_prepare };
-	static struct lll_prepare_param p;
-	struct ll_conn_iso_group *cig;
-	struct ll_conn_iso_stream *cis;
-	uint64_t leading_event_count;
-	uint16_t handle_iter;
-	uint32_t err;
-	uint8_t ref;
-
-	cig = param;
-	leading_event_count = 0;
-
-	/* Check if stopping ticker (on disconnection, race with ticker expiry)
-	 */
-	if (unlikely(cig->lll.handle == 0xFFFF)) {
-		return;
-	}
-
-	handle_iter = UINT16_MAX;
-
-	/* Increment CIS event counters */
-	for (int i = 0; i < cig->lll.num_cis; i++)  {
-		cis = ll_conn_iso_stream_get_by_group(cig, &handle_iter);
-		LL_ASSERT(cis);
-
-		/* New CIS may become available by creation prior to the CIG
-		 * event in which it has event_count == 0. Don't increment
-		 * event count until its handle is validated in
-		 * ull_peripheral_iso_start, which means that its ACL instant
-		 * has been reached, and offset calculated.
-		 */
-		if (cis->lll.handle != 0xFFFF) {
-			cis->lll.event_count++;
-
-
-			leading_event_count = MAX(leading_event_count,
-						cis->lll.event_count);
-
-			ull_iso_lll_event_prepare(cis->lll.handle, cis->lll.event_count);
-		}
-
-		/* Latch datapath validity entering event */
-		cis->lll.datapath_ready_rx = cis->hdr.datapath_out != NULL;
-	}
-
-	/* Update the CIG reference point for this event. Event 0 for the
-	 * leading CIS in the CIG would have had it's reference point set in
-	 * ull_peripheral_iso_start(). The reference point should only be
-	 * updated from event 1 onwards. Although the cig reference point set
-	 * this way is not accurate, it is the best possible until the anchor
-	 * point for the leading CIS is available for this event.
-	 */
-	if (leading_event_count > 0) {
-		cig->cig_ref_point = isoal_get_wrapped_time_us(cig->cig_ref_point,
-						cig->iso_interval * CONN_INT_UNIT_US);
-	}
-
-	/* Increment prepare reference count */
-	ref = ull_ref_inc(&cig->ull);
-	LL_ASSERT(ref);
-
-	/* Append timing parameters */
-	p.ticks_at_expire = ticks_at_expire;
-	p.remainder = remainder;
-	p.lazy = lazy;
-	p.param = &cig->lll;
-	mfy.param = &p;
-
-	if (cig->sca_update) {
-		/* CIG/ACL affilaition established */
-		uint32_t iso_interval_us_frac =
-			EVENT_US_TO_US_FRAC(cig->iso_interval * CONN_INT_UNIT_US);
-
-		cig->lll.window_widening_periodic_us_frac =
-			ceiling_fraction(((lll_clock_ppm_local_get() +
-					   lll_clock_ppm_get(cig->sca_update - 1)) *
-					  iso_interval_us_frac),
-					 1000000U);
-		iso_interval_us_frac -= cig->lll.window_widening_periodic_us_frac;
-
-		ull_peripheral_iso_update_ticker(cig, ticks_at_expire, iso_interval_us_frac);
-		cig->sca_update = 0;
-	}
-	/* Kick LLL prepare */
-	err = mayfly_enqueue(TICKER_USER_ID_ULL_HIGH, TICKER_USER_ID_LLL,
-			     0, &mfy);
-	LL_ASSERT(!err);
-
-	/* Handle ISO Transmit Test for this CIG */
-	ull_conn_iso_transmit_test_cig_interval(cig->lll.handle, ticks_at_expire);
-}
-
-=======
->>>>>>> 2e49ca98
 static void ticker_op_cb(uint32_t status, void *param)
 {
 	ARG_UNUSED(param);
@@ -450,103 +345,7 @@
 				     EVENT_US_FRAC_TO_REMAINDER(iso_interval_us_frac),
 				     TICKER_NULL_LAZY,
 				     0,
-<<<<<<< HEAD
-				     ticker_cb, cig,
-				     ticker_op_cb, NULL);
-
-	LL_ASSERT((ticker_status == TICKER_STATUS_SUCCESS) ||
-		  (ticker_status == TICKER_STATUS_BUSY));
-
-}
-
-void ull_peripheral_iso_start(struct ll_conn *acl, uint32_t ticks_at_expire,
-			      uint16_t cis_handle)
-{
-	struct ll_conn_iso_group *cig;
-	struct ll_conn_iso_stream *cis;
-	uint32_t acl_to_cig_ref_point;
-	uint32_t cis_offs_to_cig_ref;
-	uint32_t iso_interval_us_frac;
-	uint32_t ready_delay_us;
-	uint32_t ticker_status;
-	int32_t cig_offset_us;
-	uint8_t ticker_id;
-
-	cis = ll_conn_iso_stream_get(cis_handle);
-	cig = cis->group;
-
-	cis_offs_to_cig_ref = cig->sync_delay - cis->sync_delay;
-
-	cis->lll.offset = cis_offs_to_cig_ref;
-	cis->lll.handle = cis_handle;
-
-	/* Connection establishment timeout */
-	cis->event_expire = 6U;
-
-	/* Check if another CIS was already started and CIG ticker is
-	 * running. If so, we just return with updated offset and
-	 * validated handle.
-	 */
-	if (cig->started) {
-		/* We're done */
-		return;
-	}
-
-	ticker_id = TICKER_ID_CONN_ISO_BASE + ll_conn_iso_group_handle_get(cig);
-
-	/* Calculate interval in fractional microseconds for highest precision when
-	 * accumulating the window widening window size. Ticker interval is set lopsided,
-	 * with natural drift towards earlier timeout.
-	 */
-	iso_interval_us_frac = EVENT_US_TO_US_FRAC(cig->iso_interval * CONN_INT_UNIT_US) -
-		cig->lll.window_widening_periodic_us_frac;
-
-	/* Establish the CIG reference point by adjusting ACL-to-CIS offset
-	 * (cis->offset) by the difference between CIG- and CIS sync delays.
-	 */
-	acl_to_cig_ref_point = cis->offset - cis_offs_to_cig_ref;
-
-#if defined(CONFIG_BT_CTLR_PHY)
-	ready_delay_us = lll_radio_rx_ready_delay_get(acl->lll.phy_rx, 1);
-#else
-	ready_delay_us = lll_radio_rx_ready_delay_get(0, 0);
-#endif
-
-	/* Calculate initial ticker offset - we're one ACL interval early */
-	cig_offset_us  = acl_to_cig_ref_point;
-	cig_offset_us += (acl->lll.interval * CONN_INT_UNIT_US);
-	cig_offset_us -= EVENT_TICKER_RES_MARGIN_US;
-	cig_offset_us -= EVENT_JITTER_US;
-	cig_offset_us -= ready_delay_us;
-
-	/* Make sure we have time to service first subevent. TODO: Improve
-	 * by skipping <n> interval(s) and incrementing event_count.
-	 */
-	LL_ASSERT(cig_offset_us > 0);
-
-	/* Calculate the CIG reference point of first CIG event. This
-	 * calculation is inaccurate. However it is the best estimate available
-	 * until the first anchor point for the leading CIS is available.
-	 */
-	cig->cig_ref_point = isoal_get_wrapped_time_us(HAL_TICKER_TICKS_TO_US(ticks_at_expire),
- 					(acl->lll.interval * CONN_INT_UNIT_US) +
- 					EVENT_OVERHEAD_START_US +
- 					acl_to_cig_ref_point);
-
-	/* Start CIS peripheral CIG ticker */
-	ticker_status = ticker_start(TICKER_INSTANCE_ID_CTLR,
-				     TICKER_USER_ID_ULL_HIGH,
-				     ticker_id,
-				     ticks_at_expire,
-				     HAL_TICKER_US_TO_TICKS(cig_offset_us),
-				     EVENT_US_FRAC_TO_TICKS(iso_interval_us_frac),
-				     EVENT_US_FRAC_TO_REMAINDER(iso_interval_us_frac),
-				     TICKER_NULL_LAZY,
-				     0,
-				     ticker_cb, cig,
-=======
 				     ull_conn_iso_ticker_cb, cig,
->>>>>>> 2e49ca98
 				     ticker_op_cb, NULL);
 
 	LL_ASSERT((ticker_status == TICKER_STATUS_SUCCESS) ||
