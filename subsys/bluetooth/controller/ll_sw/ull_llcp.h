/*
 * Copyright (c) 2020 Demant
 *
 * SPDX-License-Identifier: Apache-2.0
 */

/* Temporary data structure to avoid change ll_conn/lll_conn to much
 * and having to update all the dependencies
 */

enum { ULL_CP_CONNECTED, ULL_CP_DISCONNECTED };

/**
 * @brief Initialize the LL Control Procedure system.
 */
void ull_cp_init(void);

/**
 * @brief Initialize the LL Control Procedure connection data.
 */
void ull_llcp_init(struct ll_conn *conn);

/**
 * @brief XXX
 */
void ull_cp_state_set(struct ll_conn *conn, uint8_t state);

/*
 * @brief Update 'global' tx buffer allowance
 */
void ull_cp_update_tx_buffer_queue(struct ll_conn *conn);

/**
 *
 */
void ull_cp_release_tx(struct ll_conn *conn, struct node_tx *tx);

/**
 *
 */
void ull_cp_release_ntf(struct node_rx_pdu *ntf);

/**
 * @brief Procedure Response Timeout Check
 * @param elapsed_event The number of elapsed events.
 * @param[out] error_code The error code for this timeout.
 * @return 0 on success, -ETIMEDOUT if timer expired.
 */
int ull_cp_prt_elapse(struct ll_conn *conn, uint16_t elapsed_event, uint8_t *error_code);

void ull_cp_prt_reload_set(struct ll_conn *conn, uint32_t conn_intv);

/**
 * @brief Run pending LL Control Procedures.
 */
void ull_cp_run(struct ll_conn *conn);

/**
 * @brief Handle TX ack PDU.
 */
void ull_cp_tx_ack(struct ll_conn *conn, struct node_tx *tx);

/**
 * @brief Handle TX procedures notifications towards Host.
 */
void ull_cp_tx_ntf(struct ll_conn *conn);

/**
 * @brief Handle received LL Control PDU.
 */
void ull_cp_rx(struct ll_conn *conn, struct node_rx_pdu *rx);

#if defined(CONFIG_BT_CTLR_LE_PING)
/**
 * @brief Initiate a LE Ping Procedure.
 */
uint8_t ull_cp_le_ping(struct ll_conn *conn);
#endif /* CONFIG_BT_CTLR_LE_PING */

/**
 * @brief Initiate a Version Exchange Procedure.
 */
uint8_t ull_cp_version_exchange(struct ll_conn *conn);

/**
 * @brief Initiate a Feature Exchange Procedure.
 */
uint8_t ull_cp_feature_exchange(struct ll_conn *conn);

#if defined(CONFIG_BT_CTLR_MIN_USED_CHAN)
/**
 * @brief Initiate a Minimum used channels Procedure.
 */
uint8_t ull_cp_min_used_chans(struct ll_conn *conn, uint8_t phys, uint8_t min_used_chans);
#endif /* CONFIG_BT_CTLR_MIN_USED_CHAN */

/**
 * @brief Initiate a Encryption Start Procedure.
 */
uint8_t ull_cp_encryption_start(struct ll_conn *conn, const uint8_t rand[8], const uint8_t ediv[2],
				const uint8_t ltk[16]);

/**
 * @brief Initiate a Encryption Pause Procedure.
 */
uint8_t ull_cp_encryption_pause(struct ll_conn *conn, const uint8_t rand[8], const uint8_t ediv[2],
				const uint8_t ltk[16]);

/**
 * @brief Check if an encryption pause procedure is active.
 */
uint8_t ull_cp_encryption_paused(struct ll_conn *conn);

/**
 */
uint8_t ull_cp_ltk_req_reply(struct ll_conn *conn, const uint8_t ltk[16]);

/**
 */
uint8_t ull_cp_ltk_req_neq_reply(struct ll_conn *conn);

/**
 * @brief Initiate a PHY Update Procedure.
 */
uint8_t ull_cp_phy_update(struct ll_conn *conn, uint8_t tx, uint8_t flags, uint8_t rx,
			  uint8_t host_initiated);

/**
 * @brief Initiate a Connection Parameter Request Procedure or Connection Update Procedure
 */
uint8_t ull_cp_conn_update(struct ll_conn *conn, uint16_t interval_min, uint16_t interval_max,
			   uint16_t latency, uint16_t timeout, uint16_t *offsets);

/**
 * @brief Accept the remote device’s request to change connection parameters.
 */
void ull_cp_conn_param_req_reply(struct ll_conn *conn);

/**
 * @brief Reject the remote device’s request to change connection parameters.
 */
void ull_cp_conn_param_req_neg_reply(struct ll_conn *conn, uint8_t error_code);

/**
 * @brief Check if a remote data length update is in the works.
 */
uint8_t ull_cp_remote_dle_pending(struct ll_conn *conn);

/**
 * @brief Check if a remote connection param reg is in the
 *        works.
 */
uint8_t ull_cp_remote_cpr_pending(struct ll_conn *conn);

/**
 * @brief Check if a remote connection param reg is expecting an
 *        anchor point move response.
 */
bool ull_cp_remote_cpr_apm_awaiting_reply(struct ll_conn *conn);

/**
 * @brief Repsond to anchor point move of remote connection
 *        param reg.
 */
void ull_cp_remote_cpr_apm_reply(struct ll_conn *conn, uint16_t *offsets);

/**
 * @brief Reject anchor point move of remote connection param
 *        reg.
 */
void ull_cp_remote_cpr_apm_neg_reply(struct ll_conn *conn, uint8_t error_code);

/**
 * @brief Initiate a Termination Procedure.
 */
uint8_t ull_cp_terminate(struct ll_conn *conn, uint8_t error_code);

/**
 * @brief Initiate a CIS Termination Procedure.
 */
uint8_t ull_cp_cis_terminate(struct ll_conn *conn, struct ll_conn_iso_stream *cis,
			     uint8_t error_code);

/**
 * @brief Initiate a CIS Create Procedure.
 */
uint8_t ull_cp_cis_create(struct ll_conn *conn, struct ll_conn_iso_stream *cis);

/**
 * @brief Is ongoing create cis procedure expecting a reply?
 */
bool ull_cp_cc_awaiting_reply(struct ll_conn *conn);

/**
 * @brief Is ongoing create cis procedure expecting an established event?
 */
bool ull_cp_cc_awaiting_established(struct ll_conn *conn);

/**
 * @brief Get handle of ongoing create cis procedure.
 * @return 0xFFFF if none
 */
uint16_t ull_cp_cc_ongoing_handle(struct ll_conn *conn);

/**
 * @brief Accept the remote device’s request to create cis.
 */
void ull_cp_cc_accept(struct ll_conn *conn);

/**
 * @brief Reject the remote device’s request to create cis.
 */
void ull_cp_cc_reject(struct ll_conn *conn, uint8_t error_code);

/**
 * @brief CIS was established.
 */
void ull_cp_cc_established(struct ll_conn *conn, uint8_t error_code);

/**
<<<<<<< HEAD
=======
 * @brief CIS creation ongoing.
 */
bool ull_lp_cc_is_active(struct ll_conn *conn);

/**
>>>>>>> 2e49ca98
 * @brief Initiate a Channel Map Update Procedure.
 */
uint8_t ull_cp_chan_map_update(struct ll_conn *conn, const uint8_t chm[5]);

/**
 * @brief Check if Channel Map Update Procedure is pending
 */
const uint8_t *ull_cp_chan_map_update_pending(struct ll_conn *conn);

#if defined(CONFIG_BT_CTLR_DATA_LENGTH)
/**
 * @brief Initiate a Data Length Update Procedure.
 */
uint8_t ull_cp_data_length_update(struct ll_conn *conn, uint16_t max_tx_octets,
				  uint16_t max_tx_time);
#endif /* CONFIG_BT_CTLR_DATA_LENGTH */
/**
 * @brief Initiate a CTE Request Procedure.
 */
uint8_t ull_cp_cte_req(struct ll_conn *conn, uint8_t min_cte_len, uint8_t cte_type);

/**
 * @brief Set a CTE Request Procedure disabled.
 */
void ull_cp_cte_req_set_disable(struct ll_conn *conn);

/**
 * @brief Enable or disable response to CTE Request Procedure.
 */
void ull_cp_cte_rsp_enable(struct ll_conn *conn, bool enable, uint8_t max_cte_len,
			   uint8_t cte_types);

#if defined(CONFIG_BT_CTLR_SCA_UPDATE)
/**
 * @brief Initiate a Sleep Clock Accuracy Update Procedure.
 */
uint8_t ull_cp_req_peer_sca(struct ll_conn *conn);
#endif /* CONFIG_BT_CTLR_SCA_UPDATE */<|MERGE_RESOLUTION|>--- conflicted
+++ resolved
@@ -218,14 +218,11 @@
 void ull_cp_cc_established(struct ll_conn *conn, uint8_t error_code);
 
 /**
-<<<<<<< HEAD
-=======
  * @brief CIS creation ongoing.
  */
 bool ull_lp_cc_is_active(struct ll_conn *conn);
 
 /**
->>>>>>> 2e49ca98
  * @brief Initiate a Channel Map Update Procedure.
  */
 uint8_t ull_cp_chan_map_update(struct ll_conn *conn, const uint8_t chm[5]);
