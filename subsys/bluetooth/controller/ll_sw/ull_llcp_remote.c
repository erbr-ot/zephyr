/*
 * Copyright (c) 2020 Demant
 *
 * SPDX-License-Identifier: Apache-2.0
 */

#include <zephyr/types.h>

#include <bluetooth/hci.h>
#include <sys/byteorder.h>
#include <sys/slist.h>
#include <sys/util.h>

#include "hal/ccm.h"

#include "util/util.h"
#include "util/mem.h"
#include "util/memq.h"
#include "util/dbuf.h"

#include "pdu.h"
#include "ll.h"
#include "ll_settings.h"

#include "lll.h"
#include "lll/lll_df_types.h"
#include "lll_conn.h"
#include "lll_conn_iso.h"

#include "ull_tx_queue.h"

#include "isoal.h"
#include "ull_iso_types.h"
#include "ull_conn_iso_types.h"
#include "ull_conn_iso_internal.h"

#include "ull_conn_types.h"
#include "ull_conn_internal.h"
#include "ull_llcp.h"
#include "ull_llcp_internal.h"

#define BT_DBG_ENABLED IS_ENABLED(CONFIG_BT_DEBUG_HCI_DRIVER)
#define LOG_MODULE_NAME bt_ctlr_ull_llcp_remote
#include "common/log.h"
#include <soc.h>
#include "hal/debug.h"

static void rr_check_done(struct ll_conn *conn, struct proc_ctx *ctx);
static struct proc_ctx *rr_dequeue(struct ll_conn *conn);
static void rr_abort(struct ll_conn *conn);

/* LLCP Remote Request FSM State */
enum rr_state {
	RR_STATE_IDLE,
	RR_STATE_REJECT,
	RR_STATE_UNSUPPORTED,
	RR_STATE_ACTIVE,
	RR_STATE_DISCONNECT,
	RR_STATE_TERMINATE,
};

/* LLCP Remote Request FSM Event */
enum {
	/* Procedure prepare */
	RR_EVT_PREPARE,

	/* Procedure run */
	RR_EVT_RUN,

	/* Procedure completed */
	RR_EVT_COMPLETE,

	/* Link connected */
	RR_EVT_CONNECT,

	/* Link disconnected */
	RR_EVT_DISCONNECT,
};

static bool proc_with_instant(struct proc_ctx *ctx)
{
	switch (ctx->proc) {
	case PROC_UNKNOWN:
	case PROC_FEATURE_EXCHANGE:
	case PROC_MIN_USED_CHANS:
	case PROC_LE_PING:
	case PROC_VERSION_EXCHANGE:
	case PROC_ENCRYPTION_START:
	case PROC_ENCRYPTION_PAUSE:
	case PROC_TERMINATE:
	case PROC_DATA_LENGTH_UPDATE:
	case PROC_CTE_REQ:
		return 0U;
	case PROC_PHY_UPDATE:
	case PROC_CONN_UPDATE:
	case PROC_CONN_PARAM_REQ:
	case PROC_CHAN_MAP_UPDATE:
		return 1U;
<<<<<<< HEAD
=======
	case PROC_DATA_LENGTH_UPDATE:
		return 0U;
	case PROC_CTE_REQ:
		return 0U;
	case PROC_CIS_CREATE:
	case PROC_CIS_TERMINATE:
		return 0U;
>>>>>>> 410fdc93
	default:
		/* Unknown procedure */
		LL_ASSERT(0);
		break;
	}

	return 0U;
}

static void rr_check_done(struct ll_conn *conn, struct proc_ctx *ctx)
{
	if (ctx->done) {
		struct proc_ctx *ctx_header;

		ctx_header = llcp_rr_peek(conn);
		LL_ASSERT(ctx_header == ctx);

		rr_dequeue(conn);
		llcp_proc_ctx_release(ctx);
	}
}
/*
 * LLCP Remote Request FSM
 */

static void rr_set_state(struct ll_conn *conn, enum rr_state state)
{
	conn->llcp.remote.state = state;
}

void llcp_rr_set_incompat(struct ll_conn *conn, enum proc_incompat incompat)
{
	conn->llcp.remote.incompat = incompat;
}

void llcp_rr_set_paused_cmd(struct ll_conn *conn, enum llcp_proc proc)
{
#if defined(CONFIG_BT_CTLR_DF_CONN_CTE_RSP) || defined(CONFIG_BT_CTLR_DF_CONN_CTE_REQ)
	conn->llcp.remote.paused_cmd = proc;
#endif /* CONFIG_BT_CTLR_DF_CONN_CTE_RSP || CONFIG_BT_CTLR_DF_CONN_CTE_REQ */
}

enum llcp_proc llcp_rr_get_paused_cmd(struct ll_conn *conn)
{
#if defined(CONFIG_BT_CTLR_DF_CONN_CTE_RSP) || defined(CONFIG_BT_CTLR_DF_CONN_CTE_REQ)
	return conn->llcp.remote.paused_cmd;
#else
	return PROC_NONE;
#endif /* CONFIG_BT_CTLR_DF_CONN_CTE_RSP || CONFIG_BT_CTLR_DF_CONN_CTE_REQ */
}

static enum proc_incompat rr_get_incompat(struct ll_conn *conn)
{
	return conn->llcp.remote.incompat;
}

static void rr_set_collision(struct ll_conn *conn, bool collision)
{
	conn->llcp.remote.collision = collision;
}

bool llcp_rr_get_collision(struct ll_conn *conn)
{
	return conn->llcp.remote.collision;
}

static void rr_enqueue(struct ll_conn *conn, struct proc_ctx *ctx)
{
	sys_slist_append(&conn->llcp.remote.pend_proc_list, &ctx->node);
}

static struct proc_ctx *rr_dequeue(struct ll_conn *conn)
{
	struct proc_ctx *ctx;

	ctx = (struct proc_ctx *)sys_slist_get(&conn->llcp.remote.pend_proc_list);
	return ctx;
}

struct proc_ctx *llcp_rr_peek(struct ll_conn *conn)
{
	struct proc_ctx *ctx;

	ctx = (struct proc_ctx *)sys_slist_peek_head(&conn->llcp.remote.pend_proc_list);
	return ctx;
}

bool llcp_rr_ispaused(struct ll_conn *conn)
{
	return conn->llcp.remote.pause == 1U;
}

void llcp_rr_pause(struct ll_conn *conn)
{
	conn->llcp.remote.pause = 1U;
}

void llcp_rr_resume(struct ll_conn *conn)
{
	conn->llcp.remote.pause = 0U;
}


void llcp_rr_rx(struct ll_conn *conn, struct proc_ctx *ctx, struct node_rx_pdu *rx)
{
	switch (ctx->proc) {
	case PROC_UNKNOWN:
		/* Do nothing */
		break;
#if defined(CONFIG_BT_CTLR_LE_PING)
	case PROC_LE_PING:
		llcp_rp_comm_rx(conn, ctx, rx);
		break;
#endif /* CONFIG_BT_CTLR_LE_PING */
	case PROC_FEATURE_EXCHANGE:
		llcp_rp_comm_rx(conn, ctx, rx);
		break;
#if defined(CONFIG_BT_CTLR_MIN_USED_CHAN)
	case PROC_MIN_USED_CHANS:
		llcp_rp_comm_rx(conn, ctx, rx);
		break;
#endif /* CONFIG_BT_CTLR_MIN_USED_CHAN */
	case PROC_VERSION_EXCHANGE:
		llcp_rp_comm_rx(conn, ctx, rx);
		break;
#if defined(CONFIG_BT_CTLR_LE_ENC) && defined(CONFIG_BT_PERIPHERAL)
	case PROC_ENCRYPTION_START:
	case PROC_ENCRYPTION_PAUSE:
		llcp_rp_enc_rx(conn, ctx, rx);
		break;
#endif /* CONFIG_BT_CTLR_LE_ENC && CONFIG_BT_PERIPHERAL */
#ifdef CONFIG_BT_CTLR_PHY
	case PROC_PHY_UPDATE:
		llcp_rp_pu_rx(conn, ctx, rx);
		break;
#endif /* CONFIG_BT_CTLR_PHY */
	case PROC_CONN_UPDATE:
	case PROC_CONN_PARAM_REQ:
		llcp_rp_cu_rx(conn, ctx, rx);
		break;
	case PROC_TERMINATE:
		llcp_rp_comm_rx(conn, ctx, rx);
		break;
#if defined(CONFIG_BT_PERIPHERAL)
	case PROC_CHAN_MAP_UPDATE:
		llcp_rp_chmu_rx(conn, ctx, rx);
		break;
#endif /* CONFIG_BT_PERIPHERAL */
#if defined(CONFIG_BT_CTLR_DATA_LENGTH)
	case PROC_DATA_LENGTH_UPDATE:
		llcp_rp_comm_rx(conn, ctx, rx);
		break;
#endif /* CONFIG_BT_CTLR_DATA_LENGTH */
#if defined(CONFIG_BT_CTLR_DF_CONN_CTE_RSP)
	case PROC_CTE_REQ:
		llcp_rp_comm_rx(conn, ctx, rx);
		break;
#endif /* CONFIG_BT_CTLR_DF_CONN_CTE_RSP */
#if defined(CONFIG_BT_PERIPHERAL) && defined(CONFIG_BT_CTLR_PERIPHERAL_ISO)
	case PROC_CIS_CREATE:
		llcp_rp_cc_rx(conn, ctx, rx);
		break;
#endif /* defined(CONFIG_BT_PERIPHERAL) && defined(CONFIG_BT_CTLR_PERIPHERAL_ISO) */
#if defined(CONFIG_BT_CTLR_CENTRAL_ISO) || defined(CONFIG_BT_CTLR_PERIPHERAL_ISO)
	case PROC_CIS_TERMINATE:
		llcp_rp_comm_rx(conn, ctx, rx);
		break;
#endif /* defined(CONFIG_BT_CTLR_CENTRAL_ISO) || defined(CONFIG_BT_CTLR_PERIPHERAL_ISO) */
	default:
		/* Unknown procedure */
		LL_ASSERT(0);
		break;
	}
	rr_check_done(conn, ctx);
}

void llcp_rr_tx_ack(struct ll_conn *conn, struct proc_ctx *ctx, struct node_tx *tx)
{
	switch (ctx->proc) {
#if defined(CONFIG_BT_CTLR_DATA_LENGTH)
	case PROC_DATA_LENGTH_UPDATE:
		llcp_rp_comm_tx_ack(conn, ctx, tx);
		break;
#endif /* CONFIG_BT_CTLR_DATA_LENGTH */
#ifdef CONFIG_BT_CTLR_PHY
	case PROC_PHY_UPDATE:
		llcp_rp_pu_tx_ack(conn, ctx, tx);
		break;
#endif /* CONFIG_BT_CTLR_PHY */
#if defined(CONFIG_BT_CTLR_DF_CONN_CTE_RSP)
	case PROC_CTE_REQ:
		llcp_rp_comm_tx_ack(conn, ctx, tx);
		break;
#endif /* CONFIG_BT_CTLR_DF_CONN_CTE_RSP */
	default:
		/* Ignore tx_ack */
		break;
	}

	rr_check_done(conn, ctx);
}

static void rr_act_run(struct ll_conn *conn)
{
	struct proc_ctx *ctx;

	ctx = llcp_rr_peek(conn);

	switch (ctx->proc) {
#if defined(CONFIG_BT_CTLR_LE_PING)
	case PROC_LE_PING:
		llcp_rp_comm_run(conn, ctx, NULL);
		break;
#endif /* CONFIG_BT_CTLR_LE_PING */
	case PROC_FEATURE_EXCHANGE:
		llcp_rp_comm_run(conn, ctx, NULL);
		break;
#if defined(CONFIG_BT_CTLR_MIN_USED_CHAN)
	case PROC_MIN_USED_CHANS:
		llcp_rp_comm_run(conn, ctx, NULL);
		break;
#endif /* CONFIG_BT_CTLR_MIN_USED_CHAN */
	case PROC_VERSION_EXCHANGE:
		llcp_rp_comm_run(conn, ctx, NULL);
		break;
#if defined(CONFIG_BT_CTLR_LE_ENC) && defined(CONFIG_BT_PERIPHERAL)
	case PROC_ENCRYPTION_START:
	case PROC_ENCRYPTION_PAUSE:
		llcp_rp_enc_run(conn, ctx, NULL);
		break;
#endif /* CONFIG_BT_CTLR_LE_ENC && CONFIG_BT_PERIPHERAL */
#ifdef CONFIG_BT_CTLR_PHY
	case PROC_PHY_UPDATE:
		llcp_rp_pu_run(conn, ctx, NULL);
		break;
#endif /* CONFIG_BT_CTLR_PHY */
	case PROC_CONN_UPDATE:
	case PROC_CONN_PARAM_REQ:
		llcp_rp_cu_run(conn, ctx, NULL);
		break;
	case PROC_TERMINATE:
		llcp_rp_comm_run(conn, ctx, NULL);
		break;
#if defined(CONFIG_BT_PERIPHERAL)
	case PROC_CHAN_MAP_UPDATE:
		llcp_rp_chmu_run(conn, ctx, NULL);
		break;
#endif /* CONFIG_BT_PERIPHERAL */
#if defined(CONFIG_BT_CTLR_DATA_LENGTH)
	case PROC_DATA_LENGTH_UPDATE:
		llcp_rp_comm_run(conn, ctx, NULL);
		break;
#endif /* CONFIG_BT_CTLR_DATA_LENGTH */
#if defined(CONFIG_BT_CTLR_DF_CONN_CTE_RSP)
	case PROC_CTE_REQ:
		llcp_rp_comm_run(conn, ctx, NULL);
		break;
#endif /* CONFIG_BT_CTLR_DF_CONN_CTE_RSP */
#if defined(CONFIG_BT_PERIPHERAL) && defined(CONFIG_BT_CTLR_PERIPHERAL_ISO)
	case PROC_CIS_CREATE:
		llcp_rp_cc_run(conn, ctx, NULL);
		break;
#endif /* defined(CONFIG_BT_PERIPHERAL) && defined(CONFIG_BT_CTLR_PERIPHERAL_ISO) */
#if defined(CONFIG_BT_CTLR_CENTRAL_ISO) || defined(CONFIG_BT_CTLR_PERIPHERAL_ISO)
	case PROC_CIS_TERMINATE:
		llcp_rp_comm_run(conn, ctx, NULL);
		break;
#endif /* defined(CONFIG_BT_CTLR_CENTRAL_ISO) || defined(CONFIG_BT_CTLR_PERIPHERAL_ISO) */
	default:
		/* Unknown procedure */
		LL_ASSERT(0);
		break;
	}

	rr_check_done(conn, ctx);
}

static void rr_tx(struct ll_conn *conn, struct proc_ctx *ctx, uint8_t opcode)
{
	struct node_tx *tx;
	struct pdu_data *pdu;

	/* Allocate tx node */
	tx = llcp_tx_alloc(conn, ctx);
	LL_ASSERT(tx);

	pdu = (struct pdu_data *)tx->pdu;

	/* Encode LL Control PDU */
	switch (opcode) {
	case PDU_DATA_LLCTRL_TYPE_REJECT_IND:
		/* TODO(thoh): Select between LL_REJECT_IND and LL_REJECT_EXT_IND */
		llcp_pdu_encode_reject_ext_ind(pdu, conn->llcp.remote.reject_opcode,
					       BT_HCI_ERR_LL_PROC_COLLISION);
		break;
	case PDU_DATA_LLCTRL_TYPE_UNKNOWN_RSP:
		llcp_pdu_encode_unknown_rsp(ctx, pdu);
		break;
	default:
		LL_ASSERT(0);
	}

	ctx->tx_opcode = pdu->llctrl.opcode;

	/* Enqueue LL Control PDU towards LLL */
	llcp_tx_enqueue(conn, tx);
}

static void rr_act_reject(struct ll_conn *conn)
{
	struct proc_ctx *ctx = llcp_rr_peek(conn);

	LL_ASSERT(ctx != NULL);

	if (llcp_rr_ispaused(conn) || !llcp_tx_alloc_peek(conn, ctx)) {
		rr_set_state(conn, RR_STATE_REJECT);
	} else {
		rr_tx(conn, ctx, PDU_DATA_LLCTRL_TYPE_REJECT_IND);

		ctx->done = 1U;
		rr_set_state(conn, RR_STATE_IDLE);
	}
}

static void rr_act_unsupported(struct ll_conn *conn)
{
	struct proc_ctx *ctx = llcp_rr_peek(conn);

	LL_ASSERT(ctx != NULL);

	if (llcp_rr_ispaused(conn) || !llcp_tx_alloc_peek(conn, ctx)) {
		rr_set_state(conn, RR_STATE_UNSUPPORTED);
	} else {
		rr_tx(conn, ctx, PDU_DATA_LLCTRL_TYPE_UNKNOWN_RSP);

		ctx->done = 1U;
		rr_set_state(conn, RR_STATE_IDLE);
	}
}

static void rr_act_complete(struct ll_conn *conn)
{
	struct proc_ctx *ctx;

	rr_set_collision(conn, 0U);

	/* Dequeue pending request that just completed */
	ctx = llcp_rr_peek(conn);
	LL_ASSERT(ctx != NULL);

	ctx->done = 1U;
}

static void rr_act_connect(struct ll_conn *conn)
{
	/* Empty on purpose */
}

static void rr_act_disconnect(struct ll_conn *conn)
{
	struct proc_ctx *ctx;

	ctx = rr_dequeue(conn);

	/*
	 * we may have been disconnected in the
	 * middle of a control procedure, in  which
	 * case we need to release all contexts
	 */
	while (ctx != NULL) {
		llcp_proc_ctx_release(ctx);
		ctx = rr_dequeue(conn);
	}
}

static void rr_st_disconnect(struct ll_conn *conn, uint8_t evt, void *param)
{
	switch (evt) {
	case RR_EVT_CONNECT:
		rr_act_connect(conn);
		rr_set_state(conn, RR_STATE_IDLE);
		break;
	default:
		/* Ignore other evts */
		break;
	}
}

static void rr_st_idle(struct ll_conn *conn, uint8_t evt, void *param)
{
	struct proc_ctx *ctx;

	switch (evt) {
	case RR_EVT_PREPARE:
		ctx = llcp_rr_peek(conn);
		if (ctx) {
			const enum proc_incompat incompat = rr_get_incompat(conn);
			const bool periph = !!(conn->lll.role == BT_HCI_ROLE_PERIPHERAL);
			const bool central = !!(conn->lll.role == BT_HCI_ROLE_CENTRAL);
			const bool with_instant = proc_with_instant(ctx);

			if (ctx->proc == PROC_TERMINATE) {
				/* Peer terminate overrides all */

				/* Run remote procedure */
				rr_act_run(conn);
				rr_set_state(conn, RR_STATE_TERMINATE);
			} else if (ctx->proc == PROC_UNKNOWN) {
				/* Unsupported procedure */

				/* Send LL_UNKNOWN_RSP */
				struct node_rx_pdu *rx = (struct node_rx_pdu *)param;
				struct pdu_data *pdu = (struct pdu_data *)rx->pdu;

				ctx->unknown_response.type = pdu->llctrl.opcode;
				rr_act_unsupported(conn);
			} else if (!with_instant || incompat == INCOMPAT_NO_COLLISION) {
				/* No collision
				 * => Run procedure
				 *
				 * Local incompatible procedure request is kept pending.
				 */

				/* Pause local incompatible procedure */
				rr_set_collision(conn, with_instant);

				/* Run remote procedure */
				rr_act_run(conn);
				rr_set_state(conn, RR_STATE_ACTIVE);
			} else if (periph && incompat == INCOMPAT_RESOLVABLE) {
				/* Peripheral collision
				 * => Run procedure
				 *
				 * Local periph procedure completes with error.
				 */

				/* Run remote procedure */
				rr_act_run(conn);
				rr_set_state(conn, RR_STATE_ACTIVE);
			} else if (with_instant && central && incompat == INCOMPAT_RESOLVABLE) {
				/* Central collision
				 * => Send reject
				 *
				 * Local central incompatible procedure continues unaffected.
				 */

				/* Send reject */
				struct node_rx_pdu *rx = (struct node_rx_pdu *)param;
				struct pdu_data *pdu = (struct pdu_data *)rx->pdu;

				conn->llcp.remote.reject_opcode = pdu->llctrl.opcode;
				rr_act_reject(conn);
			} else if (!with_instant && central && incompat == INCOMPAT_RESOLVABLE) {
				/* No collision with procedure without instant
				 * => Run procedure
				 */
				rr_act_run(conn);
				rr_set_state(conn, RR_STATE_ACTIVE);
			} else if (with_instant && incompat == INCOMPAT_RESERVED) {
				/* Protocol violation.
				 * => Disconnect
				 *
				 */

				/* TODO */
				LL_ASSERT(0);
			}
		}
		break;
	case RR_EVT_DISCONNECT:
		rr_act_disconnect(conn);
		rr_set_state(conn, RR_STATE_DISCONNECT);
		break;
	default:
		/* Ignore other evts */
		break;
	}
}
static void rr_st_reject(struct ll_conn *conn, uint8_t evt, void *param)
{
	/* TODO */
	LL_ASSERT(0);
}

static void rr_st_unsupported(struct ll_conn *conn, uint8_t evt, void *param)
{
	rr_act_unsupported(conn);
}

static void rr_st_active(struct ll_conn *conn, uint8_t evt, void *param)
{
	switch (evt) {
	case RR_EVT_RUN:
		if (llcp_rr_peek(conn)) {
			rr_act_run(conn);
		}
		break;
	case RR_EVT_COMPLETE:
		rr_act_complete(conn);
		rr_set_state(conn, RR_STATE_IDLE);
		break;
	case RR_EVT_DISCONNECT:
		rr_act_disconnect(conn);
		rr_set_state(conn, RR_STATE_DISCONNECT);
		break;
	default:
		/* Ignore other evts */
		break;
	}
}

static void rr_st_terminate(struct ll_conn *conn, uint8_t evt, void *param)
{
	switch (evt) {
	case RR_EVT_RUN:
		if (llcp_rr_peek(conn)) {
			rr_act_run(conn);
		}
		break;
	case RR_EVT_COMPLETE:
		rr_act_complete(conn);
		rr_set_state(conn, RR_STATE_IDLE);
		break;
	case RR_EVT_DISCONNECT:
		rr_act_disconnect(conn);
		rr_set_state(conn, RR_STATE_DISCONNECT);
		break;
	default:
		/* Ignore other evts */
		break;
	}
}

static void rr_execute_fsm(struct ll_conn *conn, uint8_t evt, void *param)
{
	switch (conn->llcp.remote.state) {
	case RR_STATE_DISCONNECT:
		rr_st_disconnect(conn, evt, param);
		break;
	case RR_STATE_IDLE:
		rr_st_idle(conn, evt, param);
		break;
	case RR_STATE_REJECT:
		rr_st_reject(conn, evt, param);
		break;
	case RR_STATE_UNSUPPORTED:
		rr_st_unsupported(conn, evt, param);
		break;
	case RR_STATE_ACTIVE:
		rr_st_active(conn, evt, param);
		break;
	case RR_STATE_TERMINATE:
		rr_st_terminate(conn, evt, param);
		break;
	default:
		/* Unknown state */
		LL_ASSERT(0);
	}
}

void llcp_rr_init(struct ll_conn *conn)
{
	rr_set_state(conn, RR_STATE_DISCONNECT);
}

void llcp_rr_prepare(struct ll_conn *conn, struct node_rx_pdu *rx)
{
	rr_execute_fsm(conn, RR_EVT_PREPARE, rx);
}

void llcp_rr_run(struct ll_conn *conn)
{
	rr_execute_fsm(conn, RR_EVT_RUN, NULL);
}

void llcp_rr_complete(struct ll_conn *conn)
{
	rr_execute_fsm(conn, RR_EVT_COMPLETE, NULL);
}

void llcp_rr_connect(struct ll_conn *conn)
{
	rr_execute_fsm(conn, RR_EVT_CONNECT, NULL);
}

void llcp_rr_disconnect(struct ll_conn *conn)
{
	rr_execute_fsm(conn, RR_EVT_DISCONNECT, NULL);
}

/*
 * Create procedure lookup table for any given PDU opcode, these are the opcodes
 * that can initiate a new remote procedure.
 *
 * NOTE: All array elements that are not initialized explicitly are
 * zero-initialized, which matches PROC_UNKNOWN.
 *
 * NOTE: When initializing an array of unknown size, the largest subscript for
 * which an initializer is specified determines the size of the array being
 * declared.
 */
BUILD_ASSERT(0 == PROC_UNKNOWN, "PROC_UNKNOWN must have the value ZERO");

enum accept_role {
	/* No role accepts this opcode */
	ACCEPT_ROLE_NONE = 0,
	/* Central role accepts this opcode */
	ACCEPT_ROLE_CENTRAL = (1 << BT_HCI_ROLE_CENTRAL),
	/* Peripheral role accepts this opcode */
	ACCEPT_ROLE_PERIPHERAL = (1 << BT_HCI_ROLE_PERIPHERAL),
	/* Both roles accepts this opcode */
	ACCEPT_ROLE_BOTH = (ACCEPT_ROLE_CENTRAL | ACCEPT_ROLE_PERIPHERAL),
};

struct proc_role {
	enum llcp_proc proc;
	enum accept_role accept;
};

static const struct proc_role new_proc_lut[] = {
#if defined(CONFIG_BT_PERIPHERAL)
	[PDU_DATA_LLCTRL_TYPE_CONN_UPDATE_IND] = { PROC_CONN_UPDATE, ACCEPT_ROLE_PERIPHERAL },
	[PDU_DATA_LLCTRL_TYPE_CHAN_MAP_IND] = { PROC_CHAN_MAP_UPDATE, ACCEPT_ROLE_PERIPHERAL },
#endif /* CONFIG_BT_PERIPHERAL */
	[PDU_DATA_LLCTRL_TYPE_TERMINATE_IND] = { PROC_TERMINATE, ACCEPT_ROLE_BOTH },
#if defined(CONFIG_BT_CTLR_LE_ENC) && defined(CONFIG_BT_PERIPHERAL)
	[PDU_DATA_LLCTRL_TYPE_ENC_REQ] = { PROC_ENCRYPTION_START, ACCEPT_ROLE_PERIPHERAL },
#endif /* CONFIG_BT_CTLR_LE_ENC && CONFIG_BT_PERIPHERAL */
	[PDU_DATA_LLCTRL_TYPE_ENC_RSP] = { PROC_UNKNOWN, ACCEPT_ROLE_NONE },
	[PDU_DATA_LLCTRL_TYPE_START_ENC_REQ] = { PROC_UNKNOWN, ACCEPT_ROLE_NONE },
	[PDU_DATA_LLCTRL_TYPE_START_ENC_RSP] = { PROC_UNKNOWN, ACCEPT_ROLE_NONE },
	[PDU_DATA_LLCTRL_TYPE_UNKNOWN_RSP] = { PROC_UNKNOWN, ACCEPT_ROLE_NONE },
	[PDU_DATA_LLCTRL_TYPE_FEATURE_REQ] = { PROC_FEATURE_EXCHANGE, ACCEPT_ROLE_PERIPHERAL },
	[PDU_DATA_LLCTRL_TYPE_FEATURE_RSP] = { PROC_UNKNOWN, ACCEPT_ROLE_NONE },
#if defined(CONFIG_BT_CTLR_LE_ENC) && defined(CONFIG_BT_PERIPHERAL)
	[PDU_DATA_LLCTRL_TYPE_PAUSE_ENC_REQ] = { PROC_ENCRYPTION_PAUSE, ACCEPT_ROLE_PERIPHERAL },
#endif /* CONFIG_BT_CTLR_LE_ENC && CONFIG_BT_PERIPHERAL */
	[PDU_DATA_LLCTRL_TYPE_PAUSE_ENC_RSP] = { PROC_UNKNOWN, ACCEPT_ROLE_NONE },
	[PDU_DATA_LLCTRL_TYPE_VERSION_IND] = { PROC_VERSION_EXCHANGE, ACCEPT_ROLE_BOTH },
	[PDU_DATA_LLCTRL_TYPE_REJECT_IND] = { PROC_UNKNOWN, ACCEPT_ROLE_NONE },
#if defined(CONFIG_BT_CTLR_PER_INIT_FEAT_XCHG) && defined(CONFIG_BT_CENTRAL)
	[PDU_DATA_LLCTRL_TYPE_PER_INIT_FEAT_XCHG] = { PROC_FEATURE_EXCHANGE, ACCEPT_ROLE_CENTRAL },
#endif /* CONFIG_BT_CTLR_PER_INIT_FEAT_XCHG && CONFIG_BT_CENTRAL */
#if defined(CONFIG_BT_CTLR_CONN_PARAM_REQ)
	[PDU_DATA_LLCTRL_TYPE_CONN_PARAM_REQ] = { PROC_CONN_PARAM_REQ, ACCEPT_ROLE_BOTH },
#endif /* CONFIG_BT_CTLR_CONN_PARAM_REQ */
	[PDU_DATA_LLCTRL_TYPE_CONN_PARAM_RSP] = { PROC_UNKNOWN, ACCEPT_ROLE_NONE },
	[PDU_DATA_LLCTRL_TYPE_REJECT_EXT_IND] = { PROC_UNKNOWN, ACCEPT_ROLE_NONE },
#if defined(CONFIG_BT_CTLR_LE_PING)
	[PDU_DATA_LLCTRL_TYPE_PING_REQ]	= { PROC_LE_PING, ACCEPT_ROLE_BOTH },
#endif /* CONFIG_BT_CTLR_LE_PING */
	[PDU_DATA_LLCTRL_TYPE_PING_RSP] = { PROC_UNKNOWN, ACCEPT_ROLE_NONE },
#if defined(CONFIG_BT_CTLR_DATA_LENGTH)
	[PDU_DATA_LLCTRL_TYPE_LENGTH_REQ] = { PROC_DATA_LENGTH_UPDATE, ACCEPT_ROLE_BOTH },
#endif /* CONFIG_BT_CTLR_DATA_LENGTH */
	[PDU_DATA_LLCTRL_TYPE_LENGTH_RSP] = { PROC_UNKNOWN, ACCEPT_ROLE_NONE },
#if defined(CONFIG_BT_CTLR_PHY)
	[PDU_DATA_LLCTRL_TYPE_PHY_REQ] = { PROC_PHY_UPDATE, ACCEPT_ROLE_BOTH },
#endif /* CONFIG_BT_CTLR_PHY */
	[PDU_DATA_LLCTRL_TYPE_PHY_RSP] = { PROC_UNKNOWN, ACCEPT_ROLE_NONE },
	[PDU_DATA_LLCTRL_TYPE_PHY_UPD_IND] = { PROC_UNKNOWN, ACCEPT_ROLE_NONE },
#if defined(CONFIG_BT_CTLR_MIN_USED_CHAN) && defined(CONFIG_BT_CENTRAL)
	[PDU_DATA_LLCTRL_TYPE_MIN_USED_CHAN_IND] = { PROC_MIN_USED_CHANS, ACCEPT_ROLE_CENTRAL },
#endif /* CONFIG_BT_CTLR_MIN_USED_CHAN && CONFIG_BT_CENTRAL */
#if defined(CONFIG_BT_CTLR_DF_CONN_CTE_RSP)
	[PDU_DATA_LLCTRL_TYPE_CTE_REQ] = { PROC_CTE_REQ, ACCEPT_ROLE_BOTH },
#endif /* CONFIG_BT_CTLR_DF_CONN_CTE_RSP */
	[PDU_DATA_LLCTRL_TYPE_CTE_RSP] = { PROC_UNKNOWN, ACCEPT_ROLE_NONE },
};

void llcp_rr_new(struct ll_conn *conn, struct node_rx_pdu *rx)
{
	struct proc_ctx *ctx;
	struct pdu_data *pdu;
	uint8_t proc = PROC_UNKNOWN;

	pdu = (struct pdu_data *)rx->pdu;

<<<<<<< HEAD

	/* Is this a valid opcode */
	if (pdu->llctrl.opcode < ARRAY_SIZE(new_proc_lut)) {
		/* Lookup procedure */
		uint8_t role_mask  = (1 << conn->lll.role);
		struct proc_role pr = new_proc_lut[pdu->llctrl.opcode];

		if (pr.accept & role_mask) {
			proc = pr.proc;
		}
=======
	switch (pdu->llctrl.opcode) {
	case PDU_DATA_LLCTRL_TYPE_CONN_UPDATE_IND:
		proc = PROC_CONN_UPDATE;
		break;
	case PDU_DATA_LLCTRL_TYPE_FEATURE_REQ:
	case PDU_DATA_LLCTRL_TYPE_PER_INIT_FEAT_XCHG:
		proc = PROC_FEATURE_EXCHANGE;
		break;
	case PDU_DATA_LLCTRL_TYPE_PING_REQ:
		proc = PROC_LE_PING;
		break;
	case PDU_DATA_LLCTRL_TYPE_VERSION_IND:
		proc = PROC_VERSION_EXCHANGE;
		break;
	case PDU_DATA_LLCTRL_TYPE_ENC_REQ:
		proc = PROC_ENCRYPTION_START;
		break;
	case PDU_DATA_LLCTRL_TYPE_PAUSE_ENC_REQ:
		proc = PROC_ENCRYPTION_PAUSE;
		break;
	case PDU_DATA_LLCTRL_TYPE_PHY_REQ:
		proc = PROC_PHY_UPDATE;
		break;
	case PDU_DATA_LLCTRL_TYPE_MIN_USED_CHAN_IND:
		proc = PROC_MIN_USED_CHANS;
		break;
	case PDU_DATA_LLCTRL_TYPE_CONN_PARAM_REQ:
		proc = PROC_CONN_PARAM_REQ;
		break;
	case PDU_DATA_LLCTRL_TYPE_TERMINATE_IND:
		proc = PROC_TERMINATE;
		break;
	case PDU_DATA_LLCTRL_TYPE_CHAN_MAP_IND:
		proc = PROC_CHAN_MAP_UPDATE;
		break;
	case PDU_DATA_LLCTRL_TYPE_LENGTH_REQ:
		proc = PROC_DATA_LENGTH_UPDATE;
		break;
	case PDU_DATA_LLCTRL_TYPE_CTE_REQ:
		proc = PROC_CTE_REQ;
		break;
	case PDU_DATA_LLCTRL_TYPE_CIS_REQ:
		proc = PROC_CIS_CREATE;
		break;
	case PDU_DATA_LLCTRL_TYPE_CIS_TERMINATE_IND:
		proc = PROC_CIS_TERMINATE;
		break;

	default:
		/* Unknown opcode */
		LL_ASSERT(0);
		break;
>>>>>>> 410fdc93
	}

	if (proc == PROC_TERMINATE) {
		rr_abort(conn);
	}

	ctx = llcp_create_remote_procedure(proc);
	if (!ctx) {
		return;
	}

	/* Enqueue procedure */
	rr_enqueue(conn, ctx);

	/* Prepare procedure */
	llcp_rr_prepare(conn, rx);

	rr_check_done(conn, ctx);

	/* Handle PDU */
	ctx = llcp_rr_peek(conn);
	if (ctx) {
		llcp_rr_rx(conn, ctx, rx);
	}
}

static void rr_abort(struct ll_conn *conn)
{
	struct proc_ctx *ctx;

	/* Flush all pending procedures */
	ctx = rr_dequeue(conn);
	while (ctx) {
		llcp_proc_ctx_release(ctx);
		ctx = rr_dequeue(conn);
	}

	rr_set_collision(conn, 0U);
	rr_set_state(conn, RR_STATE_IDLE);
}

#ifdef ZTEST_UNITTEST

bool rr_is_disconnected(struct ll_conn *conn)
{
	return conn->llcp.remote.state == RR_STATE_DISCONNECT;
}

bool rr_is_idle(struct ll_conn *conn)
{
	return conn->llcp.remote.state == RR_STATE_IDLE;
}

void test_int_remote_pending_requests(void)
{
	struct ll_conn conn;
	struct proc_ctx *peek_ctx;
	struct proc_ctx *dequeue_ctx;
	struct proc_ctx ctx;

	ull_cp_init();
	ull_tx_q_init(&conn.tx_q);
	ull_llcp_init(&conn);

	peek_ctx = llcp_rr_peek(&conn);
	zassert_is_null(peek_ctx, NULL);

	dequeue_ctx = rr_dequeue(&conn);
	zassert_is_null(dequeue_ctx, NULL);

	rr_enqueue(&conn, &ctx);
	peek_ctx = (struct proc_ctx *)sys_slist_peek_head(&conn.llcp.remote.pend_proc_list);
	zassert_equal_ptr(peek_ctx, &ctx, NULL);

	peek_ctx = llcp_rr_peek(&conn);
	zassert_equal_ptr(peek_ctx, &ctx, NULL);

	dequeue_ctx = rr_dequeue(&conn);
	zassert_equal_ptr(dequeue_ctx, &ctx, NULL);

	peek_ctx = llcp_rr_peek(&conn);
	zassert_is_null(peek_ctx, NULL);

	dequeue_ctx = rr_dequeue(&conn);
	zassert_is_null(dequeue_ctx, NULL);
}

#endif<|MERGE_RESOLUTION|>--- conflicted
+++ resolved
@@ -90,22 +90,14 @@
 	case PROC_TERMINATE:
 	case PROC_DATA_LENGTH_UPDATE:
 	case PROC_CTE_REQ:
+	case PROC_CIS_CREATE:
+	case PROC_CIS_TERMINATE:
 		return 0U;
 	case PROC_PHY_UPDATE:
 	case PROC_CONN_UPDATE:
 	case PROC_CONN_PARAM_REQ:
 	case PROC_CHAN_MAP_UPDATE:
 		return 1U;
-<<<<<<< HEAD
-=======
-	case PROC_DATA_LENGTH_UPDATE:
-		return 0U;
-	case PROC_CTE_REQ:
-		return 0U;
-	case PROC_CIS_CREATE:
-	case PROC_CIS_TERMINATE:
-		return 0U;
->>>>>>> 410fdc93
 	default:
 		/* Unknown procedure */
 		LL_ASSERT(0);
@@ -784,7 +776,6 @@
 
 	pdu = (struct pdu_data *)rx->pdu;
 
-<<<<<<< HEAD
 
 	/* Is this a valid opcode */
 	if (pdu->llctrl.opcode < ARRAY_SIZE(new_proc_lut)) {
@@ -795,60 +786,6 @@
 		if (pr.accept & role_mask) {
 			proc = pr.proc;
 		}
-=======
-	switch (pdu->llctrl.opcode) {
-	case PDU_DATA_LLCTRL_TYPE_CONN_UPDATE_IND:
-		proc = PROC_CONN_UPDATE;
-		break;
-	case PDU_DATA_LLCTRL_TYPE_FEATURE_REQ:
-	case PDU_DATA_LLCTRL_TYPE_PER_INIT_FEAT_XCHG:
-		proc = PROC_FEATURE_EXCHANGE;
-		break;
-	case PDU_DATA_LLCTRL_TYPE_PING_REQ:
-		proc = PROC_LE_PING;
-		break;
-	case PDU_DATA_LLCTRL_TYPE_VERSION_IND:
-		proc = PROC_VERSION_EXCHANGE;
-		break;
-	case PDU_DATA_LLCTRL_TYPE_ENC_REQ:
-		proc = PROC_ENCRYPTION_START;
-		break;
-	case PDU_DATA_LLCTRL_TYPE_PAUSE_ENC_REQ:
-		proc = PROC_ENCRYPTION_PAUSE;
-		break;
-	case PDU_DATA_LLCTRL_TYPE_PHY_REQ:
-		proc = PROC_PHY_UPDATE;
-		break;
-	case PDU_DATA_LLCTRL_TYPE_MIN_USED_CHAN_IND:
-		proc = PROC_MIN_USED_CHANS;
-		break;
-	case PDU_DATA_LLCTRL_TYPE_CONN_PARAM_REQ:
-		proc = PROC_CONN_PARAM_REQ;
-		break;
-	case PDU_DATA_LLCTRL_TYPE_TERMINATE_IND:
-		proc = PROC_TERMINATE;
-		break;
-	case PDU_DATA_LLCTRL_TYPE_CHAN_MAP_IND:
-		proc = PROC_CHAN_MAP_UPDATE;
-		break;
-	case PDU_DATA_LLCTRL_TYPE_LENGTH_REQ:
-		proc = PROC_DATA_LENGTH_UPDATE;
-		break;
-	case PDU_DATA_LLCTRL_TYPE_CTE_REQ:
-		proc = PROC_CTE_REQ;
-		break;
-	case PDU_DATA_LLCTRL_TYPE_CIS_REQ:
-		proc = PROC_CIS_CREATE;
-		break;
-	case PDU_DATA_LLCTRL_TYPE_CIS_TERMINATE_IND:
-		proc = PROC_CIS_TERMINATE;
-		break;
-
-	default:
-		/* Unknown opcode */
-		LL_ASSERT(0);
-		break;
->>>>>>> 410fdc93
 	}
 
 	if (proc == PROC_TERMINATE) {
