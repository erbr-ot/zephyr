/*
 * Copyright (c) 2020 Demant
 *
 * SPDX-License-Identifier: Apache-2.0
 */

/* LLCP Memory Pool Descriptor */
struct llcp_mem_pool {
	void *free;
	uint8_t *pool;
};

/* LLCP Procedure */
enum llcp_proc {
	PROC_UNKNOWN,
	PROC_LE_PING,
	PROC_FEATURE_EXCHANGE,
	PROC_MIN_USED_CHANS,
	PROC_VERSION_EXCHANGE,
	PROC_ENCRYPTION_START,
	PROC_ENCRYPTION_PAUSE,
	PROC_PHY_UPDATE,
	PROC_CONN_UPDATE,
	PROC_CONN_PARAM_REQ,
	PROC_TERMINATE,
	PROC_CHAN_MAP_UPDATE,
	PROC_DATA_LENGTH_UPDATE,
	PROC_CTE_REQ,
<<<<<<< HEAD
	/* A helper enum entry, to use in pause procedure context */
	PROC_NONE = 0x0,
};
=======
	PROC_CIS_CREATE,
	PROC_CIS_TERMINATE,
	/* A helper enum entry, to use in pause prcedure context */
	PROC_NONE = 0x0,
};

>>>>>>> 410fdc93
enum llcp_tx_q_pause_data_mask {
	LLCP_TX_QUEUE_PAUSE_DATA_ENCRYPTION = 0x01,
	LLCP_TX_QUEUE_PAUSE_DATA_PHY_UPDATE = 0x02,
	LLCP_TX_QUEUE_PAUSE_DATA_DATA_LENGTH = 0x04,
};

#if ((CONFIG_BT_CTLR_LLCP_COMMON_TX_CTRL_BUF_NUM <\
			(CONFIG_BT_CTLR_LLCP_TX_PER_CONN_TX_CTRL_BUF_NUM_MAX *\
			CONFIG_BT_CTLR_LLCP_CONN)) &&\
			(CONFIG_BT_CTLR_LLCP_PER_CONN_TX_CTRL_BUF_NUM <\
			CONFIG_BT_CTLR_LLCP_TX_PER_CONN_TX_CTRL_BUF_NUM_MAX))
#define LLCP_TX_CTRL_BUF_QUEUE_ENABLE
#define LLCP_TX_CTRL_BUF_COUNT ((CONFIG_BT_CTLR_LLCP_COMMON_TX_CTRL_BUF_NUM  +\
			(CONFIG_BT_CTLR_LLCP_CONN * CONFIG_BT_CTLR_LLCP_PER_CONN_TX_CTRL_BUF_NUM)))
#else
#define LLCP_TX_CTRL_BUF_COUNT (CONFIG_BT_CTLR_LLCP_TX_PER_CONN_TX_CTRL_BUF_NUM_MAX *\
				CONFIG_BT_CTLR_LLCP_CONN)
#endif

#if defined(LLCP_TX_CTRL_BUF_QUEUE_ENABLE)
enum llcp_wait_reason {
	WAITING_FOR_NOTHING,
	WAITING_FOR_TX_BUFFER,
};
#endif /* LLCP_TX_CTRL_BUF_QUEUE_ENABLE */

#if defined(CONFIG_BT_CTLR_LE_ENC)
struct llcp_enc {
	uint8_t error;

	/* NOTE: To save memory, SKD(m|s) and IV(m|s) are
	 * generated just-in-time for PDU enqueuing and are
	 * therefore not present in this structure.
	 * Further candidates for optimizing memory layout.
	 *	* Overlay memory
	 *	* Repurpose memory used by lll.ccm_tx/rx?
	 */

	/* Central: Rand and EDIV are input copies from
	 * HCI that only live until the LL_ENC_REQ has
	 * been enqueued.
	 *
	 * Peripheral: Rand and EDIV are input copies from
	 * the LL_ENC_REQ that only live until host
	 * notification has been enqueued.
	 */

	/* 64 bit random number. */
	uint8_t rand[8];

	/* 16 bit encrypted diversifier.*/
	uint8_t ediv[2];

	/* 128 bit long term key. */
	uint8_t ltk[16];

	/* SKD is the concatenation of SKDm and SKDs and
	 * is used to calculate the session key, SK.
	 *
	 * Lifetime:
	 * M    : Generate SKDm and IVm
	 * M->S : LL_ENC_REQ(Rand, EDIV, SKDm, IVm)
	 * S	: Notify host (Rand, EDIV)
	 * S    : Generate SKDs and IVs
	 * S    : Calculate SK = e(LTK, SKD)
	 * M<-S : LL_ENC_RSP(SKDs, IVs)
	 * M    : Calculate SK = e(LTK, SKD)
	 *
	 * where security function e generates 128-bit
	 * encryptedData from a 128-bit key and 128-bit
	 * plaintextData using the AES-128-bit block
	 * cypher as defined in FIPS-1971:
	 *	encryptedData = e(key, plaintextData)
	 */
	union {

		/* 128-bit session key diversifier */
		uint8_t skd[16];
		struct {
			uint8_t skdm[8];
			uint8_t skds[8];
		};
	};
};
#endif /* CONFIG_BT_CTLR_LE_ENC */

/* LLCP Procedure Context */
struct proc_ctx {
	/* Must be the first for sys_slist to work */
	sys_snode_t node;

	/* llcp_mem_pool owner of this context */
	struct llcp_mem_pool *owner;

	/* PROC_ */
	enum llcp_proc proc;

	enum pdu_data_llctrl_type response_opcode;

	/* Procedure FSM */
	uint8_t state;

	/* Expected opcode to be received next */
	enum pdu_data_llctrl_type rx_opcode;

	/* Last transmitted opcode used for unknown/reject */
	enum pdu_data_llctrl_type tx_opcode;

	/* Instant collision */
	int collision;

#if defined(LLCP_TX_CTRL_BUF_QUEUE_ENABLE)
	/* Wait list next pointer */
	sys_snode_t wait_node;

	/* Procedure wait reason */
	enum llcp_wait_reason wait_reason;
#endif /* LLCP_TX_CTRL_BUF_QUEUE_ENABLE */

	/* TX node awaiting ack */
	struct node_tx *tx_ack;

	/*
	 * This flag is set to 1 when we are finished with the control
	 * procedure and it is safe to release the context ctx
	 */
	int done;

	/* Procedure data */
	union {
		/* Used by Minimum Used Channels Procedure */
#if defined(CONFIG_BT_CTLR_MIN_USED_CHAN)
		struct {
			uint8_t phys;
			uint8_t min_used_chans;
		} muc;
#endif /* CONFIG_BT_CTLR_MIN_USED_CHAN */

#if defined(CONFIG_BT_CTLR_LE_ENC)
		/* Used by Encryption Procedure */
		struct llcp_enc enc;
#endif /* CONFIG_BT_CTLR_LE_ENC */

#if defined(CONFIG_BT_CTLR_PHY)
		/* PHY Update */
		struct {
			uint8_t tx:3;
			uint8_t rx:3;
			uint8_t flags:1;
			uint8_t host_initiated:1;
			uint8_t ntf_pu:1;
#if defined(CONFIG_BT_CTLR_DATA_LENGTH)
			uint8_t ntf_dle:1;
#endif /* CONFIG_BT_CTLR_DATA_LENGTH */
			uint8_t error;
			uint16_t instant;
			uint8_t c_to_p_phy;
			uint8_t p_to_c_phy;
		} pu;
#endif /* CONFIG_BT_CTLR_PHY */

		/* TODO(tosk): leave out some params below if !CONFIG_BT_CTLR_CONN_PARAM_REQ */
		/* Connection Update & Connection Parameter Request */
		struct {
			uint8_t error;
			uint8_t params_changed;
			uint16_t instant;
			uint8_t win_size;
			uint16_t win_offset_us;
			uint16_t interval_min;
			uint16_t interval_max;
			uint16_t latency;
			uint16_t timeout;
			uint8_t  preferred_periodicity;
			uint16_t reference_conn_event_count;
			uint16_t offset0;
			uint16_t offset1;
			uint16_t offset2;
			uint16_t offset3;
			uint16_t offset4;
			uint16_t offset5;
		} cu;

		/* Use by ACL Termination Procedure */
		struct {
			uint8_t error_code;
		} term;

		/* Use by Channel Map Update Procedure */
		struct {
			uint16_t instant;
			uint8_t chm[5];
		} chmu;
#if defined(CONFIG_BT_CTLR_DF_CONN_CTE_REQ)
		/* Use by CTE Request Procedure */
		struct {
			uint8_t type:2;
			uint8_t min_len:5;
		} cte_req;

		struct llcp_df_cte_remote_rsp {
			/* Storage for information that received LL_CTE_RSP PDU includes CTE */
			uint8_t has_cte;
		} cte_remote_rsp;
#endif /* CONFIG_BT_CTLR_DF_CONN_CTE_REQ */
#if defined(CONFIG_BT_CTLR_DF_CONN_CTE_RSP)
		/* Use by CTE Response Procedure */
		struct llcp_df_cte_remote_req {
			uint8_t cte_type;
			uint8_t min_cte_len;
		} cte_remote_req;
#endif /* CONFIG_BT_CTLR_DF_CONN_CTE_RSP */
		struct {
			uint8_t  error;
			uint16_t cis_handle;
			uint8_t  cig_id;
			uint8_t  cis_id;
			uint16_t conn_event_count;
			uint32_t cis_offset_min;
			uint32_t cis_offset_max;
#if defined(CONFIG_BT_PERIPHERAL)
			uint32_t host_request_to;
#endif /* defined(CONFIG_BT_PERIPHERAL) */
#if defined(CONFIG_BT_CENTRAL)
			/* In case of a cis_req data decoded by ull_peripheral_iso_acquire, so
			 * only need to store info in local create (ie central enabled device)
			 */
			uint8_t  c_phy;
			uint8_t  p_phy;
			uint16_t c_max_sdu;
			uint16_t p_max_sdu;
			uint32_t c_sdu_interval;
			uint32_t p_sdu_interval;
			uint8_t  nse;
			uint16_t c_max_pdu;
			uint16_t p_max_pdu;
			uint32_t sub_interval;
			uint8_t  p_bn;
			uint8_t  c_bn;
			uint8_t  c_ft;
			uint8_t  p_ft;
			uint16_t iso_interval;
#endif /* defined(CONFIG_BT_CENTRAL) */
		} cis_create;

		struct {
			uint8_t  cig_id;
			uint8_t  cis_id;
			uint8_t error_code;
		} cis_term;
	} data;

	struct {
		uint8_t type;
	} unknown_response;

	struct {
		uint8_t reject_opcode;
		uint8_t error_code;
	} reject_ext_ind;
};

/* Procedure Incompatibility */
enum proc_incompat {
	/* Local procedure has not sent first PDU */
	INCOMPAT_NO_COLLISION,

	/* Local incompatible procedure has sent first PDU */
	INCOMPAT_RESOLVABLE,

	/* Local incompatible procedure has received first PDU */
	INCOMPAT_RESERVED,
};

/* Invalid LL Control PDU Opcode */
#define ULL_LLCP_INVALID_OPCODE (0xFFU)

static inline bool is_instant_passed(uint16_t instant, uint16_t event_count)
{
	/*
	 * BLUETOOTH CORE SPECIFICATION Version 5.2 | Vol 6, Part B
	 * 5.5.1 ACL Control Procedures
	 * When a periph receives such a PDU where (Instant – connEventCount) modulo
	 * 65536 is less than 32767 and Instant is not equal to connEventCount, the periph
	 * shall listen to all the connection events until it has confirmation that the central
	 * has received its acknowledgment of the PDU or connEventCount equals
	 * Instant.
	 *
	 * x % 2^n == x & (2^n - 1)
	 *
	 * 65535 = 2^16 - 1
	 * 65536 = 2^16
	 */

	return ((instant - event_count) & 0xFFFFU) > 0x7FFFU;
}

static inline bool is_instant_not_passed(uint16_t instant, uint16_t event_count)
{
	/*
	 * BLUETOOTH CORE SPECIFICATION Version 5.2 | Vol 6, Part B
	 * 5.5.1 ACL Control Procedures
	 * When a periph receives such a PDU where (Instant – connEventCount) modulo
	 * 65536 is less than 32767 and Instant is not equal to connEventCount, the periph
	 * shall listen to all the connection events until it has confirmation that the central
	 * has received its acknowledgment of the PDU or connEventCount equals
	 * Instant.
	 *
	 * x % 2^n == x & (2^n - 1)
	 *
	 * 65535 = 2^16 - 1
	 * 65536 = 2^16
	 */

	return ((instant - event_count) & 0xFFFFU) < 0x7FFFU;
}

static inline bool is_instant_reached_or_passed(uint16_t instant, uint16_t event_count)
{
	/*
	 * BLUETOOTH CORE SPECIFICATION Version 5.2 | Vol 6, Part B
	 * 5.5.1 ACL Control Procedures
	 * When a periph receives such a PDU where (Instant – connEventCount) modulo
	 * 65536 is less than 32767 and Instant is not equal to connEventCount, the periph
	 * shall listen to all the connection events until it has confirmation that the central
	 * has received its acknowledgment of the PDU or connEventCount equals
	 * Instant.
	 *
	 * x % 2^n == x & (2^n - 1)
	 *
	 * 65535 = 2^16 - 1
	 * 65536 = 2^16
	 */

	return ((event_count - instant) & 0xFFFFU) <= 0x7FFFU;
}

/*
 * LLCP Resource Management
 */
bool llcp_ntf_alloc_is_available(void);
bool llcp_ntf_alloc_num_available(uint8_t count);
struct node_rx_pdu *llcp_ntf_alloc(void);
struct proc_ctx *llcp_create_local_procedure(enum llcp_proc proc);
struct proc_ctx *llcp_create_remote_procedure(enum llcp_proc proc);
bool llcp_tx_alloc_peek(struct ll_conn *conn, struct proc_ctx *ctx);
void llcp_tx_alloc_unpeek(struct proc_ctx *ctx);
struct node_tx *llcp_tx_alloc(struct ll_conn *conn, struct proc_ctx *ctx);
void llcp_proc_ctx_release(struct proc_ctx *ctx);

/*
 * ULL -> LLL Interface
 */
void llcp_tx_enqueue(struct ll_conn *conn, struct node_tx *tx);
void llcp_tx_pause_data(struct ll_conn *conn, enum llcp_tx_q_pause_data_mask pause_mask);
void llcp_tx_resume_data(struct ll_conn *conn, enum llcp_tx_q_pause_data_mask resume_mask);
void llcp_tx_flush(struct ll_conn *conn);

/*
 * LLCP Local Procedure Common
 */
void llcp_lp_comm_tx_ack(struct ll_conn *conn, struct proc_ctx *ctx, struct node_tx *tx);
void llcp_lp_comm_rx(struct ll_conn *conn, struct proc_ctx *ctx, struct node_rx_pdu *rx);
void llcp_lp_comm_init_proc(struct proc_ctx *ctx);
void llcp_lp_comm_run(struct ll_conn *conn, struct proc_ctx *ctx, void *param);

/*
 * LLCP Remote Procedure Common
 */
void llcp_rp_comm_tx_ack(struct ll_conn *conn, struct proc_ctx *ctx, struct node_tx *tx);
void llcp_rp_comm_rx(struct ll_conn *conn, struct proc_ctx *ctx, struct node_rx_pdu *rx);
void llcp_rp_comm_init_proc(struct proc_ctx *ctx);
void llcp_rp_comm_run(struct ll_conn *conn, struct proc_ctx *ctx, void *param);

#if defined(CONFIG_BT_CTLR_LE_ENC)
/*
 * LLCP Local Procedure Encryption
 */
void llcp_lp_enc_rx(struct ll_conn *conn, struct proc_ctx *ctx, struct node_rx_pdu *rx);
void llcp_lp_enc_init_proc(struct proc_ctx *ctx);
void llcp_lp_enc_run(struct ll_conn *conn, struct proc_ctx *ctx, void *param);

/*
 * LLCP Remote Procedure Encryption
 */
void llcp_rp_enc_rx(struct ll_conn *conn, struct proc_ctx *ctx, struct node_rx_pdu *rx);
void llcp_rp_enc_init_proc(struct proc_ctx *ctx);
void llcp_rp_enc_ltk_req_reply(struct ll_conn *conn, struct proc_ctx *ctx);
void llcp_rp_enc_ltk_req_neg_reply(struct ll_conn *conn, struct proc_ctx *ctx);
void llcp_rp_enc_run(struct ll_conn *conn, struct proc_ctx *ctx, void *param);
#endif /* CONFIG_BT_CTLR_LE_ENC */

#if defined(CONFIG_BT_CTLR_PHY)
/*
 * LLCP Local Procedure PHY Update
 */
void llcp_lp_pu_rx(struct ll_conn *conn, struct proc_ctx *ctx, struct node_rx_pdu *rx);
void llcp_lp_pu_init_proc(struct proc_ctx *ctx);
void llcp_lp_pu_run(struct ll_conn *conn, struct proc_ctx *ctx, void *param);
void llcp_lp_pu_tx_ack(struct ll_conn *conn, struct proc_ctx *ctx, void *param);
#endif /* CONFIG_BT_CTLR_PHY */

/*
 * LLCP Local Procedure Connection Update
 */
void llcp_lp_cu_rx(struct ll_conn *conn, struct proc_ctx *ctx, struct node_rx_pdu *rx);
void llcp_lp_cu_init_proc(struct proc_ctx *ctx);
void llcp_lp_cu_run(struct ll_conn *conn, struct proc_ctx *ctx, void *param);

/*
 * LLCP Local Channel Map Update
 */
void llcp_lp_chmu_init_proc(struct proc_ctx *ctx);
void llcp_lp_chmu_run(struct ll_conn *conn, struct proc_ctx *ctx, void *param);

#if defined(CONFIG_BT_CTLR_PHY)
/*
 * LLCP Remote Procedure PHY Update
 */
void llcp_rp_pu_rx(struct ll_conn *conn, struct proc_ctx *ctx, struct node_rx_pdu *rx);
void llcp_rp_pu_init_proc(struct proc_ctx *ctx);
void llcp_rp_pu_run(struct ll_conn *conn, struct proc_ctx *ctx, void *param);
void llcp_rp_pu_tx_ack(struct ll_conn *conn, struct proc_ctx *ctx, void *param);
#endif /* CONFIG_BT_CTLR_PHY */

/*
 * LLCP Remote Procedure Connection Update
 */
void llcp_rp_cu_rx(struct ll_conn *conn, struct proc_ctx *ctx, struct node_rx_pdu *rx);
void llcp_rp_cu_init_proc(struct proc_ctx *ctx);
void llcp_rp_cu_run(struct ll_conn *conn, struct proc_ctx *ctx, void *param);
void llcp_rp_conn_param_req_reply(struct ll_conn *conn, struct proc_ctx *ctx);
void llcp_rp_conn_param_req_neg_reply(struct ll_conn *conn, struct proc_ctx *ctx);

/*
 * Terminate Helper
 */
void llcp_pdu_encode_terminate_ind(struct proc_ctx *ctx, struct pdu_data *pdu);
void llcp_ntf_encode_terminate_ind(struct proc_ctx *ctx, struct pdu_data *pdu);
void llcp_pdu_decode_terminate_ind(struct proc_ctx *ctx, struct pdu_data *pdu);

/*
 * LLCP Local Request
 */
struct proc_ctx *llcp_lr_peek(struct ll_conn *conn);
bool llcp_lr_ispaused(struct ll_conn *conn);
void llcp_lr_pause(struct ll_conn *conn);
void llcp_lr_resume(struct ll_conn *conn);
void llcp_lr_tx_ack(struct ll_conn *conn, struct proc_ctx *ctx, struct node_tx *tx);
void llcp_lr_rx(struct ll_conn *conn, struct proc_ctx *ctx, struct node_rx_pdu *rx);
void llcp_lr_enqueue(struct ll_conn *conn, struct proc_ctx *ctx);
void llcp_lr_init(struct ll_conn *conn);
void llcp_lr_run(struct ll_conn *conn);
void llcp_lr_complete(struct ll_conn *conn);
void llcp_lr_connect(struct ll_conn *conn);
void llcp_lr_disconnect(struct ll_conn *conn);
void llcp_lr_abort(struct ll_conn *conn);

/*
 * LLCP Remote Request
 */
void llcp_rr_set_incompat(struct ll_conn *conn, enum proc_incompat incompat);
bool llcp_rr_get_collision(struct ll_conn *conn);
void llcp_rr_set_paused_cmd(struct ll_conn *conn, enum llcp_proc);
enum llcp_proc llcp_rr_get_paused_cmd(struct ll_conn *conn);
struct proc_ctx *llcp_rr_peek(struct ll_conn *conn);
bool llcp_rr_ispaused(struct ll_conn *conn);
void llcp_rr_pause(struct ll_conn *conn);
void llcp_rr_resume(struct ll_conn *conn);
void llcp_rr_tx_ack(struct ll_conn *conn, struct proc_ctx *ctx, struct node_tx *tx);
void llcp_rr_rx(struct ll_conn *conn, struct proc_ctx *ctx, struct node_rx_pdu *rx);
void llcp_rr_init(struct ll_conn *conn);
void llcp_rr_prepare(struct ll_conn *conn, struct node_rx_pdu *rx);
void llcp_rr_run(struct ll_conn *conn);
void llcp_rr_complete(struct ll_conn *conn);
void llcp_rr_connect(struct ll_conn *conn);
void llcp_rr_disconnect(struct ll_conn *conn);
void llcp_rr_new(struct ll_conn *conn, struct node_rx_pdu *rx);

#if defined(CONFIG_BT_CTLR_LE_PING)
/*
 * LE Ping Procedure Helper
 */
void llcp_pdu_encode_ping_req(struct pdu_data *pdu);
void llcp_pdu_encode_ping_rsp(struct pdu_data *pdu);
#endif /* CONFIG_BT_CTLR_LE_PING */
/*
 * Unknown response helper
 */

void llcp_pdu_encode_unknown_rsp(struct proc_ctx *ctx,
					struct pdu_data *pdu);
void llcp_pdu_decode_unknown_rsp(struct proc_ctx *ctx,
					struct pdu_data *pdu);
void llcp_ntf_encode_unknown_rsp(struct proc_ctx *ctx,
					struct pdu_data *pdu);

/*
 * Feature Exchange Procedure Helper
 */
void llcp_pdu_encode_feature_req(struct ll_conn *conn,
					struct pdu_data *pdu);
void llcp_pdu_encode_feature_rsp(struct ll_conn *conn,
					struct pdu_data *pdu);
void llcp_ntf_encode_feature_rsp(struct ll_conn *conn,
					struct pdu_data *pdu);
void llcp_ntf_encode_feature_req(struct ll_conn *conn,
					      struct pdu_data *pdu);
void llcp_pdu_decode_feature_req(struct ll_conn *conn,
					struct pdu_data *pdu);
void llcp_pdu_decode_feature_rsp(struct ll_conn *conn,
					struct pdu_data *pdu);

#if defined(CONFIG_BT_CTLR_MIN_USED_CHAN)
/*
 * Minimum number of used channels Procedure Helper
 */
#if defined(CONFIG_BT_PERIPHERAL)
void llcp_pdu_encode_min_used_chans_ind(struct proc_ctx *ctx, struct pdu_data *pdu);
#endif /* CONFIG_BT_PERIPHERAL */

#if defined(CONFIG_BT_CENTRAL)
void llcp_pdu_decode_min_used_chans_ind(struct ll_conn *conn, struct pdu_data *pdu);
#endif /* CONFIG_BT_CENTRAL */
#endif /* CONFIG_BT_CTLR_MIN_USED_CHAN */

/*
 * Version Exchange Procedure Helper
 */
void llcp_pdu_encode_version_ind(struct pdu_data *pdu);
void llcp_ntf_encode_version_ind(struct ll_conn *conn, struct pdu_data *pdu);
void llcp_pdu_decode_version_ind(struct ll_conn *conn, struct pdu_data *pdu);

#if defined(CONFIG_BT_CTLR_LE_ENC)
/*
 * Encryption Start Procedure Helper
 */
#if defined(CONFIG_BT_CENTRAL)
void llcp_pdu_encode_enc_req(struct proc_ctx *ctx, struct pdu_data *pdu);
#endif /* CONFIG_BT_CENTRAL */

#if defined(CONFIG_BT_PERIPHERAL)
void llcp_ntf_encode_enc_req(struct proc_ctx *ctx, struct pdu_data *pdu);
void llcp_pdu_encode_enc_rsp(struct pdu_data *pdu);
void llcp_pdu_encode_start_enc_req(struct pdu_data *pdu);
#endif /* CONFIG_BT_PERIPHERAL */

void llcp_pdu_encode_start_enc_rsp(struct pdu_data *pdu);

#if defined(CONFIG_BT_CENTRAL)
void llcp_pdu_encode_pause_enc_req(struct pdu_data *pdu);
#endif /* CONFIG_BT_CENTRAL */

void llcp_pdu_encode_pause_enc_rsp(struct pdu_data *pdu);
#endif /* CONFIG_BT_CTLR_LE_ENC */

void llcp_pdu_encode_reject_ind(struct pdu_data *pdu, uint8_t error_code);
void llcp_pdu_encode_reject_ext_ind(struct pdu_data *pdu, uint8_t reject_opcode,
				    uint8_t error_code);
void llcp_pdu_decode_reject_ext_ind(struct proc_ctx *ctx, struct pdu_data *pdu);
void llcp_ntf_encode_reject_ext_ind(struct proc_ctx *ctx, struct pdu_data *pdu);

/*
 * PHY Update Procedure Helper
 */
void llcp_pdu_encode_phy_req(struct proc_ctx *ctx, struct pdu_data *pdu);
void llcp_pdu_decode_phy_req(struct proc_ctx *ctx, struct pdu_data *pdu);

#if defined(CONFIG_BT_PERIPHERAL)
void llcp_pdu_encode_phy_rsp(struct ll_conn *conn, struct pdu_data *pdu);
void llcp_pdu_decode_phy_update_ind(struct proc_ctx *ctx, struct pdu_data *pdu);
#endif /* CONFIG_BT_PERIPHERAL */

#if defined(CONFIG_BT_CENTRAL)
void llcp_pdu_encode_phy_update_ind(struct proc_ctx *ctx, struct pdu_data *pdu);
void llcp_pdu_decode_phy_rsp(struct proc_ctx *ctx, struct pdu_data *pdu);
#endif /* CONFIG_BT_CENTRAL */

/*
 * Connection Update Procedure Helper
 */
void llcp_pdu_encode_conn_param_req(struct proc_ctx *ctx, struct pdu_data *pdu);
void llcp_pdu_decode_conn_param_req(struct proc_ctx *ctx, struct pdu_data *pdu);
void llcp_pdu_encode_conn_param_rsp(struct proc_ctx *ctx, struct pdu_data *pdu);
void llcp_pdu_decode_conn_param_rsp(struct proc_ctx *ctx, struct pdu_data *pdu);
void llcp_pdu_encode_conn_update_ind(struct proc_ctx *ctx, struct pdu_data *pdu);
void llcp_pdu_decode_conn_update_ind(struct proc_ctx *ctx, struct pdu_data *pdu);

/*
 * Remote Channel Map Update Procedure Helper
 */
void llcp_pdu_encode_chan_map_update_ind(struct proc_ctx *ctx, struct pdu_data *pdu);
void llcp_pdu_decode_chan_map_update_ind(struct proc_ctx *ctx, struct pdu_data *pdu);
void llcp_rp_chmu_rx(struct ll_conn *conn, struct proc_ctx *ctx, struct node_rx_pdu *rx);
void llcp_rp_chmu_init_proc(struct proc_ctx *ctx);
void llcp_rp_chmu_run(struct ll_conn *conn, struct proc_ctx *ctx, void *param);

#if defined(CONFIG_BT_CTLR_DATA_LENGTH)
/*
 * Data Length Update Procedure Helper
 */
void llcp_pdu_encode_length_req(struct ll_conn *conn, struct pdu_data *pdu);
void llcp_pdu_encode_length_rsp(struct ll_conn *conn, struct pdu_data *pdu);
void llcp_pdu_decode_length_req(struct ll_conn *conn, struct pdu_data *pdu);
void llcp_pdu_decode_length_rsp(struct ll_conn *conn, struct pdu_data *pdu);
void llcp_ntf_encode_length_change(struct ll_conn *conn,
					struct pdu_data *pdu);

#endif /* CONFIG_BT_CTLR_DATA_LENGTH */

#if defined(CONFIG_BT_CTLR_DF_CONN_CTE_REQ)
/*
 * Constant Tone Request Procedure Helper
 */
void llcp_pdu_encode_cte_req(struct proc_ctx *ctx, struct pdu_data *pdu);
void llcp_pdu_decode_cte_rsp(struct proc_ctx *ctx, const struct pdu_data *pdu);
void llcp_ntf_encode_cte_req(struct pdu_data *pdu);
#endif /* CONFIG_BT_CTLR_DF_CONN_CTE_REQ */

#if defined(CONFIG_BT_CTLR_DF_CONN_CTE_RSP)
/*
 * Constant Tone Response Procedure Helper
 */
void llcp_pdu_decode_cte_req(struct proc_ctx *ctx, struct pdu_data *pdu);
void llcp_pdu_encode_cte_rsp(const struct proc_ctx *ctx, struct pdu_data *pdu);
#endif /* CONFIG_BT_CTLR_DF_CONN_CTE_RSP */

void llcp_lp_cc_init_proc(struct proc_ctx *ctx);
void llcp_lp_cc_rx(struct ll_conn *conn, struct proc_ctx *ctx, struct node_rx_pdu *rx);
void llcp_lp_cc_run(struct ll_conn *conn, struct proc_ctx *ctx, void *param);

void llcp_rp_cc_init_proc(struct proc_ctx *ctx);
void llcp_rp_cc_rx(struct ll_conn *conn, struct proc_ctx *ctx, struct node_rx_pdu *rx);
void llcp_rp_cc_run(struct ll_conn *conn, struct proc_ctx *ctx, void *param);
bool llcp_rp_cc_awaiting_reply(struct proc_ctx *ctx);
void llcp_rp_cc_accept(struct ll_conn *conn, struct proc_ctx *ctx);
void llcp_rp_cc_reject(struct ll_conn *conn, struct proc_ctx *ctx);

void llcp_pdu_encode_cis_req(struct proc_ctx *ctx, struct pdu_data *pdu);
void llcp_pdu_decode_cis_req(struct proc_ctx *ctx, struct pdu_data *pdu);
void llcp_pdu_encode_cis_rsp(struct proc_ctx *ctx, struct pdu_data *pdu);
void llcp_pdu_decode_cis_rsp(struct proc_ctx *ctx, struct pdu_data *pdu);
void llcp_pdu_encode_cis_ind(struct proc_ctx *ctx, struct pdu_data *pdu);
void llcp_pdu_encode_cis_terminate_ind(struct proc_ctx *ctx, struct pdu_data *pdu);
void llcp_pdu_decode_cis_terminate_ind(struct proc_ctx *ctx, struct pdu_data *pdu);

#ifdef ZTEST_UNITTEST
bool lr_is_disconnected(struct ll_conn *conn);
bool lr_is_idle(struct ll_conn *conn);
bool rr_is_disconnected(struct ll_conn *conn);
bool rr_is_idle(struct ll_conn *conn);
uint16_t ctx_buffers_free(void);
#endif<|MERGE_RESOLUTION|>--- conflicted
+++ resolved
@@ -26,18 +26,12 @@
 	PROC_CHAN_MAP_UPDATE,
 	PROC_DATA_LENGTH_UPDATE,
 	PROC_CTE_REQ,
-<<<<<<< HEAD
-	/* A helper enum entry, to use in pause procedure context */
-	PROC_NONE = 0x0,
-};
-=======
 	PROC_CIS_CREATE,
 	PROC_CIS_TERMINATE,
 	/* A helper enum entry, to use in pause prcedure context */
 	PROC_NONE = 0x0,
 };
 
->>>>>>> 410fdc93
 enum llcp_tx_q_pause_data_mask {
 	LLCP_TX_QUEUE_PAUSE_DATA_ENCRYPTION = 0x01,
 	LLCP_TX_QUEUE_PAUSE_DATA_PHY_UPDATE = 0x02,
