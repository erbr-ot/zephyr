--- conflicted
+++ resolved
@@ -39,9 +39,8 @@
 
 void ull_pdu_data_init(struct pdu_data *pdu);
 
-<<<<<<< HEAD
 void ull_conn_timeout(void *param);
-=======
+
 #if defined(CONFIG_BT_CTLR_CONN_PARAM_REQ)
 /* Connection context pointer used as CPR mutex to serialize connection
  * parameter requests procedures across simulataneous connections so that
@@ -78,7 +77,6 @@
 	conn_upd_curr = NULL;
 }
 #endif /* CONFIG_BT_CTLR_CONN_PARAM_REQ */
->>>>>>> 2ef3fe7b
 
 #if !defined(CONFIG_BT_LL_SW_LLCP_LEGACY)
 
