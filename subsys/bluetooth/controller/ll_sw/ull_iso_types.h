/*
 * Copyright (c) 2021 Demant
 *
 * SPDX-License-Identifier: Apache-2.0
 */

/* CIS */
#define LL_CIS_HANDLE_BASE CONFIG_BT_MAX_CONN

#if defined(CONFIG_BT_CTLR_CONN_ISO_STREAMS)
#define LAST_VALID_CIS_HANDLE \
	(CONFIG_BT_CTLR_CONN_ISO_STREAMS + LL_CIS_HANDLE_BASE - 1)
#else
#define LAST_VALID_CIS_HANDLE (LL_CIS_HANDLE_BASE - 1)
#endif /* CONFIG_BT_CTLR_CONN_ISO_STREAMS */

#define LL_CIS_IDX_FROM_HANDLE(_handle) \
	((_handle) - LL_CIS_HANDLE_BASE)

#if defined(CONFIG_BT_CTLR_CONN_ISO)
#define IS_CIS_HANDLE(_handle) \
	(((_handle) >= LL_CIS_HANDLE_BASE) && \
	((_handle) <= LAST_VALID_CIS_HANDLE))
#else
#define IS_CIS_HANDLE(_handle) 0
#endif /* CONFIG_BT_CTLR_CONN_ISO */

<<<<<<< HEAD
/* Common members for ll_conn_iso_stream and ll_broadcast_iso_stream */
=======
/* ISO LL conformance tests require a PDU size of maximum 251 bytes */
#define ISO_TX_BUFFER_SIZE 251

/* Common memebers for ll_conn_iso_stream and ll_broadcast_iso_stream */
>>>>>>> 410fdc93
struct ll_iso_stream_hdr {
	struct ll_iso_datapath *datapath_in;
	struct ll_iso_datapath *datapath_out;
};

struct ll_iso_datapath {
	uint8_t  path_dir;
	uint8_t  path_id;
	uint8_t  coding_format;
	uint16_t company_id;
	isoal_sink_handle_t sink_hdl;
	isoal_source_handle_t source_hdl;
};<|MERGE_RESOLUTION|>--- conflicted
+++ resolved
@@ -25,14 +25,19 @@
 #define IS_CIS_HANDLE(_handle) 0
 #endif /* CONFIG_BT_CTLR_CONN_ISO */
 
-<<<<<<< HEAD
-/* Common members for ll_conn_iso_stream and ll_broadcast_iso_stream */
-=======
+
+#if defined(CONFIG_BT_CTLR_ADV_ISO)
+#define IS_ADV_HANDLE(_handle) \
+	(((_handle) >= BT_CTLR_ADV_ISO_STREAM_HANDLE_BASE) && \
+	((_handle) <= (BT_CTLR_ADV_ISO_STREAM_HANDLE_BASE + BT_CTLR_ADV_ISO_STREAM_MAX - 1)))
+#else
+#define IS_ADV_HANDLE(_handle) 0
+#endif /* CONFIG_BT_CTLR_ADV_ISO */
+
 /* ISO LL conformance tests require a PDU size of maximum 251 bytes */
 #define ISO_TX_BUFFER_SIZE 251
 
-/* Common memebers for ll_conn_iso_stream and ll_broadcast_iso_stream */
->>>>>>> 410fdc93
+/* Common members for ll_conn_iso_stream and ll_broadcast_iso_stream */
 struct ll_iso_stream_hdr {
 	struct ll_iso_datapath *datapath_in;
 	struct ll_iso_datapath *datapath_out;
