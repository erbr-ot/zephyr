/**
 * @file smp.c
 * Security Manager Protocol implementation
 */

/*
 * Copyright (c) 2017 Nordic Semiconductor ASA
 * Copyright (c) 2015-2016 Intel Corporation
 *
 * SPDX-License-Identifier: Apache-2.0
 */

#include <zephyr/zephyr.h>
#include <stddef.h>
#include <errno.h>
#include <string.h>
#include <zephyr/sys/atomic.h>
#include <zephyr/sys/util.h>
#include <zephyr/sys/byteorder.h>
#include <zephyr/debug/stack.h>

#include <zephyr/net/buf.h>
#include <zephyr/bluetooth/hci.h>
#include <zephyr/bluetooth/bluetooth.h>
#include <zephyr/bluetooth/conn.h>
#include <zephyr/bluetooth/buf.h>
#include <zephyr/bluetooth/gatt.h>

#include <tinycrypt/constants.h>
#include <tinycrypt/aes.h>
#include <tinycrypt/utils.h>
#include <tinycrypt/cmac_mode.h>

#define BT_DBG_ENABLED IS_ENABLED(CONFIG_BT_DEBUG_SMP)
#define LOG_MODULE_NAME bt_smp
#include "common/log.h"

#include "hci_core.h"
#include "ecc.h"
#include "keys.h"
#include "conn_internal.h"
#include "l2cap_internal.h"
#include "smp.h"

#define SMP_TIMEOUT K_SECONDS(30)

#if defined(CONFIG_BT_SIGNING)
#define SIGN_DIST BT_SMP_DIST_SIGN
#else
#define SIGN_DIST 0
#endif

#if defined(CONFIG_BT_PRIVACY)
#define ID_DIST BT_SMP_DIST_ID_KEY
#else
#define ID_DIST 0
#endif

#if defined(CONFIG_BT_BREDR)
#define LINK_DIST BT_SMP_DIST_LINK_KEY
#else
#define LINK_DIST 0
#endif

#define RECV_KEYS (BT_SMP_DIST_ENC_KEY | BT_SMP_DIST_ID_KEY | SIGN_DIST |\
		   LINK_DIST)
#define SEND_KEYS (BT_SMP_DIST_ENC_KEY | ID_DIST | SIGN_DIST | LINK_DIST)

#define RECV_KEYS_SC (RECV_KEYS & ~(BT_SMP_DIST_ENC_KEY))
#define SEND_KEYS_SC (SEND_KEYS & ~(BT_SMP_DIST_ENC_KEY))

#define BR_RECV_KEYS_SC (RECV_KEYS & ~(LINK_DIST))
#define BR_SEND_KEYS_SC (SEND_KEYS & ~(LINK_DIST))

#define BT_SMP_AUTH_MASK	0x07

#if defined(CONFIG_BT_BONDABLE)
#define BT_SMP_AUTH_BONDING_FLAGS BT_SMP_AUTH_BONDING
#else
#define BT_SMP_AUTH_BONDING_FLAGS 0
#endif /* CONFIG_BT_BONDABLE */

#if defined(CONFIG_BT_BREDR)

#define BT_SMP_AUTH_MASK_SC	0x2f
#if defined(CONFIG_BT_SMP_OOB_LEGACY_PAIR_ONLY)
#define BT_SMP_AUTH_DEFAULT (BT_SMP_AUTH_BONDING_FLAGS | BT_SMP_AUTH_CT2)
#else
#define BT_SMP_AUTH_DEFAULT (BT_SMP_AUTH_BONDING_FLAGS | BT_SMP_AUTH_CT2 |\
			     BT_SMP_AUTH_SC)
#endif /* CONFIG_BT_SMP_OOB_LEGACY_PAIR_ONLY */

#else

#define BT_SMP_AUTH_MASK_SC	0x0f
#if defined(CONFIG_BT_SMP_OOB_LEGACY_PAIR_ONLY)
#define BT_SMP_AUTH_DEFAULT (BT_SMP_AUTH_BONDING_FLAGS)
#else
#define BT_SMP_AUTH_DEFAULT (BT_SMP_AUTH_BONDING_FLAGS | BT_SMP_AUTH_SC)
#endif /* CONFIG_BT_SMP_OOB_LEGACY_PAIR_ONLY */

#endif /* CONFIG_BT_BREDR */

enum pairing_method {
	JUST_WORKS,		/* JustWorks pairing */
	PASSKEY_INPUT,		/* Passkey Entry input */
	PASSKEY_DISPLAY,	/* Passkey Entry display */
	PASSKEY_CONFIRM,	/* Passkey confirm */
	PASSKEY_ROLE,		/* Passkey Entry depends on role */
	LE_SC_OOB,		/* LESC Out of Band */
	LEGACY_OOB,		/* Legacy Out of Band */
};

enum {
	SMP_FLAG_CFM_DELAYED,	/* if confirm should be send when TK is valid */
	SMP_FLAG_ENC_PENDING,	/* if waiting for an encryption change event */
	SMP_FLAG_KEYS_DISTR,	/* if keys distribution phase is in progress */
	SMP_FLAG_PAIRING,	/* if pairing is in progress */
	SMP_FLAG_TIMEOUT,	/* if SMP timeout occurred */
	SMP_FLAG_SC,		/* if LE Secure Connections is used */
	SMP_FLAG_PKEY_SEND,	/* if should send Public Key when available */
	SMP_FLAG_DHKEY_PENDING,	/* if waiting for local DHKey */
	SMP_FLAG_DHKEY_GEN,     /* if generating DHKey */
	SMP_FLAG_DHKEY_SEND,	/* if should generate and send DHKey Check */
	SMP_FLAG_USER,		/* if waiting for user input */
	SMP_FLAG_DISPLAY,       /* if display_passkey() callback was called */
	SMP_FLAG_OOB_PENDING,	/* if waiting for OOB data */
	SMP_FLAG_BOND,		/* if bonding */
	SMP_FLAG_SC_DEBUG_KEY,	/* if Secure Connection are using debug key */
	SMP_FLAG_SEC_REQ,	/* if Security Request was sent/received */
	SMP_FLAG_DHCHECK_WAIT,	/* if waiting for remote DHCheck (as periph) */
	SMP_FLAG_DERIVE_LK,	/* if Link Key should be derived */
	SMP_FLAG_BR_CONNECTED,	/* if BR/EDR channel is connected */
	SMP_FLAG_BR_PAIR,	/* if should start BR/EDR pairing */
	SMP_FLAG_CT2,		/* if should use H7 for keys derivation */

	/* Total number of flags - must be at the end */
	SMP_NUM_FLAGS,
};

/* SMP channel specific context */
struct bt_smp {
	/* Commands that remote is allowed to send */
	ATOMIC_DEFINE(allowed_cmds, BT_SMP_NUM_CMDS);

	/* Flags for SMP state machine */
	ATOMIC_DEFINE(flags, SMP_NUM_FLAGS);

	/* Type of method used for pairing */
	uint8_t				method;

	/* Pairing Request PDU */
	uint8_t				preq[7];

	/* Pairing Response PDU */
	uint8_t				prsp[7];

	/* Pairing Confirm PDU */
	uint8_t				pcnf[16];

	/* Local random number */
	uint8_t				prnd[16];

	/* Remote random number */
	uint8_t				rrnd[16];

	/* Temporary key */
	uint8_t				tk[16];

	/* Remote Public Key for LE SC */
	uint8_t				pkey[BT_PUB_KEY_LEN];

	/* DHKey */
	uint8_t				dhkey[BT_DH_KEY_LEN];

	/* Remote DHKey check */
	uint8_t				e[16];

	/* MacKey */
	uint8_t				mackey[16];

	/* LE SC passkey */
	uint32_t				passkey;

	/* LE SC passkey round */
	uint8_t				passkey_round;

	/* LE SC local OOB data */
	const struct bt_le_oob_sc_data	*oobd_local;

	/* LE SC remote OOB data */
	const struct bt_le_oob_sc_data	*oobd_remote;

	/* Local key distribution */
	uint8_t				local_dist;

	/* Remote key distribution */
	uint8_t				remote_dist;

	/* The channel this context is associated with.
	 * This marks the beginning of the part of the structure that will not
	 * be memset to zero in init.
	 */
	struct bt_l2cap_le_chan		chan;

	/* Delayed work for timeout handling */
	struct k_work_delayable		work;

<<<<<<< HEAD
	/* A work item for persisting ccc and cf data in the system workqueue.
	 */
	struct k_work			work_settings_ccc_and_cf_save;
=======
	/* Used Bluetooth authentication callbacks. */
	atomic_ptr_t			auth_cb;
>>>>>>> dd69eede
};

static unsigned int fixed_passkey = BT_PASSKEY_INVALID;

#define DISPLAY_FIXED(smp) (IS_ENABLED(CONFIG_BT_FIXED_PASSKEY) && \
			    fixed_passkey != BT_PASSKEY_INVALID && \
			    (smp)->method == PASSKEY_DISPLAY)

#if !defined(CONFIG_BT_SMP_SC_PAIR_ONLY)
/* based on table 2.8 Core Spec 2.3.5.1 Vol. 3 Part H */
static const uint8_t gen_method_legacy[5 /* remote */][5 /* local */] = {
	{ JUST_WORKS, JUST_WORKS, PASSKEY_INPUT, JUST_WORKS, PASSKEY_INPUT },
	{ JUST_WORKS, JUST_WORKS, PASSKEY_INPUT, JUST_WORKS, PASSKEY_INPUT },
	{ PASSKEY_DISPLAY, PASSKEY_DISPLAY, PASSKEY_INPUT, JUST_WORKS,
	  PASSKEY_DISPLAY },
	{ JUST_WORKS, JUST_WORKS, JUST_WORKS, JUST_WORKS, JUST_WORKS },
	{ PASSKEY_DISPLAY, PASSKEY_DISPLAY, PASSKEY_INPUT, JUST_WORKS,
	  PASSKEY_ROLE },
};
#endif /* CONFIG_BT_SMP_SC_PAIR_ONLY */

#if !defined(CONFIG_BT_SMP_OOB_LEGACY_PAIR_ONLY)
/* based on table 2.8 Core Spec 2.3.5.1 Vol. 3 Part H */
static const uint8_t gen_method_sc[5 /* remote */][5 /* local */] = {
	{ JUST_WORKS, JUST_WORKS, PASSKEY_INPUT, JUST_WORKS, PASSKEY_INPUT },
	{ JUST_WORKS, PASSKEY_CONFIRM, PASSKEY_INPUT, JUST_WORKS,
	  PASSKEY_CONFIRM },
	{ PASSKEY_DISPLAY, PASSKEY_DISPLAY, PASSKEY_INPUT, JUST_WORKS,
	  PASSKEY_DISPLAY },
	{ JUST_WORKS, JUST_WORKS, JUST_WORKS, JUST_WORKS, JUST_WORKS },
	{ PASSKEY_DISPLAY, PASSKEY_CONFIRM, PASSKEY_INPUT, JUST_WORKS,
	  PASSKEY_CONFIRM },
};
#endif /* !CONFIG_BT_SMP_OOB_LEGACY_PAIR_ONLY */

#if defined(CONFIG_BT_BREDR)
/* SMP over BR/EDR channel specific context */
struct bt_smp_br {
	/* Commands that remote is allowed to send */
	ATOMIC_DEFINE(allowed_cmds, BT_SMP_NUM_CMDS);

	/* Flags for SMP state machine */
	ATOMIC_DEFINE(flags, SMP_NUM_FLAGS);

	/* Local key distribution */
	uint8_t			local_dist;

	/* Remote key distribution */
	uint8_t			remote_dist;

	/* Encryption Key Size used for connection */
	uint8_t 			enc_key_size;

	/* The channel this context is associated with.
	 * This marks the beginning of the part of the structure that will not
	 * be memset to zero in init.
	 */
	struct bt_l2cap_br_chan	chan;

	/* Delayed work for timeout handling */
	struct k_work_delayable	work;
};

static struct bt_smp_br bt_smp_br_pool[CONFIG_BT_MAX_CONN];
#endif /* CONFIG_BT_BREDR */

static struct bt_smp bt_smp_pool[CONFIG_BT_MAX_CONN];
static bool bondable = IS_ENABLED(CONFIG_BT_BONDABLE);
static bool oobd_present;
static bool sc_supported;
static const uint8_t *sc_public_key;
static K_SEM_DEFINE(sc_local_pkey_ready, 0, 1);

/* Pointer to internal data is used to mark that callbacks of given SMP channel are not initialized.
 * Value of NULL represents no authenticaiton capabilities and cannot be used for that purpose.
 */
#define BT_SMP_AUTH_CB_UNINITIALIZED	((atomic_ptr_val_t)bt_smp_pool)

static bool le_sc_supported(void)
{
	/*
	 * If controller based ECC is to be used it must support
	 * "LE Read Local P-256 Public Key" and "LE Generate DH Key" commands.
	 * Otherwise LE SC are not supported.
	 */
	if (IS_ENABLED(CONFIG_BT_SMP_OOB_LEGACY_PAIR_ONLY)) {
		return false;
	}

	return BT_CMD_TEST(bt_dev.supported_commands, 34, 1) &&
	       BT_CMD_TEST(bt_dev.supported_commands, 34, 2);
}

static const struct bt_conn_auth_cb *latch_auth_cb(struct bt_smp *smp)
{
	atomic_ptr_cas(&smp->auth_cb, BT_SMP_AUTH_CB_UNINITIALIZED, (atomic_ptr_val_t)bt_auth);

	return atomic_ptr_get(&smp->auth_cb);
}

static uint8_t get_io_capa(struct bt_smp *smp)
{
	const struct bt_conn_auth_cb *smp_auth_cb = latch_auth_cb(smp);

	if (!smp_auth_cb) {
		goto no_callbacks;
	}

	/* Passkey Confirmation is valid only for LE SC */
	if (smp_auth_cb->passkey_display && smp_auth_cb->passkey_entry &&
	    (smp_auth_cb->passkey_confirm || !sc_supported)) {
		return BT_SMP_IO_KEYBOARD_DISPLAY;
	}

	/* DisplayYesNo is useful only for LE SC */
	if (sc_supported && smp_auth_cb->passkey_display &&
	    smp_auth_cb->passkey_confirm) {
		return BT_SMP_IO_DISPLAY_YESNO;
	}

	if (smp_auth_cb->passkey_entry) {
		if (IS_ENABLED(CONFIG_BT_FIXED_PASSKEY) &&
		    fixed_passkey != BT_PASSKEY_INVALID) {
			return BT_SMP_IO_KEYBOARD_DISPLAY;
		} else {
			return BT_SMP_IO_KEYBOARD_ONLY;
		}
	}

	if (smp_auth_cb->passkey_display) {
		return BT_SMP_IO_DISPLAY_ONLY;
	}

no_callbacks:
	if (IS_ENABLED(CONFIG_BT_FIXED_PASSKEY) &&
	    fixed_passkey != BT_PASSKEY_INVALID) {
		return BT_SMP_IO_DISPLAY_ONLY;
	} else {
		return BT_SMP_IO_NO_INPUT_OUTPUT;
	}
}

#if !defined(CONFIG_BT_SMP_SC_PAIR_ONLY)
static uint8_t legacy_get_pair_method(struct bt_smp *smp, uint8_t remote_io);
#endif

static bool smp_keys_check(struct bt_conn *conn)
{
	if (atomic_test_bit(conn->flags, BT_CONN_FORCE_PAIR)) {
		return false;
	}

	if (!conn->le.keys) {
		conn->le.keys = bt_keys_find(BT_KEYS_LTK_P256,
						     conn->id, &conn->le.dst);
		if (!conn->le.keys) {
			conn->le.keys = bt_keys_find(BT_KEYS_LTK,
						     conn->id,
						     &conn->le.dst);
		}
	}

	if (!conn->le.keys ||
	    !(conn->le.keys->keys & (BT_KEYS_LTK | BT_KEYS_LTK_P256))) {
		return false;
	}

	if (conn->required_sec_level >= BT_SECURITY_L3 &&
	    !(conn->le.keys->flags & BT_KEYS_AUTHENTICATED)) {
		return false;
	}

	if (conn->required_sec_level >= BT_SECURITY_L4 &&
	    !((conn->le.keys->flags & BT_KEYS_AUTHENTICATED) &&
	      (conn->le.keys->keys & BT_KEYS_LTK_P256) &&
	      (conn->le.keys->enc_size == BT_SMP_MAX_ENC_KEY_SIZE))) {
		return false;
	}

	return true;
}

static uint8_t get_pair_method(struct bt_smp *smp, uint8_t remote_io)
{
#if !defined(CONFIG_BT_SMP_SC_PAIR_ONLY)
	if (!atomic_test_bit(smp->flags, SMP_FLAG_SC)) {
		return legacy_get_pair_method(smp, remote_io);
	}
#endif

#if !defined(CONFIG_BT_SMP_OOB_LEGACY_PAIR_ONLY)
	struct bt_smp_pairing *req, *rsp;

	req = (struct bt_smp_pairing *)&smp->preq[1];
	rsp = (struct bt_smp_pairing *)&smp->prsp[1];

	if ((req->auth_req & rsp->auth_req) & BT_SMP_AUTH_SC) {
		/* if one side has OOB data use OOB */
		if ((req->oob_flag | rsp->oob_flag) & BT_SMP_OOB_DATA_MASK) {
			return LE_SC_OOB;
		}
	}

	if (remote_io > BT_SMP_IO_KEYBOARD_DISPLAY) {
		return JUST_WORKS;
	}

	/* if none side requires MITM use JustWorks */
	if (!((req->auth_req | rsp->auth_req) & BT_SMP_AUTH_MITM)) {
		return JUST_WORKS;
	}

	return gen_method_sc[remote_io][get_io_capa(smp)];
#else
	return JUST_WORKS;
#endif
}

static enum bt_security_err security_err_get(uint8_t smp_err)
{
	switch (smp_err) {
	case BT_SMP_ERR_PASSKEY_ENTRY_FAILED:
	case BT_SMP_ERR_DHKEY_CHECK_FAILED:
	case BT_SMP_ERR_NUMERIC_COMP_FAILED:
	case BT_SMP_ERR_CONFIRM_FAILED:
		return BT_SECURITY_ERR_AUTH_FAIL;
	case BT_SMP_ERR_OOB_NOT_AVAIL:
		return BT_SECURITY_ERR_OOB_NOT_AVAILABLE;
	case BT_SMP_ERR_AUTH_REQUIREMENTS:
	case BT_SMP_ERR_ENC_KEY_SIZE:
		return BT_SECURITY_ERR_AUTH_REQUIREMENT;
	case BT_SMP_ERR_PAIRING_NOTSUPP:
	case BT_SMP_ERR_CMD_NOTSUPP:
		return BT_SECURITY_ERR_PAIR_NOT_SUPPORTED;
	case BT_SMP_ERR_REPEATED_ATTEMPTS:
	case BT_SMP_ERR_BREDR_PAIRING_IN_PROGRESS:
	case BT_SMP_ERR_CROSS_TRANSP_NOT_ALLOWED:
		return BT_SECURITY_ERR_PAIR_NOT_ALLOWED;
	case BT_SMP_ERR_INVALID_PARAMS:
		return BT_SECURITY_ERR_INVALID_PARAM;
	case BT_SMP_ERR_KEY_REJECTED:
		return BT_SECURITY_ERR_KEY_REJECTED;
	case BT_SMP_ERR_UNSPECIFIED:
	default:
		return BT_SECURITY_ERR_UNSPECIFIED;
	}
}

static uint8_t smp_err_get(enum bt_security_err auth_err)
{
	switch (auth_err) {
	case BT_SECURITY_ERR_OOB_NOT_AVAILABLE:
		return BT_SMP_ERR_OOB_NOT_AVAIL;

	case BT_SECURITY_ERR_AUTH_FAIL:
	case BT_SECURITY_ERR_AUTH_REQUIREMENT:
		return BT_SMP_ERR_AUTH_REQUIREMENTS;

	case BT_SECURITY_ERR_PAIR_NOT_SUPPORTED:
		return BT_SMP_ERR_PAIRING_NOTSUPP;

	case BT_SECURITY_ERR_INVALID_PARAM:
		return BT_SMP_ERR_INVALID_PARAMS;

	case BT_SECURITY_ERR_PIN_OR_KEY_MISSING:
	case BT_SECURITY_ERR_PAIR_NOT_ALLOWED:
	case BT_SECURITY_ERR_UNSPECIFIED:
		return BT_SMP_ERR_UNSPECIFIED;
	default:
		return 0;
	}
}

static struct net_buf *smp_create_pdu(struct bt_smp *smp, uint8_t op, size_t len)
{
	struct bt_smp_hdr *hdr;
	struct net_buf *buf;
	k_timeout_t timeout;

	/* Don't if session had already timed out */
	if (atomic_test_bit(smp->flags, SMP_FLAG_TIMEOUT)) {
		timeout = K_NO_WAIT;
	} else {
		timeout = SMP_TIMEOUT;
	}

	/* Use smaller timeout if returning an error since that could be
	 * caused by lack of buffers.
	 */
	buf = bt_l2cap_create_pdu_timeout(NULL, 0, timeout);
	if (!buf) {
		/* If it was not possible to allocate a buffer within the
		 * timeout marked it as timed out.
		 */
		atomic_set_bit(smp->flags, SMP_FLAG_TIMEOUT);
		return NULL;
	}

	hdr = net_buf_add(buf, sizeof(*hdr));
	hdr->code = op;

	return buf;
}

/* Cypher based Message Authentication Code (CMAC) with AES 128 bit
 *
 * Input    : key    ( 128-bit key )
 *          : in     ( message to be authenticated )
 *          : len    ( length of the message in octets )
 * Output   : out    ( message authentication code )
 */
static int bt_smp_aes_cmac(const uint8_t *key, const uint8_t *in, size_t len,
			   uint8_t *out)
{
	struct tc_aes_key_sched_struct sched;
	struct tc_cmac_struct state;

	if (tc_cmac_setup(&state, key, &sched) == TC_CRYPTO_FAIL) {
		return -EIO;
	}

	if (tc_cmac_update(&state, in, len) == TC_CRYPTO_FAIL) {
		return -EIO;
	}

	if (tc_cmac_final(out, &state) == TC_CRYPTO_FAIL) {
		return -EIO;
	}

	return 0;
}

static int smp_d1(const uint8_t *key, uint16_t d, uint16_t r, uint8_t res[16])
{
	int err;

	BT_DBG("key %s d %u r %u", bt_hex(key, 16), d, r);

	sys_put_le16(d, &res[0]);
	sys_put_le16(r, &res[2]);
	memset(&res[4], 0, 16 - 4);

	err = bt_encrypt_le(key, res, res);
	if (err) {
		return err;
	}

	BT_DBG("res %s", bt_hex(res, 16));
	return 0;
}

static int smp_f4(const uint8_t *u, const uint8_t *v, const uint8_t *x,
		  uint8_t z, uint8_t res[16])
{
	uint8_t xs[16];
	uint8_t m[65];
	int err;

	BT_DBG("u %s", bt_hex(u, 32));
	BT_DBG("v %s", bt_hex(v, 32));
	BT_DBG("x %s z 0x%x", bt_hex(x, 16), z);

	/*
	 * U, V and Z are concatenated and used as input m to the function
	 * AES-CMAC and X is used as the key k.
	 *
	 * Core Spec 4.2 Vol 3 Part H 2.2.5
	 *
	 * note:
	 * bt_smp_aes_cmac uses BE data and smp_f4 accept LE so we swap
	 */
	sys_memcpy_swap(m, u, 32);
	sys_memcpy_swap(m + 32, v, 32);
	m[64] = z;

	sys_memcpy_swap(xs, x, 16);

	err = bt_smp_aes_cmac(xs, m, sizeof(m), res);
	if (err) {
		return err;
	}

	sys_mem_swap(res, 16);

	BT_DBG("res %s", bt_hex(res, 16));

	return err;
}

static int smp_f5(const uint8_t *w, const uint8_t *n1, const uint8_t *n2,
		  const bt_addr_le_t *a1, const bt_addr_le_t *a2, uint8_t *mackey,
		  uint8_t *ltk)
{
	static const uint8_t salt[16] = { 0x6c, 0x88, 0x83, 0x91, 0xaa, 0xf5,
					  0xa5, 0x38, 0x60, 0x37, 0x0b, 0xdb,
					  0x5a, 0x60, 0x83, 0xbe };
	uint8_t m[53] = { 0x00, /* counter */
			  0x62, 0x74, 0x6c, 0x65, /* keyID */
			  0x00, 0x00, 0x00, 0x00, 0x00, 0x00, 0x00, 0x00, /*n1*/
			  0x00, 0x00, 0x00, 0x00, 0x00, 0x00, 0x00, 0x00,
			  0x00, 0x00, 0x00, 0x00, 0x00, 0x00, 0x00, 0x00, /*2*/
			  0x00, 0x00, 0x00, 0x00, 0x00, 0x00, 0x00, 0x00,
			  0x00, 0x00, 0x00, 0x00, 0x00, 0x00, 0x00, /* a1 */
			  0x00, 0x00, 0x00, 0x00, 0x00, 0x00, 0x00, /* a2 */
			  0x01, 0x00 /* length */ };
	uint8_t t[16], ws[32];
	int err;

	BT_DBG("w %s", bt_hex(w, 32));
	BT_DBG("n1 %s", bt_hex(n1, 16));
	BT_DBG("n2 %s", bt_hex(n2, 16));

	sys_memcpy_swap(ws, w, 32);

	err = bt_smp_aes_cmac(salt, ws, 32, t);
	if (err) {
		return err;
	}

	BT_DBG("t %s", bt_hex(t, 16));

	sys_memcpy_swap(m + 5, n1, 16);
	sys_memcpy_swap(m + 21, n2, 16);
	m[37] = a1->type;
	sys_memcpy_swap(m + 38, a1->a.val, 6);
	m[44] = a2->type;
	sys_memcpy_swap(m + 45, a2->a.val, 6);

	err = bt_smp_aes_cmac(t, m, sizeof(m), mackey);
	if (err) {
		return err;
	}

	BT_DBG("mackey %1s", bt_hex(mackey, 16));

	sys_mem_swap(mackey, 16);

	/* counter for ltk is 1 */
	m[0] = 0x01;

	err = bt_smp_aes_cmac(t, m, sizeof(m), ltk);
	if (err) {
		return err;
	}

	BT_DBG("ltk %s", bt_hex(ltk, 16));

	sys_mem_swap(ltk, 16);

	return 0;
}

static int smp_f6(const uint8_t *w, const uint8_t *n1, const uint8_t *n2,
		  const uint8_t *r, const uint8_t *iocap, const bt_addr_le_t *a1,
		  const bt_addr_le_t *a2, uint8_t *check)
{
	uint8_t ws[16];
	uint8_t m[65];
	int err;

	BT_DBG("w %s", bt_hex(w, 16));
	BT_DBG("n1 %s", bt_hex(n1, 16));
	BT_DBG("n2 %s", bt_hex(n2, 16));
	BT_DBG("r %s", bt_hex(r, 16));
	BT_DBG("io_cap %s", bt_hex(iocap, 3));
	BT_DBG("a1 %s", bt_hex(a1, 7));
	BT_DBG("a2 %s", bt_hex(a2, 7));

	sys_memcpy_swap(m, n1, 16);
	sys_memcpy_swap(m + 16, n2, 16);
	sys_memcpy_swap(m + 32, r, 16);
	sys_memcpy_swap(m + 48, iocap, 3);

	m[51] = a1->type;
	memcpy(m + 52, a1->a.val, 6);
	sys_memcpy_swap(m + 52, a1->a.val, 6);

	m[58] = a2->type;
	memcpy(m + 59, a2->a.val, 6);
	sys_memcpy_swap(m + 59, a2->a.val, 6);

	sys_memcpy_swap(ws, w, 16);

	err = bt_smp_aes_cmac(ws, m, sizeof(m), check);
	if (err) {
		return err;
	}

	BT_DBG("res %s", bt_hex(check, 16));

	sys_mem_swap(check, 16);

	return 0;
}

static int smp_g2(const uint8_t u[32], const uint8_t v[32],
		  const uint8_t x[16], const uint8_t y[16], uint32_t *passkey)
{
	uint8_t m[80], xs[16];
	int err;

	BT_DBG("u %s", bt_hex(u, 32));
	BT_DBG("v %s", bt_hex(v, 32));
	BT_DBG("x %s", bt_hex(x, 16));
	BT_DBG("y %s", bt_hex(y, 16));

	sys_memcpy_swap(m, u, 32);
	sys_memcpy_swap(m + 32, v, 32);
	sys_memcpy_swap(m + 64, y, 16);

	sys_memcpy_swap(xs, x, 16);

	/* reuse xs (key) as buffer for result */
	err = bt_smp_aes_cmac(xs, m, sizeof(m), xs);
	if (err) {
		return err;
	}
	BT_DBG("res %s", bt_hex(xs, 16));

	memcpy(passkey, xs + 12, 4);
	*passkey = sys_be32_to_cpu(*passkey) % 1000000;

	BT_DBG("passkey %u", *passkey);

	return 0;
}

static uint8_t get_encryption_key_size(struct bt_smp *smp)
{
	struct bt_smp_pairing *req, *rsp;

	req = (struct bt_smp_pairing *)&smp->preq[1];
	rsp = (struct bt_smp_pairing *)&smp->prsp[1];

	/*
	 * The smaller value of the initiating and responding devices maximum
	 * encryption key length parameters shall be used as the encryption key
	 * size.
	 */
	return MIN(req->max_key_size, rsp->max_key_size);
}

/* Check that if a new pairing procedure with an existing bond will not lower
 * the established security level of the bond.
 */
static bool update_keys_check(struct bt_smp *smp, struct bt_keys *keys)
{
	if (IS_ENABLED(CONFIG_BT_SMP_DISABLE_LEGACY_JW_PASSKEY) &&
	    !atomic_test_bit(smp->flags, SMP_FLAG_SC) &&
	    smp->method != LEGACY_OOB) {
		return false;
	}

	if (IS_ENABLED(CONFIG_BT_SMP_OOB_LEGACY_PAIR_ONLY) &&
	    smp->method != LEGACY_OOB) {
		return false;
	}

	if (!keys ||
	    !(keys->keys & (BT_KEYS_LTK_P256 | BT_KEYS_LTK))) {
		return true;
	}

	if (keys->enc_size > get_encryption_key_size(smp)) {
		return false;
	}

	if ((keys->keys & BT_KEYS_LTK_P256) &&
	    !atomic_test_bit(smp->flags, SMP_FLAG_SC)) {
		return false;
	}

	if ((keys->flags & BT_KEYS_AUTHENTICATED) &&
	     smp->method == JUST_WORKS) {
		return false;
	}

	if (!IS_ENABLED(CONFIG_BT_SMP_ALLOW_UNAUTH_OVERWRITE) &&
	    (!(keys->flags & BT_KEYS_AUTHENTICATED)
	     && smp->method == JUST_WORKS)) {
		return false;
	}

	return true;
}

static bool update_debug_keys_check(struct bt_smp *smp)
{
	struct bt_conn *conn = smp->chan.chan.conn;

	if (!conn->le.keys) {
		conn->le.keys = bt_keys_get_addr(conn->id, &conn->le.dst);
	}

	if (!conn->le.keys ||
	    !(conn->le.keys->keys & (BT_KEYS_LTK_P256 | BT_KEYS_LTK))) {
		return true;
	}

	if (conn->le.keys->flags & BT_KEYS_DEBUG) {
		return true;
	}

	return false;
}

#if defined(CONFIG_BT_PRIVACY) || defined(CONFIG_BT_SIGNING) || \
	!defined(CONFIG_BT_SMP_SC_PAIR_ONLY)
/* For TX callbacks */
static void smp_pairing_complete(struct bt_smp *smp, uint8_t status);
#if defined(CONFIG_BT_BREDR)
static void smp_pairing_br_complete(struct bt_smp_br *smp, uint8_t status);
#endif

static void smp_check_complete(struct bt_conn *conn, uint8_t dist_complete)
{
	struct bt_l2cap_chan *chan;

	if (conn->type == BT_CONN_TYPE_LE) {
		struct bt_smp *smp;

		chan = bt_l2cap_le_lookup_tx_cid(conn, BT_L2CAP_CID_SMP);
		__ASSERT(chan, "No SMP channel found");

		smp = CONTAINER_OF(chan, struct bt_smp, chan);
		smp->local_dist &= ~dist_complete;

		/* if all keys were distributed, pairing is done */
		if (!smp->local_dist && !smp->remote_dist) {
			smp_pairing_complete(smp, 0);
		}

		return;
	}

#if defined(CONFIG_BT_BREDR)
	if (conn->type == BT_CONN_TYPE_BR) {
		struct bt_smp_br *smp;

		chan = bt_l2cap_le_lookup_tx_cid(conn, BT_L2CAP_CID_BR_SMP);
		__ASSERT(chan, "No SMP channel found");

		smp = CONTAINER_OF(chan, struct bt_smp_br, chan);
		smp->local_dist &= ~dist_complete;

		/* if all keys were distributed, pairing is done */
		if (!smp->local_dist && !smp->remote_dist) {
			smp_pairing_br_complete(smp, 0);
		}
	}
#endif
}
#endif

#if defined(CONFIG_BT_PRIVACY)
static void smp_id_sent(struct bt_conn *conn, void *user_data, int err)
{
	if (!err) {
		smp_check_complete(conn, BT_SMP_DIST_ID_KEY);
	}
}
#endif /* CONFIG_BT_PRIVACY */

#if defined(CONFIG_BT_SIGNING)
static void smp_sign_info_sent(struct bt_conn *conn, void *user_data, int err)
{
	if (!err) {
		smp_check_complete(conn, BT_SMP_DIST_SIGN);
	}
}
#endif /* CONFIG_BT_SIGNING */

#if defined(CONFIG_BT_BREDR)
static int smp_h6(const uint8_t w[16], const uint8_t key_id[4], uint8_t res[16])
{
	uint8_t ws[16];
	uint8_t key_id_s[4];
	int err;

	BT_DBG("w %s", bt_hex(w, 16));
	BT_DBG("key_id %s", bt_hex(key_id, 4));

	sys_memcpy_swap(ws, w, 16);
	sys_memcpy_swap(key_id_s, key_id, 4);

	err = bt_smp_aes_cmac(ws, key_id_s, 4, res);
	if (err) {
		return err;
	}

	BT_DBG("res %s", bt_hex(res, 16));

	sys_mem_swap(res, 16);

	return 0;
}

static int smp_h7(const uint8_t salt[16], const uint8_t w[16], uint8_t res[16])
{
	uint8_t ws[16];
	uint8_t salt_s[16];
	int err;

	BT_DBG("w %s", bt_hex(w, 16));
	BT_DBG("salt %s", bt_hex(salt, 16));

	sys_memcpy_swap(ws, w, 16);
	sys_memcpy_swap(salt_s, salt, 16);

	err = bt_smp_aes_cmac(salt_s, ws, 16, res);
	if (err) {
		return err;
	}

	BT_DBG("res %s", bt_hex(res, 16));

	sys_mem_swap(res, 16);

	return 0;
}

static void sc_derive_link_key(struct bt_smp *smp)
{
	/* constants as specified in Core Spec Vol.3 Part H 2.4.2.4 */
	static const uint8_t lebr[4] = { 0x72, 0x62, 0x65, 0x6c };
	struct bt_conn *conn = smp->chan.chan.conn;
	struct bt_keys_link_key *link_key;
	uint8_t ilk[16];

	BT_DBG("");

	/* TODO handle errors? */

	/*
	 * At this point remote device identity is known so we can use
	 * destination address here
	 */
	link_key = bt_keys_get_link_key(&conn->le.dst.a);
	if (!link_key) {
		return;
	}

	if (atomic_test_bit(smp->flags, SMP_FLAG_CT2)) {
		/* constants as specified in Core Spec Vol.3 Part H 2.4.2.4 */
		static const uint8_t salt[16] = { 0x31, 0x70, 0x6d, 0x74,
					       0x00, 0x00, 0x00, 0x00,
					       0x00, 0x00, 0x00, 0x00,
					       0x00, 0x00, 0x00, 0x00 };

		if (smp_h7(salt, conn->le.keys->ltk.val, ilk)) {
			bt_keys_link_key_clear(link_key);
			return;
		}
	} else {
		/* constants as specified in Core Spec Vol.3 Part H 2.4.2.4 */
		static const uint8_t tmp1[4] = { 0x31, 0x70, 0x6d, 0x74 };

		if (smp_h6(conn->le.keys->ltk.val, tmp1, ilk)) {
			bt_keys_link_key_clear(link_key);
			return;
		}
	}

	if (smp_h6(ilk, lebr, link_key->val)) {
		bt_keys_link_key_clear(link_key);
	}

	link_key->flags |= BT_LINK_KEY_SC;

	if (conn->le.keys->flags & BT_KEYS_AUTHENTICATED) {
		link_key->flags |= BT_LINK_KEY_AUTHENTICATED;
	} else {
		link_key->flags &= ~BT_LINK_KEY_AUTHENTICATED;
	}
}

static void smp_br_reset(struct bt_smp_br *smp)
{
	/* Clear flags first in case canceling of timeout fails. The SMP context
	 * shall be marked as timed out in that case.
	 */
	atomic_set(smp->flags, 0);

	/* If canceling fails the timeout handler will set the timeout flag and
	 * mark the it as timed out. No new pairing procedures shall be started
	 * on this connection if that happens.
	 */
	(void)k_work_cancel_delayable(&smp->work);

	atomic_set(smp->allowed_cmds, 0);

	atomic_set_bit(smp->allowed_cmds, BT_SMP_CMD_PAIRING_REQ);
}

static void smp_pairing_br_complete(struct bt_smp_br *smp, uint8_t status)
{
	struct bt_conn *conn = smp->chan.chan.conn;
	struct bt_keys *keys;
	bt_addr_le_t addr;

	BT_DBG("status 0x%x", status);

	/* For dualmode devices LE address is same as BR/EDR address
	 * and is of public type.
	 */
	bt_addr_copy(&addr.a, &conn->br.dst);
	addr.type = BT_ADDR_LE_PUBLIC;
	keys = bt_keys_find_addr(conn->id, &addr);

	if (status) {
		struct bt_conn_auth_info_cb *listener, *next;

		if (keys) {
			bt_keys_clear(keys);
		}

		SYS_SLIST_FOR_EACH_CONTAINER_SAFE(&bt_auth_info_cbs, listener,
						  next, node) {
			if (listener->pairing_failed) {
				listener->pairing_failed(smp->chan.chan.conn,
							 security_err_get(status));
			}
		}
	} else {
		bool bond_flag = atomic_test_bit(smp->flags, SMP_FLAG_BOND);
		struct bt_conn_auth_info_cb *listener, *next;

		if (bond_flag && keys) {
			bt_keys_store(keys);
		}

		SYS_SLIST_FOR_EACH_CONTAINER_SAFE(&bt_auth_info_cbs, listener,
						  next, node) {
			if (listener->pairing_complete) {
				listener->pairing_complete(smp->chan.chan.conn,
							   bond_flag);
			}
		}
	}

	smp_br_reset(smp);
}

static void smp_br_timeout(struct k_work *work)
{
	struct k_work_delayable *dwork = k_work_delayable_from_work(work);
	struct bt_smp_br *smp = CONTAINER_OF(dwork, struct bt_smp_br, work);

	BT_ERR("SMP Timeout");

	smp_pairing_br_complete(smp, BT_SMP_ERR_UNSPECIFIED);
	atomic_set_bit(smp->flags, SMP_FLAG_TIMEOUT);
}

static void smp_br_send(struct bt_smp_br *smp, struct net_buf *buf,
			bt_conn_tx_cb_t cb)
{
	if (bt_l2cap_send_cb(smp->chan.chan.conn, BT_L2CAP_CID_BR_SMP, buf, cb, NULL)) {
		net_buf_unref(buf);
		return;
	}

	k_work_reschedule(&smp->work, SMP_TIMEOUT);
}

static void bt_smp_br_connected(struct bt_l2cap_chan *chan)
{
	struct bt_smp_br *smp = CONTAINER_OF(chan, struct bt_smp_br, chan);

	BT_DBG("chan %p cid 0x%04x", chan,
	       CONTAINER_OF(chan, struct bt_l2cap_br_chan, chan)->tx.cid);

	atomic_set_bit(smp->flags, SMP_FLAG_BR_CONNECTED);

	/*
	 * if this flag is set it means pairing was requested before channel
	 * was connected
	 */
	if (atomic_test_bit(smp->flags, SMP_FLAG_BR_PAIR)) {
		bt_smp_br_send_pairing_req(chan->conn);
	}
}

static void bt_smp_br_disconnected(struct bt_l2cap_chan *chan)
{
	struct bt_smp_br *smp = CONTAINER_OF(chan, struct bt_smp_br, chan);

	BT_DBG("chan %p cid 0x%04x", chan,
	       CONTAINER_OF(chan, struct bt_l2cap_br_chan, chan)->tx.cid);

	/* Channel disconnected callback is always called from a work handler
	 * so canceling of the timeout work should always succeed.
	 */
	(void)k_work_cancel_delayable(&smp->work);

	(void)memset(smp, 0, sizeof(*smp));
}

static void smp_br_init(struct bt_smp_br *smp)
{
	/* Initialize SMP context exluding L2CAP channel context and anything
	 * else declared after.
	 */
	(void)memset(smp, 0, offsetof(struct bt_smp_br, chan));

	atomic_set_bit(smp->allowed_cmds, BT_SMP_CMD_PAIRING_FAIL);
}

static void smp_br_derive_ltk(struct bt_smp_br *smp)
{
	/* constants as specified in Core Spec Vol.3 Part H 2.4.2.5 */
	static const uint8_t brle[4] = { 0x65, 0x6c, 0x72, 0x62 };
	struct bt_conn *conn = smp->chan.chan.conn;
	struct bt_keys_link_key *link_key = conn->br.link_key;
	struct bt_keys *keys;
	bt_addr_le_t addr;
	uint8_t ilk[16];

	BT_DBG("");

	if (!link_key) {
		return;
	}

	if (IS_ENABLED(CONFIG_BT_SMP_FORCE_BREDR) && conn->encrypt != 0x02) {
		BT_WARN("Using P192 Link Key for P256 LTK derivation");
	}

	/*
	 * For dualmode devices LE address is same as BR/EDR address and is of
	 * public type.
	 */
	bt_addr_copy(&addr.a, &conn->br.dst);
	addr.type = BT_ADDR_LE_PUBLIC;

	keys = bt_keys_get_type(BT_KEYS_LTK_P256, conn->id, &addr);
	if (!keys) {
		BT_ERR("Unable to get keys for %s", bt_addr_le_str(&addr));
		return;
	}

	if (atomic_test_bit(smp->flags, SMP_FLAG_CT2)) {
		/* constants as specified in Core Spec Vol.3 Part H 2.4.2.5 */
		static const uint8_t salt[16] = { 0x32, 0x70, 0x6d, 0x74,
					       0x00, 0x00, 0x00, 0x00,
					       0x00, 0x00, 0x00, 0x00,
					       0x00, 0x00, 0x00, 0x00 };

		if (smp_h7(salt, link_key->val, ilk)) {
			bt_keys_link_key_clear(link_key);
			return;
		}
	} else {
		/* constants as specified in Core Spec Vol.3 Part H 2.4.2.5 */
		static const uint8_t tmp2[4] = { 0x32, 0x70, 0x6d, 0x74 };

		if (smp_h6(link_key->val, tmp2, ilk)) {
			bt_keys_clear(keys);
			return;
		}
	}

	if (smp_h6(ilk, brle, keys->ltk.val)) {
		bt_keys_clear(keys);
		return;
	}

	(void)memset(keys->ltk.ediv, 0, sizeof(keys->ltk.ediv));
	(void)memset(keys->ltk.rand, 0, sizeof(keys->ltk.rand));
	keys->enc_size = smp->enc_key_size;

	if (link_key->flags & BT_LINK_KEY_AUTHENTICATED) {
		keys->flags |= BT_KEYS_AUTHENTICATED;
	} else {
		keys->flags &= ~BT_KEYS_AUTHENTICATED;
	}

	BT_DBG("LTK derived from LinkKey");
}

static struct net_buf *smp_br_create_pdu(struct bt_smp_br *smp, uint8_t op,
					 size_t len)
{
	struct bt_smp_hdr *hdr;
	struct net_buf *buf;
	k_timeout_t timeout;

	/* Don't if session had already timed out */
	if (atomic_test_bit(smp->flags, SMP_FLAG_TIMEOUT)) {
		timeout = K_NO_WAIT;
	} else {
		timeout = SMP_TIMEOUT;
	}

	/* Use smaller timeout if returning an error since that could be
	 * caused by lack of buffers.
	 */
	buf = bt_l2cap_create_pdu_timeout(NULL, 0, timeout);
	if (!buf) {
		/* If it was not possible to allocate a buffer within the
		 * timeout marked it as timed out.
		 */
		atomic_set_bit(smp->flags, SMP_FLAG_TIMEOUT);
		return NULL;
	}

	hdr = net_buf_add(buf, sizeof(*hdr));
	hdr->code = op;

	return buf;
}

static void smp_br_distribute_keys(struct bt_smp_br *smp)
{
	struct bt_conn *conn = smp->chan.chan.conn;
	struct bt_keys *keys;
	bt_addr_le_t addr;

	/*
	 * For dualmode devices LE address is same as BR/EDR address and is of
	 * public type.
	 */
	bt_addr_copy(&addr.a, &conn->br.dst);
	addr.type = BT_ADDR_LE_PUBLIC;

	keys = bt_keys_get_addr(conn->id, &addr);
	if (!keys) {
		BT_ERR("No keys space for %s", bt_addr_le_str(&addr));
		return;
	}

#if defined(CONFIG_BT_PRIVACY)
	if (smp->local_dist & BT_SMP_DIST_ID_KEY) {
		struct bt_smp_ident_info *id_info;
		struct bt_smp_ident_addr_info *id_addr_info;
		struct net_buf *buf;

		smp->local_dist &= ~BT_SMP_DIST_ID_KEY;

		buf = smp_br_create_pdu(smp, BT_SMP_CMD_IDENT_INFO,
					sizeof(*id_info));
		if (!buf) {
			BT_ERR("Unable to allocate Ident Info buffer");
			return;
		}

		id_info = net_buf_add(buf, sizeof(*id_info));
		memcpy(id_info->irk, bt_dev.irk[conn->id], 16);

		smp_br_send(smp, buf, NULL);

		buf = smp_br_create_pdu(smp, BT_SMP_CMD_IDENT_ADDR_INFO,
				     sizeof(*id_addr_info));
		if (!buf) {
			BT_ERR("Unable to allocate Ident Addr Info buffer");
			return;
		}

		id_addr_info = net_buf_add(buf, sizeof(*id_addr_info));
		bt_addr_le_copy(&id_addr_info->addr, &bt_dev.id_addr[conn->id]);

		smp_br_send(smp, buf, smp_id_sent);
	}
#endif /* CONFIG_BT_PRIVACY */

#if defined(CONFIG_BT_SIGNING)
	if (smp->local_dist & BT_SMP_DIST_SIGN) {
		struct bt_smp_signing_info *info;
		struct net_buf *buf;

		smp->local_dist &= ~BT_SMP_DIST_SIGN;

		buf = smp_br_create_pdu(smp, BT_SMP_CMD_SIGNING_INFO,
					sizeof(*info));
		if (!buf) {
			BT_ERR("Unable to allocate Signing Info buffer");
			return;
		}

		info = net_buf_add(buf, sizeof(*info));

		if (bt_rand(info->csrk, sizeof(info->csrk))) {
			BT_ERR("Unable to get random bytes");
			return;
		}

		if (atomic_test_bit(smp->flags, SMP_FLAG_BOND)) {
			bt_keys_add_type(keys, BT_KEYS_LOCAL_CSRK);
			memcpy(keys->local_csrk.val, info->csrk, 16);
			keys->local_csrk.cnt = 0U;
		}

		smp_br_send(smp, buf, smp_sign_info_sent);
	}
#endif /* CONFIG_BT_SIGNING */
}

static bool smp_br_pairing_allowed(struct bt_smp_br *smp)
{
	if (smp->chan.chan.conn->encrypt == 0x02) {
		return true;
	}

	if (IS_ENABLED(CONFIG_BT_SMP_FORCE_BREDR) &&
	    smp->chan.chan.conn->encrypt == 0x01) {
		BT_WARN("Allowing BR/EDR SMP with P-192 key");
		return true;
	}

	return false;
}

static uint8_t smp_br_pairing_req(struct bt_smp_br *smp, struct net_buf *buf)
{
	struct bt_smp_pairing *req = (void *)buf->data;
	struct bt_conn *conn = smp->chan.chan.conn;
	struct bt_smp_pairing *rsp;
	struct net_buf *rsp_buf;
	uint8_t max_key_size;

	BT_DBG("");

	/*
	 * If a Pairing Request is received over the BR/EDR transport when
	 * either cross-transport key derivation/generation is not supported or
	 * the BR/EDR transport is not encrypted using a Link Key generated
	 * using P256, a Pairing Failed shall be sent with the error code
	 * "Cross-transport Key Derivation/Generation not allowed" (0x0E)."
	 */
	if (!smp_br_pairing_allowed(smp)) {
		return BT_SMP_ERR_CROSS_TRANSP_NOT_ALLOWED;
	}

	max_key_size = bt_conn_enc_key_size(conn);
	if (!max_key_size) {
		BT_DBG("Invalid encryption key size");
		return BT_SMP_ERR_UNSPECIFIED;
	}

	if (req->max_key_size != max_key_size) {
		return BT_SMP_ERR_ENC_KEY_SIZE;
	}

	rsp_buf = smp_br_create_pdu(smp, BT_SMP_CMD_PAIRING_RSP, sizeof(*rsp));
	if (!rsp_buf) {
		return BT_SMP_ERR_UNSPECIFIED;
	}

	smp_br_init(smp);
	smp->enc_key_size = max_key_size;

	/*
	 * If Secure Connections pairing has been initiated over BR/EDR, the IO
	 * Capability, OOB data flag and Auth Req fields of the SM Pairing
	 * Request/Response PDU shall be set to zero on transmission, and
	 * ignored on reception.
	 */
	rsp = net_buf_add(rsp_buf, sizeof(*rsp));

	rsp->auth_req = 0x00;
	rsp->io_capability = 0x00;
	rsp->oob_flag = 0x00;
	rsp->max_key_size = max_key_size;
	rsp->init_key_dist = (req->init_key_dist & BR_RECV_KEYS_SC);
	rsp->resp_key_dist = (req->resp_key_dist & BR_RECV_KEYS_SC);

	smp->local_dist = rsp->resp_key_dist;
	smp->remote_dist = rsp->init_key_dist;

	smp_br_send(smp, rsp_buf, NULL);

	atomic_set_bit(smp->flags, SMP_FLAG_PAIRING);

	/* derive LTK if requested and clear distribution bits */
	if ((smp->local_dist & BT_SMP_DIST_ENC_KEY) &&
	    (smp->remote_dist & BT_SMP_DIST_ENC_KEY)) {
		smp_br_derive_ltk(smp);
	}
	smp->local_dist &= ~BT_SMP_DIST_ENC_KEY;
	smp->remote_dist &= ~BT_SMP_DIST_ENC_KEY;

	/* BR/EDR acceptor is like LE Peripheral and distributes keys first */
	smp_br_distribute_keys(smp);

	if (smp->remote_dist & BT_SMP_DIST_ID_KEY) {
		atomic_set_bit(smp->allowed_cmds, BT_SMP_CMD_IDENT_INFO);
	} else if (smp->remote_dist & BT_SMP_DIST_SIGN) {
		atomic_set_bit(smp->allowed_cmds, BT_SMP_CMD_SIGNING_INFO);
	}

	/* if all keys were distributed, pairing is done */
	if (!smp->local_dist && !smp->remote_dist) {
		smp_pairing_br_complete(smp, 0);
	}

	return 0;
}

static uint8_t smp_br_pairing_rsp(struct bt_smp_br *smp, struct net_buf *buf)
{
	struct bt_smp_pairing *rsp = (void *)buf->data;
	struct bt_conn *conn = smp->chan.chan.conn;
	uint8_t max_key_size;

	BT_DBG("");

	max_key_size = bt_conn_enc_key_size(conn);
	if (!max_key_size) {
		BT_DBG("Invalid encryption key size");
		return BT_SMP_ERR_UNSPECIFIED;
	}

	if (rsp->max_key_size != max_key_size) {
		return BT_SMP_ERR_ENC_KEY_SIZE;
	}

	smp->local_dist &= rsp->init_key_dist;
	smp->remote_dist &= rsp->resp_key_dist;

	smp->local_dist &= SEND_KEYS_SC;
	smp->remote_dist &= RECV_KEYS_SC;

	/* Peripheral distributes its keys first */

	if (smp->remote_dist & BT_SMP_DIST_ID_KEY) {
		atomic_set_bit(smp->allowed_cmds, BT_SMP_CMD_IDENT_INFO);
	} else if (smp->remote_dist & BT_SMP_DIST_SIGN) {
		atomic_set_bit(smp->allowed_cmds, BT_SMP_CMD_SIGNING_INFO);
	}

	/* derive LTK if requested and clear distribution bits */
	if ((smp->local_dist & BT_SMP_DIST_ENC_KEY) &&
	    (smp->remote_dist & BT_SMP_DIST_ENC_KEY)) {
		smp_br_derive_ltk(smp);
	}
	smp->local_dist &= ~BT_SMP_DIST_ENC_KEY;
	smp->remote_dist &= ~BT_SMP_DIST_ENC_KEY;

	/* Pairing acceptor distributes it's keys first */
	if (smp->remote_dist) {
		return 0;
	}

	smp_br_distribute_keys(smp);

	/* if all keys were distributed, pairing is done */
	if (!smp->local_dist && !smp->remote_dist) {
		smp_pairing_br_complete(smp, 0);
	}

	return 0;
}

static uint8_t smp_br_pairing_failed(struct bt_smp_br *smp, struct net_buf *buf)
{
	struct bt_smp_pairing_fail *req = (void *)buf->data;

	BT_ERR("reason 0x%x", req->reason);

	smp_pairing_br_complete(smp, req->reason);
	smp_br_reset(smp);

	/* return no error to avoid sending Pairing Failed in response */
	return 0;
}

static uint8_t smp_br_ident_info(struct bt_smp_br *smp, struct net_buf *buf)
{
	struct bt_smp_ident_info *req = (void *)buf->data;
	struct bt_conn *conn = smp->chan.chan.conn;
	struct bt_keys *keys;
	bt_addr_le_t addr;

	BT_DBG("");

	/* TODO should we resolve LE address if matching RPA is connected? */

	/*
	 * For dualmode devices LE address is same as BR/EDR address and is of
	 * public type.
	 */
	bt_addr_copy(&addr.a, &conn->br.dst);
	addr.type = BT_ADDR_LE_PUBLIC;

	keys = bt_keys_get_type(BT_KEYS_IRK, conn->id, &addr);
	if (!keys) {
		BT_ERR("Unable to get keys for %s", bt_addr_le_str(&addr));
		return BT_SMP_ERR_UNSPECIFIED;
	}

	memcpy(keys->irk.val, req->irk, sizeof(keys->irk.val));

	atomic_set_bit(smp->allowed_cmds, BT_SMP_CMD_IDENT_ADDR_INFO);

	return 0;
}

static uint8_t smp_br_ident_addr_info(struct bt_smp_br *smp,
				      struct net_buf *buf)
{
	struct bt_conn *conn = smp->chan.chan.conn;
	struct bt_smp_ident_addr_info *req = (void *)buf->data;
	bt_addr_le_t addr;

	BT_DBG("identity %s", bt_addr_le_str(&req->addr));

	/*
	 * For dual mode device identity address must be same as BR/EDR address
	 * and be of public type. So if received one doesn't match BR/EDR
	 * address we fail.
	 */

	bt_addr_copy(&addr.a, &conn->br.dst);
	addr.type = BT_ADDR_LE_PUBLIC;

	if (bt_addr_le_cmp(&addr, &req->addr)) {
		return BT_SMP_ERR_UNSPECIFIED;
	}

	smp->remote_dist &= ~BT_SMP_DIST_ID_KEY;

	if (smp->remote_dist & BT_SMP_DIST_SIGN) {
		atomic_set_bit(smp->allowed_cmds, BT_SMP_CMD_SIGNING_INFO);
	}

	if (conn->role == BT_CONN_ROLE_CENTRAL && !smp->remote_dist) {
		smp_br_distribute_keys(smp);
	}

	/* if all keys were distributed, pairing is done */
	if (!smp->local_dist && !smp->remote_dist) {
		smp_pairing_br_complete(smp, 0);
	}

	return 0;
}

#if defined(CONFIG_BT_SIGNING)
static uint8_t smp_br_signing_info(struct bt_smp_br *smp, struct net_buf *buf)
{
	struct bt_smp_signing_info *req = (void *)buf->data;
	struct bt_conn *conn = smp->chan.chan.conn;
	struct bt_keys *keys;
	bt_addr_le_t addr;

	BT_DBG("");

	/*
	 * For dualmode devices LE address is same as BR/EDR address and is of
	 * public type.
	 */
	bt_addr_copy(&addr.a, &conn->br.dst);
	addr.type = BT_ADDR_LE_PUBLIC;

	keys = bt_keys_get_type(BT_KEYS_REMOTE_CSRK, conn->id, &addr);
	if (!keys) {
		BT_ERR("Unable to get keys for %s", bt_addr_le_str(&addr));
		return BT_SMP_ERR_UNSPECIFIED;
	}

	memcpy(keys->remote_csrk.val, req->csrk, sizeof(keys->remote_csrk.val));

	smp->remote_dist &= ~BT_SMP_DIST_SIGN;

	if (conn->role == BT_CONN_ROLE_CENTRAL && !smp->remote_dist) {
		smp_br_distribute_keys(smp);
	}

	/* if all keys were distributed, pairing is done */
	if (!smp->local_dist && !smp->remote_dist) {
		smp_pairing_br_complete(smp, 0);
	}

	return 0;
}
#else
static uint8_t smp_br_signing_info(struct bt_smp_br *smp, struct net_buf *buf)
{
	return BT_SMP_ERR_CMD_NOTSUPP;
}
#endif /* CONFIG_BT_SIGNING */

static const struct {
	uint8_t  (*func)(struct bt_smp_br *smp, struct net_buf *buf);
	uint8_t  expect_len;
} br_handlers[] = {
	{ }, /* No op-code defined for 0x00 */
	{ smp_br_pairing_req,      sizeof(struct bt_smp_pairing) },
	{ smp_br_pairing_rsp,      sizeof(struct bt_smp_pairing) },
	{ }, /* pairing confirm not used over BR/EDR */
	{ }, /* pairing random not used over BR/EDR */
	{ smp_br_pairing_failed,   sizeof(struct bt_smp_pairing_fail) },
	{ }, /* encrypt info not used over BR/EDR */
	{ }, /* central ident not used over BR/EDR */
	{ smp_br_ident_info,       sizeof(struct bt_smp_ident_info) },
	{ smp_br_ident_addr_info,  sizeof(struct bt_smp_ident_addr_info) },
	{ smp_br_signing_info,     sizeof(struct bt_smp_signing_info) },
	/* security request not used over BR/EDR */
	/* public key not used over BR/EDR */
	/* DHKey check not used over BR/EDR */
};

static int smp_br_error(struct bt_smp_br *smp, uint8_t reason)
{
	struct bt_smp_pairing_fail *rsp;
	struct net_buf *buf;

	/* reset context and report */
	smp_br_reset(smp);

	buf = smp_br_create_pdu(smp, BT_SMP_CMD_PAIRING_FAIL, sizeof(*rsp));
	if (!buf) {
		return -ENOBUFS;
	}

	rsp = net_buf_add(buf, sizeof(*rsp));
	rsp->reason = reason;

	/*
	 * SMP timer is not restarted for PairingFailed so don't use
	 * smp_br_send
	 */
	if (bt_l2cap_send(smp->chan.chan.conn, BT_L2CAP_CID_SMP, buf)) {
		net_buf_unref(buf);
	}

	return 0;
}

static int bt_smp_br_recv(struct bt_l2cap_chan *chan, struct net_buf *buf)
{
	struct bt_smp_br *smp = CONTAINER_OF(chan, struct bt_smp_br, chan);
	struct bt_smp_hdr *hdr;
	uint8_t err;

	if (buf->len < sizeof(*hdr)) {
		BT_ERR("Too small SMP PDU received");
		return 0;
	}

	hdr = net_buf_pull_mem(buf, sizeof(*hdr));
	BT_DBG("Received SMP code 0x%02x len %u", hdr->code, buf->len);

	/*
	 * If SMP timeout occurred "no further SMP commands shall be sent over
	 * the L2CAP Security Manager Channel. A new SM procedure shall only be
	 * performed when a new physical link has been established."
	 */
	if (atomic_test_bit(smp->flags, SMP_FLAG_TIMEOUT)) {
		BT_WARN("SMP command (code 0x%02x) received after timeout",
			hdr->code);
		return 0;
	}

	if (hdr->code >= ARRAY_SIZE(br_handlers) ||
	    !br_handlers[hdr->code].func) {
		BT_WARN("Unhandled SMP code 0x%02x", hdr->code);
		smp_br_error(smp, BT_SMP_ERR_CMD_NOTSUPP);
		return 0;
	}

	if (!atomic_test_and_clear_bit(smp->allowed_cmds, hdr->code)) {
		BT_WARN("Unexpected SMP code 0x%02x", hdr->code);
		smp_br_error(smp, BT_SMP_ERR_UNSPECIFIED);
		return 0;
	}

	if (buf->len != br_handlers[hdr->code].expect_len) {
		BT_ERR("Invalid len %u for code 0x%02x", buf->len, hdr->code);
		smp_br_error(smp, BT_SMP_ERR_INVALID_PARAMS);
		return 0;
	}

	err = br_handlers[hdr->code].func(smp, buf);
	if (err) {
		smp_br_error(smp, err);
	}

	return 0;
}

static bool br_sc_supported(void)
{
	if (IS_ENABLED(CONFIG_BT_SMP_FORCE_BREDR)) {
		BT_WARN("Enabling BR/EDR SMP without BR/EDR SC support");
		return true;
	}

	return BT_FEAT_SC(bt_dev.features);
}

static int bt_smp_br_accept(struct bt_conn *conn, struct bt_l2cap_chan **chan)
{
	static const struct bt_l2cap_chan_ops ops = {
		.connected = bt_smp_br_connected,
		.disconnected = bt_smp_br_disconnected,
		.recv = bt_smp_br_recv,
	};
	int i;

	/* Check BR/EDR SC is supported */
	if (!br_sc_supported()) {
		return -ENOTSUP;
	}

	BT_DBG("conn %p handle %u", conn, conn->handle);

	for (i = 0; i < ARRAY_SIZE(bt_smp_pool); i++) {
		struct bt_smp_br *smp = &bt_smp_br_pool[i];

		if (smp->chan.chan.conn) {
			continue;
		}

		smp->chan.chan.ops = &ops;

		*chan = &smp->chan.chan;

		k_work_init_delayable(&smp->work, smp_br_timeout);
		smp_br_reset(smp);

		return 0;
	}

	BT_ERR("No available SMP context for conn %p", conn);

	return -ENOMEM;
}

static struct bt_smp_br *smp_br_chan_get(struct bt_conn *conn)
{
	struct bt_l2cap_chan *chan;

	chan = bt_l2cap_br_lookup_rx_cid(conn, BT_L2CAP_CID_BR_SMP);
	if (!chan) {
		BT_ERR("Unable to find SMP channel");
		return NULL;
	}

	return CONTAINER_OF(chan, struct bt_smp_br, chan);
}

int bt_smp_br_send_pairing_req(struct bt_conn *conn)
{
	struct bt_smp_pairing *req;
	struct net_buf *req_buf;
	uint8_t max_key_size;
	struct bt_smp_br *smp;

	smp = smp_br_chan_get(conn);
	if (!smp) {
		return -ENOTCONN;
	}

	/* SMP Timeout */
	if (atomic_test_bit(smp->flags, SMP_FLAG_TIMEOUT)) {
		return -EIO;
	}

	/* pairing is in progress */
	if (atomic_test_bit(smp->flags, SMP_FLAG_PAIRING)) {
		return -EBUSY;
	}

	/* check if we are allowed to start SMP over BR/EDR */
	if (!smp_br_pairing_allowed(smp)) {
		return 0;
	}

	/* Channel not yet connected, will start pairing once connected */
	if (!atomic_test_bit(smp->flags, SMP_FLAG_BR_CONNECTED)) {
		atomic_set_bit(smp->flags, SMP_FLAG_BR_PAIR);
		return 0;
	}

	max_key_size = bt_conn_enc_key_size(conn);
	if (!max_key_size) {
		BT_DBG("Invalid encryption key size");
		return -EIO;
	}

	smp_br_init(smp);
	smp->enc_key_size = max_key_size;

	req_buf = smp_br_create_pdu(smp, BT_SMP_CMD_PAIRING_REQ, sizeof(*req));
	if (!req_buf) {
		return -ENOBUFS;
	}

	req = net_buf_add(req_buf, sizeof(*req));

	/*
	 * If Secure Connections pairing has been initiated over BR/EDR, the IO
	 * Capability, OOB data flag and Auth Req fields of the SM Pairing
	 * Request/Response PDU shall be set to zero on transmission, and
	 * ignored on reception.
	 */

	req->auth_req = 0x00;
	req->io_capability = 0x00;
	req->oob_flag = 0x00;
	req->max_key_size = max_key_size;
	req->init_key_dist = BR_SEND_KEYS_SC;
	req->resp_key_dist = BR_RECV_KEYS_SC;

	smp_br_send(smp, req_buf, NULL);

	smp->local_dist = BR_SEND_KEYS_SC;
	smp->remote_dist = BR_RECV_KEYS_SC;

	atomic_set_bit(smp->allowed_cmds, BT_SMP_CMD_PAIRING_RSP);

	atomic_set_bit(smp->flags, SMP_FLAG_PAIRING);

	return 0;
}
#endif /* CONFIG_BT_BREDR */

static void smp_reset(struct bt_smp *smp)
{
	struct bt_conn *conn = smp->chan.chan.conn;

	/* Clear flags first in case canceling of timeout fails. The SMP context
	 * shall be marked as timed out in that case.
	 */
	atomic_set(smp->flags, 0);

	/* If canceling fails the timeout handler will set the timeout flag and
	 * mark the it as timed out. No new pairing procedures shall be started
	 * on this connection if that happens.
	 */
	(void)k_work_cancel_delayable(&smp->work);

	smp->method = JUST_WORKS;
	atomic_set(smp->allowed_cmds, 0);

	if (IS_ENABLED(CONFIG_BT_CENTRAL) &&
	    conn->role == BT_HCI_ROLE_CENTRAL) {
		atomic_set_bit(smp->allowed_cmds, BT_SMP_CMD_SECURITY_REQUEST);
		return;
	}

	if (IS_ENABLED(CONFIG_BT_PERIPHERAL)) {
		atomic_set_bit(smp->allowed_cmds, BT_SMP_CMD_PAIRING_REQ);
	}
}

static uint8_t hci_err_get(enum bt_security_err err)
{
	switch (err) {
	case BT_SECURITY_ERR_SUCCESS:
		return BT_HCI_ERR_SUCCESS;
	case BT_SECURITY_ERR_AUTH_FAIL:
		return BT_HCI_ERR_AUTH_FAIL;
	case BT_SECURITY_ERR_PIN_OR_KEY_MISSING:
		return BT_HCI_ERR_PIN_OR_KEY_MISSING;
	case BT_SECURITY_ERR_PAIR_NOT_SUPPORTED:
		return BT_HCI_ERR_PAIRING_NOT_SUPPORTED;
	case BT_SECURITY_ERR_PAIR_NOT_ALLOWED:
		return BT_HCI_ERR_PAIRING_NOT_ALLOWED;
	case BT_SECURITY_ERR_INVALID_PARAM:
		return BT_HCI_ERR_INVALID_PARAM;
	default:
		return BT_HCI_ERR_UNSPECIFIED;
	}
}

/* Note: This function not only does set the status but also calls smp_reset
 * at the end which clears any flags previously set.
 */
static void smp_pairing_complete(struct bt_smp *smp, uint8_t status)
{
	struct bt_conn *conn = smp->chan.chan.conn;

	BT_DBG("status 0x%x", status);

	if (!status) {
#if defined(CONFIG_BT_BREDR)
		/*
		 * Don't derive if Debug Keys are used.
		 * TODO should we allow this if BR/EDR is already connected?
		 */
		if (atomic_test_bit(smp->flags, SMP_FLAG_DERIVE_LK) &&
		    (!atomic_test_bit(smp->flags, SMP_FLAG_SC_DEBUG_KEY) ||
		     IS_ENABLED(CONFIG_BT_STORE_DEBUG_KEYS))) {
			sc_derive_link_key(smp);
		}
#endif /* CONFIG_BT_BREDR */
		bool bond_flag = atomic_test_bit(smp->flags, SMP_FLAG_BOND);
		struct bt_conn_auth_info_cb *listener, *next;

		if (IS_ENABLED(CONFIG_BT_LOG_SNIFFER_INFO)) {
			bt_keys_show_sniffer_info(conn->le.keys, NULL);
		}

		if (bond_flag) {
			bt_keys_store(conn->le.keys);
		}

		SYS_SLIST_FOR_EACH_CONTAINER_SAFE(&bt_auth_info_cbs, listener,
						  next, node) {
			if (listener->pairing_complete) {
				listener->pairing_complete(conn, bond_flag);
			}
		}
	} else {
		enum bt_security_err security_err = security_err_get(status);

		/* Clear the key pool entry in case of pairing failure if the
		 * keys already existed before the pairing procedure or the
		 * pairing failed during key distribution.
		 */
		if (conn->le.keys &&
		    (!conn->le.keys->enc_size ||
		     atomic_test_bit(smp->flags, SMP_FLAG_KEYS_DISTR))) {
			bt_keys_clear(conn->le.keys);
			conn->le.keys = NULL;
		}

		if (!atomic_test_bit(smp->flags, SMP_FLAG_KEYS_DISTR)) {
			bt_conn_security_changed(conn,
						 hci_err_get(security_err),
						 security_err);
		}

		/* Check SMP_FLAG_PAIRING as bt_conn_security_changed may
		 * have called the pairing_failed callback already.
		 */
		if (atomic_test_bit(smp->flags, SMP_FLAG_PAIRING)) {
			struct bt_conn_auth_info_cb *listener, *next;

			SYS_SLIST_FOR_EACH_CONTAINER_SAFE(&bt_auth_info_cbs,
							  listener, next,
							  node) {
				if (listener->pairing_failed) {
					listener->pairing_failed(conn, security_err);
				}
			}
		}
	}

	smp_reset(smp);

	if (conn->sec_level != conn->required_sec_level) {
		bt_smp_start_security(conn);
	}
}

static void smp_timeout(struct k_work *work)
{
	struct bt_smp *smp = CONTAINER_OF(work, struct bt_smp, work);

	BT_ERR("SMP Timeout");

	smp_pairing_complete(smp, BT_SMP_ERR_UNSPECIFIED);

	/* smp_pairing_complete clears flags so setting timeout flag must come
	 * after it.
	 */
	atomic_set_bit(smp->flags, SMP_FLAG_TIMEOUT);
}

#if defined(CONFIG_BT_SETTINGS) && defined(CONFIG_BT_GATT_CLIENT)
static void bt_smp_save_ccc_and_cf_on_pairing_complete(struct k_work *work)
{
	struct bt_smp *smp = CONTAINER_OF(work, struct bt_smp, work_settings_ccc_and_cf_save);

	bt_gatt_update_ccc_cfg_addr(&(smp->chan.chan.conn->le.init_addr),
		&(smp->chan.chan.conn->le.dst));
	bt_gatt_store_ccc_and_cf(smp->chan.chan.conn);
}
#endif /* CONFIG_BT_SETTINGS && CONFIG_BT_GATT_CLIENT */

static void smp_send(struct bt_smp *smp, struct net_buf *buf,
		     bt_conn_tx_cb_t cb, void *user_data)
{
	if (bt_l2cap_send_cb(smp->chan.chan.conn, BT_L2CAP_CID_SMP, buf, cb, NULL)) {
		net_buf_unref(buf);
		return;
	}

	k_work_reschedule(&smp->work, SMP_TIMEOUT);
}

static int smp_error(struct bt_smp *smp, uint8_t reason)
{
	struct bt_smp_pairing_fail *rsp;
	struct net_buf *buf;

	if (atomic_test_bit(smp->flags, SMP_FLAG_PAIRING) ||
	    atomic_test_bit(smp->flags, SMP_FLAG_ENC_PENDING) ||
	    atomic_test_bit(smp->flags, SMP_FLAG_SEC_REQ)) {
		/* reset context and report */
		smp_pairing_complete(smp, reason);
	}

	buf = smp_create_pdu(smp, BT_SMP_CMD_PAIRING_FAIL, sizeof(*rsp));
	if (!buf) {
		return -ENOBUFS;
	}

	rsp = net_buf_add(buf, sizeof(*rsp));
	rsp->reason = reason;

	/* SMP timer is not restarted for PairingFailed so don't use smp_send */
	if (bt_l2cap_send(smp->chan.chan.conn, BT_L2CAP_CID_SMP, buf)) {
		net_buf_unref(buf);
	}

	return 0;
}

static uint8_t smp_send_pairing_random(struct bt_smp *smp)
{
	struct bt_smp_pairing_random *req;
	struct net_buf *rsp_buf;

	rsp_buf = smp_create_pdu(smp, BT_SMP_CMD_PAIRING_RANDOM, sizeof(*req));
	if (!rsp_buf) {
		return BT_SMP_ERR_UNSPECIFIED;
	}

	req = net_buf_add(rsp_buf, sizeof(*req));
	memcpy(req->val, smp->prnd, sizeof(req->val));

	smp_send(smp, rsp_buf, NULL, NULL);

	return 0;
}

#if !defined(CONFIG_BT_SMP_SC_PAIR_ONLY)
static void xor_128(const uint8_t p[16], const uint8_t q[16], uint8_t r[16])
{
	size_t len = 16;

	while (len--) {
		*r++ = *p++ ^ *q++;
	}
}

static int smp_c1(const uint8_t k[16], const uint8_t r[16],
		  const uint8_t preq[7], const uint8_t pres[7],
		  const bt_addr_le_t *ia, const bt_addr_le_t *ra,
		  uint8_t enc_data[16])
{
	uint8_t p1[16], p2[16];
	int err;

	BT_DBG("k %s", bt_hex(k, 16));
	BT_DBG("r %s", bt_hex(r, 16));
	BT_DBG("ia %s", bt_addr_le_str(ia));
	BT_DBG("ra %s", bt_addr_le_str(ra));
	BT_DBG("preq %s", bt_hex(preq, 7));
	BT_DBG("pres %s", bt_hex(pres, 7));

	/* pres, preq, rat and iat are concatenated to generate p1 */
	p1[0] = ia->type;
	p1[1] = ra->type;
	memcpy(p1 + 2, preq, 7);
	memcpy(p1 + 9, pres, 7);

	BT_DBG("p1 %s", bt_hex(p1, 16));

	/* c1 = e(k, e(k, r XOR p1) XOR p2) */

	/* Using enc_data as temporary output buffer */
	xor_128(r, p1, enc_data);

	err = bt_encrypt_le(k, enc_data, enc_data);
	if (err) {
		return err;
	}

	/* ra is concatenated with ia and padding to generate p2 */
	memcpy(p2, ra->a.val, 6);
	memcpy(p2 + 6, ia->a.val, 6);
	(void)memset(p2 + 12, 0, 4);

	BT_DBG("p2 %s", bt_hex(p2, 16));

	xor_128(enc_data, p2, enc_data);

	return bt_encrypt_le(k, enc_data, enc_data);
}
#endif /* !CONFIG_BT_SMP_SC_PAIR_ONLY */

static uint8_t smp_send_pairing_confirm(struct bt_smp *smp)
{
	struct bt_smp_pairing_confirm *req;
	struct net_buf *buf;
	uint8_t r;

	switch (smp->method) {
	case PASSKEY_CONFIRM:
	case JUST_WORKS:
		r = 0U;
		break;
	case PASSKEY_DISPLAY:
	case PASSKEY_INPUT:
		/*
		 * In the Passkey Entry protocol, the most significant
		 * bit of Z is set equal to one and the least
		 * significant bit is made up from one bit of the
		 * passkey e.g. if the passkey bit is 1, then Z = 0x81
		 * and if the passkey bit is 0, then Z = 0x80.
		 */
		r = (smp->passkey >> smp->passkey_round) & 0x01;
		r |= 0x80;
		break;
	default:
		BT_ERR("Unknown pairing method (%u)", smp->method);
		return BT_SMP_ERR_UNSPECIFIED;
	}

	buf = smp_create_pdu(smp, BT_SMP_CMD_PAIRING_CONFIRM, sizeof(*req));
	if (!buf) {
		return BT_SMP_ERR_UNSPECIFIED;
	}

	req = net_buf_add(buf, sizeof(*req));

	if (smp_f4(sc_public_key, smp->pkey, smp->prnd, r, req->val)) {
		net_buf_unref(buf);
		return BT_SMP_ERR_UNSPECIFIED;
	}

	smp_send(smp, buf, NULL, NULL);

	atomic_clear_bit(smp->flags, SMP_FLAG_CFM_DELAYED);

	return 0;
}

#if !defined(CONFIG_BT_SMP_SC_PAIR_ONLY)
static void smp_ident_sent(struct bt_conn *conn, void *user_data, int err)
{
	if (!err) {
		smp_check_complete(conn, BT_SMP_DIST_ENC_KEY);
	}
}

static void legacy_distribute_keys(struct bt_smp *smp)
{
	struct bt_conn *conn = smp->chan.chan.conn;
	struct bt_keys *keys = conn->le.keys;

	if (smp->local_dist & BT_SMP_DIST_ENC_KEY) {
		struct bt_smp_encrypt_info *info;
		struct bt_smp_central_ident *ident;
		struct net_buf *buf;
		/* Use struct to get randomness in single call to bt_rand */
		struct {
			uint8_t key[16];
			uint8_t rand[8];
			uint8_t ediv[2];
		} rand;

		if (bt_rand((void *)&rand, sizeof(rand))) {
			BT_ERR("Unable to get random bytes");
			return;
		}

		buf = smp_create_pdu(smp, BT_SMP_CMD_ENCRYPT_INFO,
				     sizeof(*info));
		if (!buf) {
			BT_ERR("Unable to allocate Encrypt Info buffer");
			return;
		}

		info = net_buf_add(buf, sizeof(*info));

		/* distributed only enc_size bytes of key */
		memcpy(info->ltk, rand.key, keys->enc_size);
		if (keys->enc_size < sizeof(info->ltk)) {
			(void)memset(info->ltk + keys->enc_size, 0,
				     sizeof(info->ltk) - keys->enc_size);
		}

		smp_send(smp, buf, NULL, NULL);

		buf = smp_create_pdu(smp, BT_SMP_CMD_CENTRAL_IDENT,
				     sizeof(*ident));
		if (!buf) {
			BT_ERR("Unable to allocate Central Ident buffer");
			return;
		}

		ident = net_buf_add(buf, sizeof(*ident));
		memcpy(ident->rand, rand.rand, sizeof(ident->rand));
		memcpy(ident->ediv, rand.ediv, sizeof(ident->ediv));

		smp_send(smp, buf, smp_ident_sent, NULL);

		if (atomic_test_bit(smp->flags, SMP_FLAG_BOND)) {
			bt_keys_add_type(keys, BT_KEYS_PERIPH_LTK);

			memcpy(keys->periph_ltk.val, rand.key,
			       sizeof(keys->periph_ltk.val));
			memcpy(keys->periph_ltk.rand, rand.rand,
			       sizeof(keys->periph_ltk.rand));
			memcpy(keys->periph_ltk.ediv, rand.ediv,
			       sizeof(keys->periph_ltk.ediv));
		}
	}
}
#endif /* !CONFIG_BT_SMP_SC_PAIR_ONLY */

static uint8_t bt_smp_distribute_keys(struct bt_smp *smp)
{
	struct bt_conn *conn = smp->chan.chan.conn;
	struct bt_keys *keys = conn->le.keys;

	if (!keys) {
		BT_ERR("No keys space for %s", bt_addr_le_str(&conn->le.dst));
		return BT_SMP_ERR_UNSPECIFIED;
	}

#if !defined(CONFIG_BT_SMP_SC_PAIR_ONLY)
	/* Distribute legacy pairing specific keys */
	if (!atomic_test_bit(smp->flags, SMP_FLAG_SC)) {
		legacy_distribute_keys(smp);
	}
#endif /* !CONFIG_BT_SMP_SC_PAIR_ONLY */

#if defined(CONFIG_BT_PRIVACY)
	if (smp->local_dist & BT_SMP_DIST_ID_KEY) {
		struct bt_smp_ident_info *id_info;
		struct bt_smp_ident_addr_info *id_addr_info;
		struct net_buf *buf;

		buf = smp_create_pdu(smp, BT_SMP_CMD_IDENT_INFO,
				     sizeof(*id_info));
		if (!buf) {
			BT_ERR("Unable to allocate Ident Info buffer");
			return BT_SMP_ERR_UNSPECIFIED;
		}

		id_info = net_buf_add(buf, sizeof(*id_info));
		memcpy(id_info->irk, bt_dev.irk[conn->id], 16);

		smp_send(smp, buf, NULL, NULL);

		buf = smp_create_pdu(smp, BT_SMP_CMD_IDENT_ADDR_INFO,
				     sizeof(*id_addr_info));
		if (!buf) {
			BT_ERR("Unable to allocate Ident Addr Info buffer");
			return BT_SMP_ERR_UNSPECIFIED;
		}

		id_addr_info = net_buf_add(buf, sizeof(*id_addr_info));
		bt_addr_le_copy(&id_addr_info->addr, &bt_dev.id_addr[conn->id]);

		smp_send(smp, buf, smp_id_sent, NULL);
	}
#endif /* CONFIG_BT_PRIVACY */

#if defined(CONFIG_BT_SIGNING)
	if (smp->local_dist & BT_SMP_DIST_SIGN) {
		struct bt_smp_signing_info *info;
		struct net_buf *buf;

		buf = smp_create_pdu(smp, BT_SMP_CMD_SIGNING_INFO,
				     sizeof(*info));
		if (!buf) {
			BT_ERR("Unable to allocate Signing Info buffer");
			return BT_SMP_ERR_UNSPECIFIED;
		}

		info = net_buf_add(buf, sizeof(*info));

		if (bt_rand(info->csrk, sizeof(info->csrk))) {
			return BT_SMP_ERR_UNSPECIFIED;
		}

		if (atomic_test_bit(smp->flags, SMP_FLAG_BOND)) {
			bt_keys_add_type(keys, BT_KEYS_LOCAL_CSRK);
			memcpy(keys->local_csrk.val, info->csrk, 16);
			keys->local_csrk.cnt = 0U;
		}

		smp_send(smp, buf, smp_sign_info_sent, NULL);
	}
#endif /* CONFIG_BT_SIGNING */

	return 0;
}

#if defined(CONFIG_BT_PERIPHERAL)
static uint8_t send_pairing_rsp(struct bt_smp *smp)
{
	struct bt_smp_pairing *rsp;
	struct net_buf *rsp_buf;

	rsp_buf = smp_create_pdu(smp, BT_SMP_CMD_PAIRING_RSP, sizeof(*rsp));
	if (!rsp_buf) {
		return BT_SMP_ERR_UNSPECIFIED;
	}

	rsp = net_buf_add(rsp_buf, sizeof(*rsp));
	memcpy(rsp, smp->prsp + 1, sizeof(*rsp));

	smp_send(smp, rsp_buf, NULL, NULL);

	return 0;
}
#endif /* CONFIG_BT_PERIPHERAL */

static uint8_t smp_pairing_accept_query(struct bt_smp *smp, struct bt_smp_pairing *pairing)
{
#if defined(CONFIG_BT_SMP_APP_PAIRING_ACCEPT)
	const struct bt_conn_auth_cb *smp_auth_cb = latch_auth_cb(smp);
	struct bt_conn *conn = smp->chan.chan.conn;

	if (smp_auth_cb && smp_auth_cb->pairing_accept) {
		const struct bt_conn_pairing_feat feat = {
			.io_capability = pairing->io_capability,
			.oob_data_flag = pairing->oob_flag,
			.auth_req = pairing->auth_req,
			.max_enc_key_size = pairing->max_key_size,
			.init_key_dist = pairing->init_key_dist,
			.resp_key_dist = pairing->resp_key_dist
		};

		return smp_err_get(smp_auth_cb->pairing_accept(conn, &feat));
	}
#endif /* CONFIG_BT_SMP_APP_PAIRING_ACCEPT */
	return 0;
}

#if !defined(CONFIG_BT_SMP_SC_PAIR_ONLY)
static int smp_s1(const uint8_t k[16], const uint8_t r1[16],
		  const uint8_t r2[16], uint8_t out[16])
{
	/* The most significant 64-bits of r1 are discarded to generate
	 * r1' and the most significant 64-bits of r2 are discarded to
	 * generate r2'.
	 * r1' is concatenated with r2' to generate r' which is used as
	 * the 128-bit input parameter plaintextData to security function e:
	 *
	 *    r' = r1' || r2'
	 */
	memcpy(out, r2, 8);
	memcpy(out + 8, r1, 8);

	/* s1(k, r1 , r2) = e(k, r') */
	return bt_encrypt_le(k, out, out);
}

static uint8_t legacy_get_pair_method(struct bt_smp *smp, uint8_t remote_io)
{
	struct bt_smp_pairing *req, *rsp;
	uint8_t method;

	if (remote_io > BT_SMP_IO_KEYBOARD_DISPLAY) {
		return JUST_WORKS;
	}

	req = (struct bt_smp_pairing *)&smp->preq[1];
	rsp = (struct bt_smp_pairing *)&smp->prsp[1];

	/* if both sides have OOB data use OOB */
	if ((req->oob_flag & rsp->oob_flag) & BT_SMP_OOB_DATA_MASK) {
		return LEGACY_OOB;
	}

	/* if none side requires MITM use JustWorks */
	if (!((req->auth_req | rsp->auth_req) & BT_SMP_AUTH_MITM)) {
		return JUST_WORKS;
	}

	method = gen_method_legacy[remote_io][get_io_capa(smp)];

	/* if both sides have KeyboardDisplay capabilities, initiator displays
	 * and responder inputs
	 */
	if (method == PASSKEY_ROLE) {
		if (smp->chan.chan.conn->role == BT_HCI_ROLE_CENTRAL) {
			method = PASSKEY_DISPLAY;
		} else {
			method = PASSKEY_INPUT;
		}
	}

	return method;
}

static uint8_t legacy_request_tk(struct bt_smp *smp)
{
	struct bt_conn *conn = smp->chan.chan.conn;
	const struct bt_conn_auth_cb *smp_auth_cb = latch_auth_cb(smp);
	struct bt_keys *keys;
	uint32_t passkey;

	/*
	 * Fail if we have keys that are stronger than keys that will be
	 * distributed in new pairing. This is to avoid replacing authenticated
	 * keys with unauthenticated ones.
	  */
	keys = bt_keys_find_addr(conn->id, &conn->le.dst);
	if (keys && (keys->flags & BT_KEYS_AUTHENTICATED) &&
	    smp->method == JUST_WORKS) {
		BT_ERR("JustWorks failed, authenticated keys present");
		return BT_SMP_ERR_UNSPECIFIED;
	}

	switch (smp->method) {
	case LEGACY_OOB:
		if (smp_auth_cb && smp_auth_cb->oob_data_request) {
			struct bt_conn_oob_info info = {
				.type = BT_CONN_OOB_LE_LEGACY,
			};

			atomic_set_bit(smp->flags, SMP_FLAG_USER);
			smp_auth_cb->oob_data_request(smp->chan.chan.conn, &info);
		} else {
			return BT_SMP_ERR_OOB_NOT_AVAIL;
		}

		break;
	case PASSKEY_DISPLAY:
		if (IS_ENABLED(CONFIG_BT_FIXED_PASSKEY) &&
		    fixed_passkey != BT_PASSKEY_INVALID) {
			passkey = fixed_passkey;
		} else  {
			if (bt_rand(&passkey, sizeof(passkey))) {
				return BT_SMP_ERR_UNSPECIFIED;
			}

			passkey %= 1000000;
		}

		if (IS_ENABLED(CONFIG_BT_LOG_SNIFFER_INFO)) {
			BT_INFO("Legacy passkey %u", passkey);
		}

		if (smp_auth_cb && smp_auth_cb->passkey_display) {
			atomic_set_bit(smp->flags, SMP_FLAG_DISPLAY);
			smp_auth_cb->passkey_display(conn, passkey);
		}

		sys_put_le32(passkey, smp->tk);

		break;
	case PASSKEY_INPUT:
		atomic_set_bit(smp->flags, SMP_FLAG_USER);
		smp_auth_cb->passkey_entry(conn);
		break;
	case JUST_WORKS:
		break;
	default:
		BT_ERR("Unknown pairing method (%u)", smp->method);
		return BT_SMP_ERR_UNSPECIFIED;
	}

	return 0;
}

static uint8_t legacy_send_pairing_confirm(struct bt_smp *smp)
{
	struct bt_conn *conn = smp->chan.chan.conn;
	struct bt_smp_pairing_confirm *req;
	struct net_buf *buf;

	buf = smp_create_pdu(smp, BT_SMP_CMD_PAIRING_CONFIRM, sizeof(*req));
	if (!buf) {
		return BT_SMP_ERR_UNSPECIFIED;
	}

	req = net_buf_add(buf, sizeof(*req));

	if (smp_c1(smp->tk, smp->prnd, smp->preq, smp->prsp,
		   &conn->le.init_addr, &conn->le.resp_addr, req->val)) {
		net_buf_unref(buf);
		return BT_SMP_ERR_UNSPECIFIED;
	}

	smp_send(smp, buf, NULL, NULL);

	atomic_clear_bit(smp->flags, SMP_FLAG_CFM_DELAYED);

	return 0;
}

#if defined(CONFIG_BT_PERIPHERAL)
static uint8_t legacy_pairing_req(struct bt_smp *smp)
{
	const struct bt_conn_auth_cb *smp_auth_cb = latch_auth_cb(smp);
	uint8_t ret;

	BT_DBG("");

	ret = legacy_request_tk(smp);
	if (ret) {
		return ret;
	}

	/* ask for consent if pairing is not due to sending SecReq*/
	if ((DISPLAY_FIXED(smp) || smp->method == JUST_WORKS) &&
	    !atomic_test_bit(smp->flags, SMP_FLAG_SEC_REQ) &&
	    smp_auth_cb && smp_auth_cb->pairing_confirm) {
		atomic_set_bit(smp->flags, SMP_FLAG_USER);
		smp_auth_cb->pairing_confirm(smp->chan.chan.conn);
		return 0;
	}

	atomic_set_bit(smp->allowed_cmds, BT_SMP_CMD_PAIRING_CONFIRM);
	atomic_set_bit(smp->allowed_cmds, BT_SMP_KEYPRESS_NOTIFICATION);
	return send_pairing_rsp(smp);
}
#endif /* CONFIG_BT_PERIPHERAL */

static uint8_t legacy_pairing_random(struct bt_smp *smp)
{
	struct bt_conn *conn = smp->chan.chan.conn;
	uint8_t tmp[16];
	int err;

	BT_DBG("");

	/* calculate confirmation */
	err = smp_c1(smp->tk, smp->rrnd, smp->preq, smp->prsp,
		     &conn->le.init_addr, &conn->le.resp_addr, tmp);
	if (err) {
		return BT_SMP_ERR_UNSPECIFIED;
	}

	BT_DBG("pcnf %s", bt_hex(smp->pcnf, 16));
	BT_DBG("cfm %s", bt_hex(tmp, 16));

	if (memcmp(smp->pcnf, tmp, sizeof(smp->pcnf))) {
		return BT_SMP_ERR_CONFIRM_FAILED;
	}

	if (IS_ENABLED(CONFIG_BT_CENTRAL) &&
	    conn->role == BT_HCI_ROLE_CENTRAL) {
		uint8_t ediv[2], rand[8];

		/* No need to store central STK */
		err = smp_s1(smp->tk, smp->rrnd, smp->prnd, tmp);
		if (err) {
			return BT_SMP_ERR_UNSPECIFIED;
		}

		/* Rand and EDiv are 0 for the STK */
		(void)memset(ediv, 0, sizeof(ediv));
		(void)memset(rand, 0, sizeof(rand));
		if (bt_conn_le_start_encryption(conn, rand, ediv, tmp,
						get_encryption_key_size(smp))) {
			BT_ERR("Failed to start encryption");
			return BT_SMP_ERR_UNSPECIFIED;
		}

		atomic_set_bit(smp->flags, SMP_FLAG_ENC_PENDING);

		if (IS_ENABLED(CONFIG_BT_SMP_USB_HCI_CTLR_WORKAROUND)) {
			if (smp->remote_dist & BT_SMP_DIST_ENC_KEY) {
				atomic_set_bit(smp->allowed_cmds,
					       BT_SMP_CMD_ENCRYPT_INFO);
			} else if (smp->remote_dist & BT_SMP_DIST_ID_KEY) {
				atomic_set_bit(smp->allowed_cmds,
					       BT_SMP_CMD_IDENT_INFO);
			} else if (smp->remote_dist & BT_SMP_DIST_SIGN) {
				atomic_set_bit(smp->allowed_cmds,
					       BT_SMP_CMD_SIGNING_INFO);
			}
		}

		return 0;
	}

	if (IS_ENABLED(CONFIG_BT_PERIPHERAL)) {
		err = smp_s1(smp->tk, smp->prnd, smp->rrnd, tmp);
		if (err) {
			BT_ERR("Calculate STK failed");
			return BT_SMP_ERR_UNSPECIFIED;
		}

		memcpy(smp->tk, tmp, sizeof(smp->tk));
		BT_DBG("generated STK %s", bt_hex(smp->tk, 16));

		atomic_set_bit(smp->flags, SMP_FLAG_ENC_PENDING);

		return smp_send_pairing_random(smp);
	}

	return 0;
}

static uint8_t legacy_pairing_confirm(struct bt_smp *smp)
{
	BT_DBG("");

	if (IS_ENABLED(CONFIG_BT_CENTRAL) &&
	    smp->chan.chan.conn->role == BT_HCI_ROLE_CENTRAL) {
		atomic_set_bit(smp->allowed_cmds, BT_SMP_CMD_PAIRING_CONFIRM);
		return legacy_send_pairing_confirm(smp);
	}

	if (IS_ENABLED(CONFIG_BT_PERIPHERAL)) {
		if (!atomic_test_bit(smp->flags, SMP_FLAG_USER)) {
			atomic_set_bit(smp->allowed_cmds,
				       BT_SMP_CMD_PAIRING_RANDOM);
			return legacy_send_pairing_confirm(smp);
		}

		atomic_set_bit(smp->flags, SMP_FLAG_CFM_DELAYED);
	}

	return 0;
}

static void legacy_user_tk_entry(struct bt_smp *smp)
{
	if (!atomic_test_and_clear_bit(smp->flags, SMP_FLAG_CFM_DELAYED)) {
		return;
	}

	/* if confirm failed ie. due to invalid passkey, cancel pairing */
	if (legacy_pairing_confirm(smp)) {
		smp_error(smp, BT_SMP_ERR_PASSKEY_ENTRY_FAILED);
		return;
	}

	if (IS_ENABLED(CONFIG_BT_CENTRAL) &&
	    smp->chan.chan.conn->role == BT_HCI_ROLE_CENTRAL) {
		atomic_set_bit(smp->allowed_cmds, BT_SMP_CMD_PAIRING_CONFIRM);
		return;
	}

	if (IS_ENABLED(CONFIG_BT_PERIPHERAL)) {
		atomic_set_bit(smp->allowed_cmds, BT_SMP_CMD_PAIRING_RANDOM);
	}
}

static void legacy_passkey_entry(struct bt_smp *smp, unsigned int passkey)
{
	passkey = sys_cpu_to_le32(passkey);
	memcpy(smp->tk, &passkey, sizeof(passkey));

	legacy_user_tk_entry(smp);
}

static uint8_t smp_encrypt_info(struct bt_smp *smp, struct net_buf *buf)
{
	BT_DBG("");

	if (atomic_test_bit(smp->flags, SMP_FLAG_BOND)) {
		struct bt_smp_encrypt_info *req = (void *)buf->data;
		struct bt_conn *conn = smp->chan.chan.conn;
		struct bt_keys *keys;

		keys = bt_keys_get_type(BT_KEYS_LTK, conn->id, &conn->le.dst);
		if (!keys) {
			BT_ERR("Unable to get keys for %s",
			       bt_addr_le_str(&conn->le.dst));
			return BT_SMP_ERR_UNSPECIFIED;
		}

		memcpy(keys->ltk.val, req->ltk, 16);
	}

	atomic_set_bit(smp->allowed_cmds, BT_SMP_CMD_CENTRAL_IDENT);

	return 0;
}

static uint8_t smp_central_ident(struct bt_smp *smp, struct net_buf *buf)
{
	struct bt_conn *conn = smp->chan.chan.conn;
	uint8_t err;

	BT_DBG("");

	if (atomic_test_bit(smp->flags, SMP_FLAG_BOND)) {
		struct bt_smp_central_ident *req = (void *)buf->data;
		struct bt_keys *keys;

		keys = bt_keys_get_type(BT_KEYS_LTK, conn->id, &conn->le.dst);
		if (!keys) {
			BT_ERR("Unable to get keys for %s",
			       bt_addr_le_str(&conn->le.dst));
			return BT_SMP_ERR_UNSPECIFIED;
		}

		memcpy(keys->ltk.ediv, req->ediv, sizeof(keys->ltk.ediv));
		memcpy(keys->ltk.rand, req->rand, sizeof(req->rand));
	}

	smp->remote_dist &= ~BT_SMP_DIST_ENC_KEY;

	if (smp->remote_dist & BT_SMP_DIST_ID_KEY) {
		atomic_set_bit(smp->allowed_cmds, BT_SMP_CMD_IDENT_INFO);
	} else if (smp->remote_dist & BT_SMP_DIST_SIGN) {
		atomic_set_bit(smp->allowed_cmds, BT_SMP_CMD_SIGNING_INFO);
	}

	if (IS_ENABLED(CONFIG_BT_CENTRAL) &&
	    conn->role == BT_HCI_ROLE_CENTRAL && !smp->remote_dist) {
		err = bt_smp_distribute_keys(smp);
		if (err) {
			return err;
		}
	}

	/* if all keys were distributed, pairing is done */
	if (!smp->local_dist && !smp->remote_dist) {
		smp_pairing_complete(smp, 0);
	}

	return 0;
}

#if defined(CONFIG_BT_CENTRAL)
static uint8_t legacy_pairing_rsp(struct bt_smp *smp)
{
	const struct bt_conn_auth_cb *smp_auth_cb = latch_auth_cb(smp);
	uint8_t ret;

	BT_DBG("");

	ret = legacy_request_tk(smp);
	if (ret) {
		return ret;
	}

	/* ask for consent if this is due to received SecReq */
	if ((DISPLAY_FIXED(smp) || smp->method == JUST_WORKS) &&
	    atomic_test_bit(smp->flags, SMP_FLAG_SEC_REQ) &&
	    smp_auth_cb && smp_auth_cb->pairing_confirm) {
		atomic_set_bit(smp->flags, SMP_FLAG_USER);
		smp_auth_cb->pairing_confirm(smp->chan.chan.conn);
		return 0;
	}

	if (!atomic_test_bit(smp->flags, SMP_FLAG_USER)) {
		atomic_set_bit(smp->allowed_cmds, BT_SMP_CMD_PAIRING_CONFIRM);
		atomic_set_bit(smp->allowed_cmds, BT_SMP_KEYPRESS_NOTIFICATION);
		return legacy_send_pairing_confirm(smp);
	}

	atomic_set_bit(smp->flags, SMP_FLAG_CFM_DELAYED);

	return 0;
}
#endif /* CONFIG_BT_CENTRAL */
#else
static uint8_t smp_encrypt_info(struct bt_smp *smp, struct net_buf *buf)
{
	return BT_SMP_ERR_CMD_NOTSUPP;
}

static uint8_t smp_central_ident(struct bt_smp *smp, struct net_buf *buf)
{
	return BT_SMP_ERR_CMD_NOTSUPP;
}
#endif /* !CONFIG_BT_SMP_SC_PAIR_ONLY */

static int smp_init(struct bt_smp *smp)
{
	/* Initialize SMP context exluding L2CAP channel context and anything
	 * else declared after.
	 */
	(void)memset(smp, 0, offsetof(struct bt_smp, chan));

	/* Generate local random number */
	if (bt_rand(smp->prnd, 16)) {
		return BT_SMP_ERR_UNSPECIFIED;
	}

	BT_DBG("prnd %s", bt_hex(smp->prnd, 16));

	atomic_set_bit(smp->allowed_cmds, BT_SMP_CMD_PAIRING_FAIL);

#if !defined(CONFIG_BT_SMP_OOB_LEGACY_PAIR_ONLY)
	sc_public_key = bt_pub_key_get();
#endif

	return 0;
}

void bt_set_bondable(bool enable)
{
	bondable = enable;
}

void bt_set_oob_data_flag(bool enable)
{
	oobd_present = enable;
}

static uint8_t get_auth(struct bt_smp *smp, uint8_t auth)
{
	struct bt_conn *conn = smp->chan.chan.conn;

	if (sc_supported) {
		auth &= BT_SMP_AUTH_MASK_SC;
	} else {
		auth &= BT_SMP_AUTH_MASK;
	}

	if ((get_io_capa(smp) == BT_SMP_IO_NO_INPUT_OUTPUT) ||
	    (!IS_ENABLED(CONFIG_BT_SMP_ENFORCE_MITM) &&
	    (conn->required_sec_level < BT_SECURITY_L3))) {
		auth &= ~(BT_SMP_AUTH_MITM);
	} else {
		auth |= BT_SMP_AUTH_MITM;
	}

	if (bondable) {
		auth |= BT_SMP_AUTH_BONDING;
	} else {
		auth &= ~BT_SMP_AUTH_BONDING;
	}

	return auth;
}

static uint8_t remote_sec_level_reachable(struct bt_smp *smp)
{
	bt_security_t sec = smp->chan.chan.conn->required_sec_level;

	if (IS_ENABLED(CONFIG_BT_SMP_SC_ONLY)) {
		sec = BT_SECURITY_L4;
	}
	if (IS_ENABLED(CONFIG_BT_SMP_OOB_LEGACY_PAIR_ONLY)) {
		sec = BT_SECURITY_L3;
	}

	switch (sec) {
	case BT_SECURITY_L1:
	case BT_SECURITY_L2:
		return 0;

	case BT_SECURITY_L4:
		if (get_encryption_key_size(smp) != BT_SMP_MAX_ENC_KEY_SIZE) {
			return BT_SMP_ERR_ENC_KEY_SIZE;
		}

		if (!atomic_test_bit(smp->flags, SMP_FLAG_SC)) {
			return BT_SMP_ERR_AUTH_REQUIREMENTS;
		}
		__fallthrough;
	case BT_SECURITY_L3:
		if (smp->method == JUST_WORKS) {
			return BT_SMP_ERR_AUTH_REQUIREMENTS;
		}

		return 0;
	default:
		return BT_SMP_ERR_UNSPECIFIED;
	}
}

static bool sec_level_reachable(struct bt_smp *smp)
{
	const struct bt_conn_auth_cb *smp_auth_cb = latch_auth_cb(smp);

	switch (smp->chan.chan.conn->required_sec_level) {
	case BT_SECURITY_L1:
	case BT_SECURITY_L2:
		return true;
	case BT_SECURITY_L3:
		return get_io_capa(smp) != BT_SMP_IO_NO_INPUT_OUTPUT ||
		       (smp_auth_cb && smp_auth_cb->oob_data_request);
	case BT_SECURITY_L4:
		return (get_io_capa(smp) != BT_SMP_IO_NO_INPUT_OUTPUT ||
		       (smp_auth_cb && smp_auth_cb->oob_data_request)) && sc_supported;
	default:
		return false;
	}
}

static struct bt_smp *smp_chan_get(struct bt_conn *conn)
{
	struct bt_l2cap_chan *chan;

	chan = bt_l2cap_le_lookup_rx_cid(conn, BT_L2CAP_CID_SMP);
	if (!chan) {
		BT_ERR("Unable to find SMP channel");
		return NULL;
	}

	return CONTAINER_OF(chan, struct bt_smp, chan);
}

bool bt_smp_request_ltk(struct bt_conn *conn, uint64_t rand, uint16_t ediv, uint8_t *ltk)
{
	struct bt_smp *smp;
	uint8_t enc_size;

	smp = smp_chan_get(conn);
	if (!smp) {
		return false;
	}

	/*
	 * Both legacy STK and LE SC LTK have rand and ediv equal to zero.
	 * If pairing is in progress use the TK for encryption.
	 */
	if (ediv == 0U && rand == 0U &&
	    atomic_test_bit(smp->flags, SMP_FLAG_PAIRING) &&
	    atomic_test_bit(smp->flags, SMP_FLAG_ENC_PENDING)) {
		enc_size = get_encryption_key_size(smp);

		/*
		 * We keep both legacy STK and LE SC LTK in TK.
		 * Also use only enc_size bytes of key for encryption.
		 */
		memcpy(ltk, smp->tk, enc_size);
		if (enc_size < BT_SMP_MAX_ENC_KEY_SIZE) {
			(void)memset(ltk + enc_size, 0,
				     BT_SMP_MAX_ENC_KEY_SIZE - enc_size);
		}

		atomic_set_bit(smp->flags, SMP_FLAG_ENC_PENDING);
		return true;
	}

	if (!conn->le.keys) {
		conn->le.keys = bt_keys_find(BT_KEYS_LTK_P256, conn->id,
					     &conn->le.dst);
		if (!conn->le.keys) {
			conn->le.keys = bt_keys_find(BT_KEYS_PERIPH_LTK,
						     conn->id, &conn->le.dst);
		}
	}

	if (ediv == 0U && rand == 0U &&
	    conn->le.keys && (conn->le.keys->keys & BT_KEYS_LTK_P256)) {
		enc_size = conn->le.keys->enc_size;

		memcpy(ltk, conn->le.keys->ltk.val, enc_size);
		if (enc_size < BT_SMP_MAX_ENC_KEY_SIZE) {
			(void)memset(ltk + enc_size, 0,
				     BT_SMP_MAX_ENC_KEY_SIZE - enc_size);
		}

		atomic_set_bit(smp->flags, SMP_FLAG_ENC_PENDING);
		return true;
	}

#if !defined(CONFIG_BT_SMP_SC_PAIR_ONLY)
	if (conn->le.keys && (conn->le.keys->keys & BT_KEYS_PERIPH_LTK) &&
	    !memcmp(conn->le.keys->periph_ltk.rand, &rand, 8) &&
	    !memcmp(conn->le.keys->periph_ltk.ediv, &ediv, 2)) {
		enc_size = conn->le.keys->enc_size;

		memcpy(ltk, conn->le.keys->periph_ltk.val, enc_size);
		if (enc_size < BT_SMP_MAX_ENC_KEY_SIZE) {
			(void)memset(ltk + enc_size, 0,
				     BT_SMP_MAX_ENC_KEY_SIZE - enc_size);
		}

		atomic_set_bit(smp->flags, SMP_FLAG_ENC_PENDING);
		return true;
	}
#endif /* !CONFIG_BT_SMP_SC_PAIR_ONLY */

	if (atomic_test_bit(smp->flags, SMP_FLAG_SEC_REQ)) {
		/* Notify higher level that security failed if security was
		 * initiated by peripheral.
		 */
		bt_conn_security_changed(conn, BT_HCI_ERR_PIN_OR_KEY_MISSING,
					 BT_SECURITY_ERR_PIN_OR_KEY_MISSING);
	}

	smp_reset(smp);
	return false;
}

#if defined(CONFIG_BT_PERIPHERAL)
static int smp_send_security_req(struct bt_conn *conn)
{
	struct bt_smp *smp;
	struct bt_smp_security_request *req;
	struct net_buf *req_buf;
	int err;

	BT_DBG("");
	smp = smp_chan_get(conn);
	if (!smp) {
		return -ENOTCONN;
	}

	/* SMP Timeout */
	if (atomic_test_bit(smp->flags, SMP_FLAG_TIMEOUT)) {
		return -EIO;
	}

	/* pairing is in progress */
	if (atomic_test_bit(smp->flags, SMP_FLAG_PAIRING)) {
		return -EBUSY;
	}

	if (atomic_test_bit(smp->flags, SMP_FLAG_ENC_PENDING)) {
		return -EBUSY;
	}

	/* early verify if required sec level if reachable */
	if (!(sec_level_reachable(smp) || smp_keys_check(conn))) {
		return -EINVAL;
	}

	if (!conn->le.keys) {
		conn->le.keys = bt_keys_get_addr(conn->id, &conn->le.dst);
		if (!conn->le.keys) {
			return -ENOMEM;
		}
	}

	if (smp_init(smp) != 0) {
		return -ENOBUFS;
	}

	req_buf = smp_create_pdu(smp, BT_SMP_CMD_SECURITY_REQUEST,
				 sizeof(*req));
	if (!req_buf) {
		return -ENOBUFS;
	}

	req = net_buf_add(req_buf, sizeof(*req));
	req->auth_req = get_auth(smp, BT_SMP_AUTH_DEFAULT);

	/* SMP timer is not restarted for SecRequest so don't use smp_send */
	err = bt_l2cap_send(conn, BT_L2CAP_CID_SMP, req_buf);
	if (err) {
		net_buf_unref(req_buf);
		return err;
	}

	atomic_set_bit(smp->flags, SMP_FLAG_SEC_REQ);
	atomic_set_bit(smp->allowed_cmds, BT_SMP_CMD_PAIRING_REQ);

	return 0;
}

static uint8_t smp_pairing_req(struct bt_smp *smp, struct net_buf *buf)
{
	struct bt_conn *conn = smp->chan.chan.conn;
	const struct bt_conn_auth_cb *smp_auth_cb = latch_auth_cb(smp);

	struct bt_smp_pairing *req = (void *)buf->data;
	struct bt_smp_pairing *rsp;
	uint8_t err;

	BT_DBG("");

	if ((req->max_key_size > BT_SMP_MAX_ENC_KEY_SIZE) ||
	    (req->max_key_size < BT_SMP_MIN_ENC_KEY_SIZE)) {
		return BT_SMP_ERR_ENC_KEY_SIZE;
	}

	if (!conn->le.keys) {
		conn->le.keys = bt_keys_get_addr(conn->id, &conn->le.dst);
		if (!conn->le.keys) {
			BT_DBG("Unable to get keys for %s",
			       bt_addr_le_str(&conn->le.dst));
			return BT_SMP_ERR_UNSPECIFIED;
		}
	}

	/* If we already sent a security request then the SMP context
	 * is already initialized.
	 */
	if (!atomic_test_bit(smp->flags, SMP_FLAG_SEC_REQ)) {
		int ret = smp_init(smp);

		if (ret) {
			return ret;
		}
	}

	/* Store req for later use */
	smp->preq[0] = BT_SMP_CMD_PAIRING_REQ;
	memcpy(smp->preq + 1, req, sizeof(*req));

	/* create rsp, it will be used later on */
	smp->prsp[0] = BT_SMP_CMD_PAIRING_RSP;
	rsp = (struct bt_smp_pairing *)&smp->prsp[1];

	rsp->auth_req = get_auth(smp, req->auth_req);
	rsp->io_capability = get_io_capa(smp);
	rsp->oob_flag = oobd_present ? BT_SMP_OOB_PRESENT :
				       BT_SMP_OOB_NOT_PRESENT;
	rsp->max_key_size = BT_SMP_MAX_ENC_KEY_SIZE;
	rsp->init_key_dist = (req->init_key_dist & RECV_KEYS);
	rsp->resp_key_dist = (req->resp_key_dist & SEND_KEYS);

	if ((rsp->auth_req & BT_SMP_AUTH_SC) &&
	    (req->auth_req & BT_SMP_AUTH_SC)) {
		atomic_set_bit(smp->flags, SMP_FLAG_SC);

		rsp->init_key_dist &= RECV_KEYS_SC;
		rsp->resp_key_dist &= SEND_KEYS_SC;
	}

	if ((rsp->auth_req & BT_SMP_AUTH_CT2) &&
	    (req->auth_req & BT_SMP_AUTH_CT2)) {
		atomic_set_bit(smp->flags, SMP_FLAG_CT2);
	}

	smp->local_dist = rsp->resp_key_dist;
	smp->remote_dist = rsp->init_key_dist;

	if ((rsp->auth_req & BT_SMP_AUTH_BONDING) &&
	    (req->auth_req & BT_SMP_AUTH_BONDING)) {
		atomic_set_bit(smp->flags, SMP_FLAG_BOND);
	} else if (IS_ENABLED(CONFIG_BT_BONDING_REQUIRED)) {
		/* Reject pairing req if not both intend to bond */
		BT_DBG("Bonding required");
		return BT_SMP_ERR_UNSPECIFIED;
	}

	atomic_set_bit(smp->flags, SMP_FLAG_PAIRING);

	smp->method = get_pair_method(smp, req->io_capability);

	if (!update_keys_check(smp, conn->le.keys)) {
		return BT_SMP_ERR_AUTH_REQUIREMENTS;
	}

	err = remote_sec_level_reachable(smp);
	if (err) {
		return err;
	}

	if (!atomic_test_bit(smp->flags, SMP_FLAG_SC)) {
#if defined(CONFIG_BT_SMP_SC_PAIR_ONLY)
		return BT_SMP_ERR_AUTH_REQUIREMENTS;
#else
		if (IS_ENABLED(CONFIG_BT_SMP_APP_PAIRING_ACCEPT)) {
			err = smp_pairing_accept_query(smp, req);
			if (err) {
				return err;
			}
		}

		return legacy_pairing_req(smp);
#endif /* CONFIG_BT_SMP_SC_PAIR_ONLY */
	}

	if (IS_ENABLED(CONFIG_BT_SMP_APP_PAIRING_ACCEPT)) {
		err = smp_pairing_accept_query(smp, req);
		if (err) {
			return err;
		}
	}

	if ((DISPLAY_FIXED(smp) || smp->method == JUST_WORKS) &&
	    !atomic_test_bit(smp->flags, SMP_FLAG_SEC_REQ) &&
	    smp_auth_cb && smp_auth_cb->pairing_confirm) {
		atomic_set_bit(smp->flags, SMP_FLAG_USER);
		smp_auth_cb->pairing_confirm(conn);
		return 0;
	}

	atomic_set_bit(smp->allowed_cmds, BT_SMP_CMD_PUBLIC_KEY);
	return send_pairing_rsp(smp);
}
#else
static uint8_t smp_pairing_req(struct bt_smp *smp, struct net_buf *buf)
{
	return BT_SMP_ERR_CMD_NOTSUPP;
}
#endif /* CONFIG_BT_PERIPHERAL */

static uint8_t sc_send_public_key(struct bt_smp *smp)
{
	struct bt_smp_public_key *req;
	struct net_buf *req_buf;

	req_buf = smp_create_pdu(smp, BT_SMP_CMD_PUBLIC_KEY, sizeof(*req));
	if (!req_buf) {
		return BT_SMP_ERR_UNSPECIFIED;
	}

	req = net_buf_add(req_buf, sizeof(*req));

	memcpy(req->x, sc_public_key, sizeof(req->x));
	memcpy(req->y, &sc_public_key[32], sizeof(req->y));

	smp_send(smp, req_buf, NULL, NULL);

	if (IS_ENABLED(CONFIG_BT_USE_DEBUG_KEYS)) {
		atomic_set_bit(smp->flags, SMP_FLAG_SC_DEBUG_KEY);
	}

	return 0;
}

#if defined(CONFIG_BT_CENTRAL)
static int smp_send_pairing_req(struct bt_conn *conn)
{
	struct bt_smp *smp;
	struct bt_smp_pairing *req;
	struct net_buf *req_buf;

	BT_DBG("");

	smp = smp_chan_get(conn);
	if (!smp) {
		return -ENOTCONN;
	}

	/* SMP Timeout */
	if (atomic_test_bit(smp->flags, SMP_FLAG_TIMEOUT)) {
		return -EIO;
	}

	/* A higher security level is requested during the key distribution
	 * phase, once pairing is complete a new pairing procedure will start.
	 */
	if (atomic_test_bit(smp->flags, SMP_FLAG_KEYS_DISTR)) {
		return 0;
	}

	/* pairing is in progress */
	if (atomic_test_bit(smp->flags, SMP_FLAG_PAIRING)) {
		return -EBUSY;
	}

	/* Encryption is in progress */
	if (atomic_test_bit(smp->flags, SMP_FLAG_ENC_PENDING)) {
		return -EBUSY;
	}

	/* early verify if required sec level if reachable */
	if (!sec_level_reachable(smp)) {
		return -EINVAL;
	}

	if (!conn->le.keys) {
		conn->le.keys = bt_keys_get_addr(conn->id, &conn->le.dst);
		if (!conn->le.keys) {
			return -ENOMEM;
		}
	}

	if (smp_init(smp)) {
		return -ENOBUFS;
	}

	req_buf = smp_create_pdu(smp, BT_SMP_CMD_PAIRING_REQ, sizeof(*req));
	if (!req_buf) {
		return -ENOBUFS;
	}

	req = net_buf_add(req_buf, sizeof(*req));

	req->auth_req = get_auth(smp, BT_SMP_AUTH_DEFAULT);
	req->io_capability = get_io_capa(smp);
	req->oob_flag = oobd_present ? BT_SMP_OOB_PRESENT :
				       BT_SMP_OOB_NOT_PRESENT;
	req->max_key_size = BT_SMP_MAX_ENC_KEY_SIZE;
	req->init_key_dist = SEND_KEYS;
	req->resp_key_dist = RECV_KEYS;

	smp->local_dist = SEND_KEYS;
	smp->remote_dist = RECV_KEYS;

	/* Store req for later use */
	smp->preq[0] = BT_SMP_CMD_PAIRING_REQ;
	memcpy(smp->preq + 1, req, sizeof(*req));

	smp_send(smp, req_buf, NULL, NULL);

	atomic_set_bit(smp->allowed_cmds, BT_SMP_CMD_PAIRING_RSP);
	atomic_set_bit(smp->allowed_cmds, BT_SMP_CMD_SECURITY_REQUEST);
	atomic_set_bit(smp->flags, SMP_FLAG_PAIRING);

	return 0;
}

static uint8_t smp_pairing_rsp(struct bt_smp *smp, struct net_buf *buf)
{
	struct bt_conn *conn = smp->chan.chan.conn;
	const struct bt_conn_auth_cb *smp_auth_cb = latch_auth_cb(smp);
	struct bt_smp_pairing *rsp = (void *)buf->data;
	struct bt_smp_pairing *req = (struct bt_smp_pairing *)&smp->preq[1];
	uint8_t err;

	BT_DBG("");

	if ((rsp->max_key_size > BT_SMP_MAX_ENC_KEY_SIZE) ||
	    (rsp->max_key_size < BT_SMP_MIN_ENC_KEY_SIZE)) {
		return BT_SMP_ERR_ENC_KEY_SIZE;
	}

	smp->local_dist &= rsp->init_key_dist;
	smp->remote_dist &= rsp->resp_key_dist;

	/* Store rsp for later use */
	smp->prsp[0] = BT_SMP_CMD_PAIRING_RSP;
	memcpy(smp->prsp + 1, rsp, sizeof(*rsp));

	if ((rsp->auth_req & BT_SMP_AUTH_SC) &&
	    (req->auth_req & BT_SMP_AUTH_SC)) {
		atomic_set_bit(smp->flags, SMP_FLAG_SC);
	}

	if ((rsp->auth_req & BT_SMP_AUTH_CT2) &&
	    (req->auth_req & BT_SMP_AUTH_CT2)) {
		atomic_set_bit(smp->flags, SMP_FLAG_CT2);
	}

	if ((rsp->auth_req & BT_SMP_AUTH_BONDING) &&
	    (req->auth_req & BT_SMP_AUTH_BONDING)) {
		atomic_set_bit(smp->flags, SMP_FLAG_BOND);
	} else if (IS_ENABLED(CONFIG_BT_BONDING_REQUIRED)) {
		/* Reject pairing req if not both intend to bond */
		BT_DBG("Bonding required");
		return BT_SMP_ERR_UNSPECIFIED;
	}

	smp->method = get_pair_method(smp, rsp->io_capability);

	if (!update_keys_check(smp, conn->le.keys)) {
		return BT_SMP_ERR_AUTH_REQUIREMENTS;
	}

	err = remote_sec_level_reachable(smp);
	if (err) {
		return err;
	}

	if (!atomic_test_bit(smp->flags, SMP_FLAG_SC)) {
#if defined(CONFIG_BT_SMP_SC_PAIR_ONLY)
		return BT_SMP_ERR_AUTH_REQUIREMENTS;
#else
		if (IS_ENABLED(CONFIG_BT_SMP_APP_PAIRING_ACCEPT)) {
			err = smp_pairing_accept_query(smp, rsp);
			if (err) {
				return err;
			}
		}

		return legacy_pairing_rsp(smp);
#endif /* CONFIG_BT_SMP_SC_PAIR_ONLY */
	}

	smp->local_dist &= SEND_KEYS_SC;
	smp->remote_dist &= RECV_KEYS_SC;

	if (IS_ENABLED(CONFIG_BT_SMP_APP_PAIRING_ACCEPT)) {
		err = smp_pairing_accept_query(smp, rsp);
		if (err) {
			return err;
		}
	}

	if ((DISPLAY_FIXED(smp) || smp->method == JUST_WORKS) &&
	    atomic_test_bit(smp->flags, SMP_FLAG_SEC_REQ) &&
	    smp_auth_cb && smp_auth_cb->pairing_confirm) {
		atomic_set_bit(smp->flags, SMP_FLAG_USER);
		smp_auth_cb->pairing_confirm(conn);
		return 0;
	}

	if (!sc_public_key) {
		atomic_set_bit(smp->flags, SMP_FLAG_PKEY_SEND);
		return 0;
	}

	atomic_set_bit(smp->allowed_cmds, BT_SMP_CMD_PUBLIC_KEY);
	atomic_clear_bit(smp->allowed_cmds, BT_SMP_CMD_SECURITY_REQUEST);

	return sc_send_public_key(smp);
}
#else
static uint8_t smp_pairing_rsp(struct bt_smp *smp, struct net_buf *buf)
{
	return BT_SMP_ERR_CMD_NOTSUPP;
}
#endif /* CONFIG_BT_CENTRAL */

static uint8_t smp_pairing_confirm(struct bt_smp *smp, struct net_buf *buf)
{
	struct bt_smp_pairing_confirm *req = (void *)buf->data;

	BT_DBG("");

	atomic_clear_bit(smp->flags, SMP_FLAG_DISPLAY);

	memcpy(smp->pcnf, req->val, sizeof(smp->pcnf));

	if (IS_ENABLED(CONFIG_BT_CENTRAL) &&
	    smp->chan.chan.conn->role == BT_HCI_ROLE_CENTRAL) {
		atomic_set_bit(smp->allowed_cmds, BT_SMP_CMD_PAIRING_RANDOM);
		return smp_send_pairing_random(smp);
	}

	if (!IS_ENABLED(CONFIG_BT_PERIPHERAL)) {
		return 0;
	}

#if !defined(CONFIG_BT_SMP_SC_PAIR_ONLY)
	if (!atomic_test_bit(smp->flags, SMP_FLAG_SC)) {
		return legacy_pairing_confirm(smp);
	}
#endif /* !CONFIG_BT_SMP_SC_PAIR_ONLY */

	switch (smp->method) {
	case PASSKEY_DISPLAY:
		atomic_set_bit(smp->allowed_cmds, BT_SMP_CMD_PAIRING_RANDOM);
		return smp_send_pairing_confirm(smp);
	case PASSKEY_INPUT:
		if (atomic_test_bit(smp->flags, SMP_FLAG_USER)) {
			atomic_set_bit(smp->flags, SMP_FLAG_CFM_DELAYED);
			return 0;
		}

		atomic_set_bit(smp->allowed_cmds, BT_SMP_CMD_PAIRING_RANDOM);
		return smp_send_pairing_confirm(smp);
	case JUST_WORKS:
	case PASSKEY_CONFIRM:
	default:
		BT_ERR("Unknown pairing method (%u)", smp->method);
		return BT_SMP_ERR_UNSPECIFIED;
	}
}

static uint8_t sc_smp_send_dhkey_check(struct bt_smp *smp, const uint8_t *e)
{
	struct bt_smp_dhkey_check *req;
	struct net_buf *buf;

	BT_DBG("");

	buf = smp_create_pdu(smp, BT_SMP_DHKEY_CHECK, sizeof(*req));
	if (!buf) {
		return BT_SMP_ERR_UNSPECIFIED;
	}

	req = net_buf_add(buf, sizeof(*req));
	memcpy(req->e, e, sizeof(req->e));

	smp_send(smp, buf, NULL, NULL);

	return 0;
}

#if defined(CONFIG_BT_CENTRAL)
static uint8_t compute_and_send_central_dhcheck(struct bt_smp *smp)
{
	uint8_t e[16], r[16];

	(void)memset(r, 0, sizeof(r));

	switch (smp->method) {
	case JUST_WORKS:
	case PASSKEY_CONFIRM:
		break;
	case PASSKEY_DISPLAY:
	case PASSKEY_INPUT:
		memcpy(r, &smp->passkey, sizeof(smp->passkey));
		break;
	case LE_SC_OOB:
		if (smp->oobd_remote) {
			memcpy(r, smp->oobd_remote->r, sizeof(r));
		}
		break;
	default:
		BT_ERR("Unknown pairing method (%u)", smp->method);
		return BT_SMP_ERR_UNSPECIFIED;
	}

	/* calculate LTK and mackey */
	if (smp_f5(smp->dhkey, smp->prnd, smp->rrnd,
		   &smp->chan.chan.conn->le.init_addr,
		   &smp->chan.chan.conn->le.resp_addr, smp->mackey,
		   smp->tk)) {
		BT_ERR("Calculate LTK failed");
		return BT_SMP_ERR_UNSPECIFIED;
	}
	/* calculate local DHKey check */
	if (smp_f6(smp->mackey, smp->prnd, smp->rrnd, r, &smp->preq[1],
		   &smp->chan.chan.conn->le.init_addr,
		   &smp->chan.chan.conn->le.resp_addr, e)) {
		BT_ERR("Calculate local DHKey check failed");
		return BT_SMP_ERR_UNSPECIFIED;
	}

	atomic_set_bit(smp->allowed_cmds, BT_SMP_DHKEY_CHECK);
	return sc_smp_send_dhkey_check(smp, e);
}
#endif /* CONFIG_BT_CENTRAL */

#if defined(CONFIG_BT_PERIPHERAL)
static uint8_t compute_and_check_and_send_periph_dhcheck(struct bt_smp *smp)
{
	uint8_t re[16], e[16], r[16];
	uint8_t err;

	(void)memset(r, 0, sizeof(r));

	switch (smp->method) {
	case JUST_WORKS:
	case PASSKEY_CONFIRM:
		break;
	case PASSKEY_DISPLAY:
	case PASSKEY_INPUT:
		memcpy(r, &smp->passkey, sizeof(smp->passkey));
		break;
	case LE_SC_OOB:
		if (smp->oobd_remote) {
			memcpy(r, smp->oobd_remote->r, sizeof(r));
		}
		break;
	default:
		BT_ERR("Unknown pairing method (%u)", smp->method);
		return BT_SMP_ERR_UNSPECIFIED;
	}

	/* calculate LTK and mackey */
	if (smp_f5(smp->dhkey, smp->rrnd, smp->prnd,
		   &smp->chan.chan.conn->le.init_addr,
		   &smp->chan.chan.conn->le.resp_addr, smp->mackey,
		   smp->tk)) {
		BT_ERR("Calculate LTK failed");
		return BT_SMP_ERR_UNSPECIFIED;
	}

	/* calculate local DHKey check */
	if (smp_f6(smp->mackey, smp->prnd, smp->rrnd, r, &smp->prsp[1],
		   &smp->chan.chan.conn->le.resp_addr,
		   &smp->chan.chan.conn->le.init_addr, e)) {
		BT_ERR("Calculate local DHKey check failed");
		return BT_SMP_ERR_UNSPECIFIED;
	}

	if (smp->method == LE_SC_OOB) {
		if (smp->oobd_local) {
			memcpy(r, smp->oobd_local->r, sizeof(r));
		} else {
			memset(r, 0, sizeof(r));
		}
	}

	/* calculate remote DHKey check */
	if (smp_f6(smp->mackey, smp->rrnd, smp->prnd, r, &smp->preq[1],
		   &smp->chan.chan.conn->le.init_addr,
		   &smp->chan.chan.conn->le.resp_addr, re)) {
		BT_ERR("Calculate remote DHKey check failed");
		return BT_SMP_ERR_UNSPECIFIED;
	}

	/* compare received E with calculated remote */
	if (memcmp(smp->e, re, 16)) {
		return BT_SMP_ERR_DHKEY_CHECK_FAILED;
	}

	/* send local e */
	err = sc_smp_send_dhkey_check(smp, e);
	if (err) {
		return err;
	}

	atomic_set_bit(smp->flags, SMP_FLAG_ENC_PENDING);
	return 0;
}
#endif /* CONFIG_BT_PERIPHERAL */

static void bt_smp_dhkey_ready(const uint8_t *dhkey);
static uint8_t smp_dhkey_generate(struct bt_smp *smp)
{
	int err;

	atomic_set_bit(smp->flags, SMP_FLAG_DHKEY_GEN);
	err = bt_dh_key_gen(smp->pkey, bt_smp_dhkey_ready);
	if (err) {
		atomic_clear_bit(smp->flags, SMP_FLAG_DHKEY_GEN);

		BT_ERR("Failed to generate DHKey");
		return BT_SMP_ERR_UNSPECIFIED;
	}

	return 0;
}

static uint8_t smp_dhkey_ready(struct bt_smp *smp, const uint8_t *dhkey)
{
	if (!dhkey) {
		return BT_SMP_ERR_DHKEY_CHECK_FAILED;
	}

	atomic_clear_bit(smp->flags, SMP_FLAG_DHKEY_PENDING);
	memcpy(smp->dhkey, dhkey, BT_DH_KEY_LEN);

	/* wait for user passkey confirmation */
	if (atomic_test_bit(smp->flags, SMP_FLAG_USER)) {
		atomic_set_bit(smp->flags, SMP_FLAG_DHKEY_SEND);
		return 0;
	}

	/* wait for remote DHKey Check */
	if (atomic_test_bit(smp->flags, SMP_FLAG_DHCHECK_WAIT)) {
		atomic_set_bit(smp->flags, SMP_FLAG_DHKEY_SEND);
		return 0;
	}

	if (atomic_test_bit(smp->flags, SMP_FLAG_DHKEY_SEND)) {
#if defined(CONFIG_BT_CENTRAL)
		if (smp->chan.chan.conn->role == BT_HCI_ROLE_CENTRAL) {
			return compute_and_send_central_dhcheck(smp);
		}

#endif /* CONFIG_BT_CENTRAL */

#if defined(CONFIG_BT_PERIPHERAL)
		return  compute_and_check_and_send_periph_dhcheck(smp);
#endif /* CONFIG_BT_PERIPHERAL */
	}

	return 0;
}

static struct bt_smp *smp_find(int flag)
{
	for (int i = 0; i < ARRAY_SIZE(bt_smp_pool); i++) {
		if (atomic_test_bit(bt_smp_pool[i].flags, flag)) {
			return &bt_smp_pool[i];
		}
	}

	return NULL;
}

static void bt_smp_dhkey_ready(const uint8_t *dhkey)
{
	BT_DBG("%p", dhkey);
	int err;

	struct bt_smp *smp = smp_find(SMP_FLAG_DHKEY_GEN);
	if (smp) {
		atomic_clear_bit(smp->flags, SMP_FLAG_DHKEY_GEN);
		err = smp_dhkey_ready(smp, dhkey);
		if (err) {
			smp_error(smp, err);
		}
	}

	err = 0;
	do {
		smp = smp_find(SMP_FLAG_DHKEY_PENDING);
		if (smp) {
			err = smp_dhkey_generate(smp);
			if (err) {
				smp_error(smp, err);
			}
		}
	} while (smp && err);
}

static uint8_t sc_smp_check_confirm(struct bt_smp *smp)
{
	uint8_t cfm[16];
	uint8_t r;

	switch (smp->method) {
	case LE_SC_OOB:
		return 0;
	case PASSKEY_CONFIRM:
	case JUST_WORKS:
		r = 0U;
		break;
	case PASSKEY_DISPLAY:
	case PASSKEY_INPUT:
		/*
		 * In the Passkey Entry protocol, the most significant
		 * bit of Z is set equal to one and the least
		 * significant bit is made up from one bit of the
		 * passkey e.g. if the passkey bit is 1, then Z = 0x81
		 * and if the passkey bit is 0, then Z = 0x80.
		 */
		r = (smp->passkey >> smp->passkey_round) & 0x01;
		r |= 0x80;
		break;
	default:
		BT_ERR("Unknown pairing method (%u)", smp->method);
		return BT_SMP_ERR_UNSPECIFIED;
	}

	if (smp_f4(smp->pkey, sc_public_key, smp->rrnd, r, cfm)) {
		BT_ERR("Calculate confirm failed");
		return BT_SMP_ERR_UNSPECIFIED;
	}

	BT_DBG("pcnf %s", bt_hex(smp->pcnf, 16));
	BT_DBG("cfm %s", bt_hex(cfm, 16));

	if (memcmp(smp->pcnf, cfm, 16)) {
		return BT_SMP_ERR_CONFIRM_FAILED;
	}

	return 0;
}

static bool le_sc_oob_data_req_check(struct bt_smp *smp)
{
	struct bt_smp_pairing *req = (struct bt_smp_pairing *)&smp->preq[1];

	return ((req->oob_flag & BT_SMP_OOB_DATA_MASK) == BT_SMP_OOB_PRESENT);
}

static bool le_sc_oob_data_rsp_check(struct bt_smp *smp)
{
	struct bt_smp_pairing *rsp = (struct bt_smp_pairing *)&smp->prsp[1];

	return ((rsp->oob_flag & BT_SMP_OOB_DATA_MASK) == BT_SMP_OOB_PRESENT);
}

static void le_sc_oob_config_set(struct bt_smp *smp,
				 struct bt_conn_oob_info *info)
{
	bool req_oob_present = le_sc_oob_data_req_check(smp);
	bool rsp_oob_present = le_sc_oob_data_rsp_check(smp);
	int oob_config = BT_CONN_OOB_NO_DATA;

	if (IS_ENABLED(CONFIG_BT_CENTRAL) &&
	    smp->chan.chan.conn->role == BT_HCI_ROLE_CENTRAL) {
		oob_config = req_oob_present ? BT_CONN_OOB_REMOTE_ONLY :
					       BT_CONN_OOB_NO_DATA;

		if (rsp_oob_present) {
			oob_config = (oob_config == BT_CONN_OOB_REMOTE_ONLY) ?
				     BT_CONN_OOB_BOTH_PEERS :
				     BT_CONN_OOB_LOCAL_ONLY;
		}
	} else if (IS_ENABLED(CONFIG_BT_PERIPHERAL)) {
		oob_config = req_oob_present ? BT_CONN_OOB_LOCAL_ONLY :
					       BT_CONN_OOB_NO_DATA;

		if (rsp_oob_present) {
			oob_config = (oob_config == BT_CONN_OOB_LOCAL_ONLY) ?
				     BT_CONN_OOB_BOTH_PEERS :
				     BT_CONN_OOB_REMOTE_ONLY;
		}
	}

	info->lesc.oob_config = oob_config;
}

static uint8_t smp_pairing_random(struct bt_smp *smp, struct net_buf *buf)
{
	const struct bt_conn_auth_cb *smp_auth_cb = latch_auth_cb(smp);
	struct bt_smp_pairing_random *req = (void *)buf->data;
	uint32_t passkey;
	uint8_t err;

	BT_DBG("");

	memcpy(smp->rrnd, req->val, sizeof(smp->rrnd));

#if !defined(CONFIG_BT_SMP_SC_PAIR_ONLY)
	if (!atomic_test_bit(smp->flags, SMP_FLAG_SC)) {
		return legacy_pairing_random(smp);
	}
#endif /* !CONFIG_BT_SMP_SC_PAIR_ONLY */

#if defined(CONFIG_BT_CENTRAL)
	if (smp->chan.chan.conn->role == BT_HCI_ROLE_CENTRAL) {
		err = sc_smp_check_confirm(smp);
		if (err) {
			return err;
		}

		switch (smp->method) {
		case PASSKEY_CONFIRM:
			/* compare passkey before calculating LTK */
			if (smp_g2(sc_public_key, smp->pkey, smp->prnd,
				   smp->rrnd, &passkey)) {
				return BT_SMP_ERR_UNSPECIFIED;
			}

			atomic_set_bit(smp->flags, SMP_FLAG_USER);
			atomic_set_bit(smp->flags, SMP_FLAG_DHKEY_SEND);
			smp_auth_cb->passkey_confirm(smp->chan.chan.conn, passkey);
			return 0;
		case JUST_WORKS:
			break;
		case LE_SC_OOB:
			break;
		case PASSKEY_DISPLAY:
		case PASSKEY_INPUT:
			smp->passkey_round++;
			if (smp->passkey_round == 20U) {
				break;
			}

			if (bt_rand(smp->prnd, 16)) {
				return BT_SMP_ERR_UNSPECIFIED;
			}

			atomic_set_bit(smp->allowed_cmds,
				       BT_SMP_CMD_PAIRING_CONFIRM);
			return smp_send_pairing_confirm(smp);
		default:
			BT_ERR("Unknown pairing method (%u)", smp->method);
			return BT_SMP_ERR_UNSPECIFIED;
		}

		/* wait for DHKey being generated */
		if (atomic_test_bit(smp->flags, SMP_FLAG_DHKEY_PENDING)) {
			atomic_set_bit(smp->flags, SMP_FLAG_DHKEY_SEND);
			return 0;
		}

		return compute_and_send_central_dhcheck(smp);
	}
#endif /* CONFIG_BT_CENTRAL */

#if defined(CONFIG_BT_PERIPHERAL)
	switch (smp->method) {
	case PASSKEY_CONFIRM:
		if (smp_g2(smp->pkey, sc_public_key, smp->rrnd, smp->prnd,
			   &passkey)) {
			return BT_SMP_ERR_UNSPECIFIED;
		}

		atomic_set_bit(smp->flags, SMP_FLAG_USER);
		smp_auth_cb->passkey_confirm(smp->chan.chan.conn, passkey);
		break;
	case JUST_WORKS:
		break;
	case PASSKEY_DISPLAY:
	case PASSKEY_INPUT:
		err = sc_smp_check_confirm(smp);
		if (err) {
			return err;
		}

		atomic_set_bit(smp->allowed_cmds,
			       BT_SMP_CMD_PAIRING_CONFIRM);
		err = smp_send_pairing_random(smp);
		if (err) {
			return err;
		}

		smp->passkey_round++;
		if (smp->passkey_round == 20U) {
			atomic_set_bit(smp->allowed_cmds, BT_SMP_DHKEY_CHECK);
			atomic_set_bit(smp->flags, SMP_FLAG_DHCHECK_WAIT);
			return 0;
		}

		if (bt_rand(smp->prnd, 16)) {
			return BT_SMP_ERR_UNSPECIFIED;
		}

		return 0;
	case LE_SC_OOB:
		/* Step 6: Select random N */
		if (bt_rand(smp->prnd, 16)) {
			return BT_SMP_ERR_UNSPECIFIED;
		}

		if (smp_auth_cb && smp_auth_cb->oob_data_request) {
			struct bt_conn_oob_info info = {
				.type = BT_CONN_OOB_LE_SC,
				.lesc.oob_config = BT_CONN_OOB_NO_DATA,
			};

			le_sc_oob_config_set(smp, &info);

			smp->oobd_local = NULL;
			smp->oobd_remote = NULL;

			atomic_set_bit(smp->flags, SMP_FLAG_OOB_PENDING);
			smp_auth_cb->oob_data_request(smp->chan.chan.conn, &info);

			return 0;
		} else {
			return BT_SMP_ERR_OOB_NOT_AVAIL;
		}
	default:
		BT_ERR("Unknown pairing method (%u)", smp->method);
		return BT_SMP_ERR_UNSPECIFIED;
	}

	atomic_set_bit(smp->allowed_cmds, BT_SMP_DHKEY_CHECK);
	atomic_set_bit(smp->flags, SMP_FLAG_DHCHECK_WAIT);
	return smp_send_pairing_random(smp);
#else
	return BT_SMP_ERR_PAIRING_NOTSUPP;
#endif /* CONFIG_BT_PERIPHERAL */
}

static uint8_t smp_pairing_failed(struct bt_smp *smp, struct net_buf *buf)
{
	struct bt_conn *conn = smp->chan.chan.conn;
	const struct bt_conn_auth_cb *smp_auth_cb = latch_auth_cb(smp);
	struct bt_smp_pairing_fail *req = (void *)buf->data;

	BT_ERR("reason 0x%x", req->reason);

	if (atomic_test_and_clear_bit(smp->flags, SMP_FLAG_USER) ||
	    atomic_test_and_clear_bit(smp->flags, SMP_FLAG_DISPLAY)) {
		if (smp_auth_cb && smp_auth_cb->cancel) {
			smp_auth_cb->cancel(conn);
		}
	}

	smp_pairing_complete(smp, req->reason);

	/* return no error to avoid sending Pairing Failed in response */
	return 0;
}

static uint8_t smp_ident_info(struct bt_smp *smp, struct net_buf *buf)
{
	BT_DBG("");

	if (atomic_test_bit(smp->flags, SMP_FLAG_BOND)) {
		struct bt_smp_ident_info *req = (void *)buf->data;
		struct bt_conn *conn = smp->chan.chan.conn;
		struct bt_keys *keys;

		keys = bt_keys_get_type(BT_KEYS_IRK, conn->id, &conn->le.dst);
		if (!keys) {
			BT_ERR("Unable to get keys for %s",
			       bt_addr_le_str(&conn->le.dst));
			return BT_SMP_ERR_UNSPECIFIED;
		}

		memcpy(keys->irk.val, req->irk, 16);
	}

	atomic_set_bit(smp->allowed_cmds, BT_SMP_CMD_IDENT_ADDR_INFO);

	return 0;
}

static uint8_t smp_ident_addr_info(struct bt_smp *smp, struct net_buf *buf)
{
	struct bt_conn *conn = smp->chan.chan.conn;
	struct bt_smp_ident_addr_info *req = (void *)buf->data;
	uint8_t err;

	BT_DBG("identity %s", bt_addr_le_str(&req->addr));

	if (!bt_addr_le_is_identity(&req->addr)) {
		BT_ERR("Invalid identity %s", bt_addr_le_str(&req->addr));
		BT_ERR(" for %s", bt_addr_le_str(&conn->le.dst));
		return BT_SMP_ERR_INVALID_PARAMS;
	}

	if (bt_addr_le_cmp(&conn->le.dst, &req->addr) != 0) {
		struct bt_keys *keys = bt_keys_find_addr(conn->id, &req->addr);

		if (keys) {
			if (!update_keys_check(smp, keys)) {
				return BT_SMP_ERR_UNSPECIFIED;
			}

			bt_keys_clear(keys);
		}
	}

	if (atomic_test_bit(smp->flags, SMP_FLAG_BOND)) {
		const bt_addr_le_t *dst;
		struct bt_keys *keys;

		keys = bt_keys_get_type(BT_KEYS_IRK, conn->id, &conn->le.dst);
		if (!keys) {
			BT_ERR("Unable to get keys for %s",
			       bt_addr_le_str(&conn->le.dst));
			return BT_SMP_ERR_UNSPECIFIED;
		}

		/*
		 * We can't use conn->dst here as this might already contain
		 * identity address known from previous pairing. Since all keys
		 * are cleared on re-pairing we wouldn't store IRK distributed
		 * in new pairing.
		 */
		if (conn->role == BT_HCI_ROLE_CENTRAL) {
			dst = &conn->le.resp_addr;
		} else {
			dst = &conn->le.init_addr;
		}

		if (bt_addr_le_is_rpa(dst)) {
			/* always update last use RPA */
			bt_addr_copy(&keys->irk.rpa, &dst->a);

			/*
			 * Update connection address and notify about identity
			 * resolved only if connection wasn't already reported
			 * with identity address. This may happen if IRK was
			 * present before ie. due to re-pairing.
			 */
			if (!bt_addr_le_is_identity(&conn->le.dst)) {
				bt_addr_le_copy(&keys->addr, &req->addr);
				bt_addr_le_copy(&conn->le.dst, &req->addr);

				bt_conn_identity_resolved(conn);
			}
		}

		bt_id_add(keys);
	}

	smp->remote_dist &= ~BT_SMP_DIST_ID_KEY;

	if (smp->remote_dist & BT_SMP_DIST_SIGN) {
		atomic_set_bit(smp->allowed_cmds, BT_SMP_CMD_SIGNING_INFO);
	}

	if (IS_ENABLED(CONFIG_BT_CENTRAL) &&
	    conn->role == BT_HCI_ROLE_CENTRAL && !smp->remote_dist) {
		err = bt_smp_distribute_keys(smp);
		if (err) {
			return err;
		}
	}

	/* if all keys were distributed, pairing is done */
	if (!smp->local_dist && !smp->remote_dist) {
		smp_pairing_complete(smp, 0);
	}

	return 0;
}

#if defined(CONFIG_BT_SIGNING)
static uint8_t smp_signing_info(struct bt_smp *smp, struct net_buf *buf)
{
	struct bt_conn *conn = smp->chan.chan.conn;
	uint8_t err;

	BT_DBG("");

	if (atomic_test_bit(smp->flags, SMP_FLAG_BOND)) {
		struct bt_smp_signing_info *req = (void *)buf->data;
		struct bt_keys *keys;

		keys = bt_keys_get_type(BT_KEYS_REMOTE_CSRK, conn->id,
					&conn->le.dst);
		if (!keys) {
			BT_ERR("Unable to get keys for %s",
			       bt_addr_le_str(&conn->le.dst));
			return BT_SMP_ERR_UNSPECIFIED;
		}

		memcpy(keys->remote_csrk.val, req->csrk,
		       sizeof(keys->remote_csrk.val));
	}

	smp->remote_dist &= ~BT_SMP_DIST_SIGN;

	if (IS_ENABLED(CONFIG_BT_CENTRAL) &&
	    conn->role == BT_HCI_ROLE_CENTRAL && !smp->remote_dist) {
		err = bt_smp_distribute_keys(smp);
		if (err) {
			return err;
		}
	}

	/* if all keys were distributed, pairing is done */
	if (!smp->local_dist && !smp->remote_dist) {
		smp_pairing_complete(smp, 0);
	}

	return 0;
}
#else
static uint8_t smp_signing_info(struct bt_smp *smp, struct net_buf *buf)
{
	return BT_SMP_ERR_CMD_NOTSUPP;
}
#endif /* CONFIG_BT_SIGNING */

#if defined(CONFIG_BT_CENTRAL)
static uint8_t smp_security_request(struct bt_smp *smp, struct net_buf *buf)
{
	struct bt_conn *conn = smp->chan.chan.conn;
	struct bt_smp_security_request *req = (void *)buf->data;
	uint8_t auth;

	BT_DBG("");

	/* A higher security level is requested during the key distribution
	 * phase, once pairing is complete a new pairing procedure will start.
	 */
	if (atomic_test_bit(smp->flags, SMP_FLAG_KEYS_DISTR)) {
		return 0;
	}

	if (atomic_test_bit(smp->flags, SMP_FLAG_PAIRING)) {
		/* We have already started pairing process */
		return 0;
	}

	if (atomic_test_bit(smp->flags, SMP_FLAG_ENC_PENDING)) {
		/* We have already started encryption procedure */
		return 0;
	}

	if (sc_supported) {
		auth = req->auth_req & BT_SMP_AUTH_MASK_SC;
	} else {
		auth = req->auth_req & BT_SMP_AUTH_MASK;
	}

	if (IS_ENABLED(CONFIG_BT_SMP_SC_PAIR_ONLY) &&
	    !(auth & BT_SMP_AUTH_SC)) {
		return BT_SMP_ERR_AUTH_REQUIREMENTS;
	}

	if (IS_ENABLED(CONFIG_BT_BONDING_REQUIRED) &&
	    !(bondable && (auth & BT_SMP_AUTH_BONDING))) {
		/* Reject security req if not both intend to bond */
		BT_DBG("Bonding required");
		return BT_SMP_ERR_UNSPECIFIED;
	}

	if (conn->le.keys) {
		/* Make sure we have an LTK to encrypt with */
		if (!(conn->le.keys->keys & (BT_KEYS_LTK_P256 | BT_KEYS_LTK))) {
			goto pair;
		}
	} else {
		conn->le.keys = bt_keys_find(BT_KEYS_LTK_P256, conn->id,
					     &conn->le.dst);
		if (!conn->le.keys) {
			conn->le.keys = bt_keys_find(BT_KEYS_LTK, conn->id,
						     &conn->le.dst);
		}
	}

	if (!conn->le.keys) {
		goto pair;
	}

	/* if MITM required key must be authenticated */
	if ((auth & BT_SMP_AUTH_MITM) &&
	    !(conn->le.keys->flags & BT_KEYS_AUTHENTICATED)) {
		if (get_io_capa(smp) != BT_SMP_IO_NO_INPUT_OUTPUT) {
			BT_INFO("New auth requirements: 0x%x, repairing",
				auth);
			goto pair;
		}

		BT_WARN("Unsupported auth requirements: 0x%x, repairing",
			auth);
		goto pair;
	}

	/* if LE SC required and no p256 key present repair */
	if ((auth & BT_SMP_AUTH_SC) &&
	    !(conn->le.keys->keys & BT_KEYS_LTK_P256)) {
		BT_INFO("New auth requirements: 0x%x, repairing", auth);
		goto pair;
	}

	if (bt_conn_le_start_encryption(conn, conn->le.keys->ltk.rand,
					conn->le.keys->ltk.ediv,
					conn->le.keys->ltk.val,
					conn->le.keys->enc_size) < 0) {
		BT_ERR("Failed to start encryption");
		return BT_SMP_ERR_UNSPECIFIED;
	}

	atomic_set_bit(smp->flags, SMP_FLAG_ENC_PENDING);

	return 0;
pair:
	if (smp_send_pairing_req(conn) < 0) {
		return BT_SMP_ERR_UNSPECIFIED;
	}

	atomic_set_bit(smp->flags, SMP_FLAG_SEC_REQ);

	return 0;
}
#else
static uint8_t smp_security_request(struct bt_smp *smp, struct net_buf *buf)
{
	return BT_SMP_ERR_CMD_NOTSUPP;
}
#endif /* CONFIG_BT_CENTRAL */

static uint8_t generate_dhkey(struct bt_smp *smp)
{
	if (IS_ENABLED(CONFIG_BT_SMP_OOB_LEGACY_PAIR_ONLY)) {
		return BT_SMP_ERR_UNSPECIFIED;
	}

	atomic_set_bit(smp->flags, SMP_FLAG_DHKEY_PENDING);
	if (!smp_find(SMP_FLAG_DHKEY_GEN)) {
		return smp_dhkey_generate(smp);
	}

	return 0;
}

static uint8_t display_passkey(struct bt_smp *smp)
{
	struct bt_conn *conn = smp->chan.chan.conn;
	const struct bt_conn_auth_cb *smp_auth_cb = latch_auth_cb(smp);

	if (IS_ENABLED(CONFIG_BT_FIXED_PASSKEY) &&
	    fixed_passkey != BT_PASSKEY_INVALID) {
		smp->passkey = fixed_passkey;
	} else {
		if (bt_rand(&smp->passkey, sizeof(smp->passkey))) {
			return BT_SMP_ERR_UNSPECIFIED;
		}

		smp->passkey %= 1000000;
	}

	smp->passkey_round = 0U;

	if (smp_auth_cb && smp_auth_cb->passkey_display) {
		atomic_set_bit(smp->flags, SMP_FLAG_DISPLAY);
		smp_auth_cb->passkey_display(conn, smp->passkey);
	}

	smp->passkey = sys_cpu_to_le32(smp->passkey);

	return 0;
}

#if defined(CONFIG_BT_PERIPHERAL)
static uint8_t smp_public_key_periph(struct bt_smp *smp)
{
	const struct bt_conn_auth_cb *smp_auth_cb = latch_auth_cb(smp);
	uint8_t err;

	if (!atomic_test_bit(smp->flags, SMP_FLAG_SC_DEBUG_KEY) &&
	    memcmp(smp->pkey, sc_public_key, BT_PUB_KEY_COORD_LEN) == 0) {
		/* Deny public key with identitcal X coordinate unless it is the
		 * debug public key.
		 */
		BT_WARN("Remote public key rejected");
		return BT_SMP_ERR_UNSPECIFIED;
	}

	err = sc_send_public_key(smp);
	if (err) {
		return err;
	}

	switch (smp->method) {
	case PASSKEY_CONFIRM:
	case JUST_WORKS:
		atomic_set_bit(smp->allowed_cmds, BT_SMP_CMD_PAIRING_RANDOM);

		err = smp_send_pairing_confirm(smp);
		if (err) {
			return err;
		}
		break;
	case PASSKEY_DISPLAY:
		err = display_passkey(smp);
		if (err) {
			return err;
		}

		atomic_set_bit(smp->allowed_cmds, BT_SMP_CMD_PAIRING_CONFIRM);
		atomic_set_bit(smp->allowed_cmds, BT_SMP_KEYPRESS_NOTIFICATION);
		break;
	case PASSKEY_INPUT:
		atomic_set_bit(smp->allowed_cmds, BT_SMP_CMD_PAIRING_CONFIRM);
		atomic_set_bit(smp->allowed_cmds, BT_SMP_KEYPRESS_NOTIFICATION);
		atomic_set_bit(smp->flags, SMP_FLAG_USER);
		smp_auth_cb->passkey_entry(smp->chan.chan.conn);
		break;
	case LE_SC_OOB:
		atomic_set_bit(smp->allowed_cmds, BT_SMP_CMD_PAIRING_RANDOM);
		break;
	default:
		BT_ERR("Unknown pairing method (%u)", smp->method);
		return BT_SMP_ERR_UNSPECIFIED;
	}

	return generate_dhkey(smp);
}
#endif /* CONFIG_BT_PERIPHERAL */

static uint8_t smp_public_key(struct bt_smp *smp, struct net_buf *buf)
{
	const struct bt_conn_auth_cb *smp_auth_cb = latch_auth_cb(smp);
	struct bt_smp_public_key *req = (void *)buf->data;
	uint8_t err;

	BT_DBG("");

	memcpy(smp->pkey, req->x, BT_PUB_KEY_COORD_LEN);
	memcpy(&smp->pkey[BT_PUB_KEY_COORD_LEN], req->y, BT_PUB_KEY_COORD_LEN);

	/* mark key as debug if remote is using it */
	if (bt_pub_key_is_debug(smp->pkey)) {
		BT_INFO("Remote is using Debug Public key");
		atomic_set_bit(smp->flags, SMP_FLAG_SC_DEBUG_KEY);

		/* Don't allow a bond established without debug key to be
		 * updated using LTK generated from debug key.
		 */
		if (!update_debug_keys_check(smp)) {
			return BT_SMP_ERR_AUTH_REQUIREMENTS;
		}
	}

	if (IS_ENABLED(CONFIG_BT_CENTRAL) &&
	    smp->chan.chan.conn->role == BT_HCI_ROLE_CENTRAL) {
		if (!atomic_test_bit(smp->flags, SMP_FLAG_SC_DEBUG_KEY) &&
		    memcmp(smp->pkey, sc_public_key, BT_PUB_KEY_COORD_LEN) == 0) {
			/* Deny public key with identitcal X coordinate unless
			 * it is the debug public key.
			 */
			BT_WARN("Remote public key rejected");
			return BT_SMP_ERR_UNSPECIFIED;
		}

		switch (smp->method) {
		case PASSKEY_CONFIRM:
		case JUST_WORKS:
			atomic_set_bit(smp->allowed_cmds,
				       BT_SMP_CMD_PAIRING_CONFIRM);
			break;
		case PASSKEY_DISPLAY:
			err = display_passkey(smp);
			if (err) {
				return err;
			}

			atomic_set_bit(smp->allowed_cmds,
				       BT_SMP_CMD_PAIRING_CONFIRM);

			atomic_set_bit(smp->allowed_cmds,
				       BT_SMP_KEYPRESS_NOTIFICATION);

			err = smp_send_pairing_confirm(smp);
			if (err) {
				return err;
			}
			break;
		case PASSKEY_INPUT:
			atomic_set_bit(smp->flags, SMP_FLAG_USER);
			smp_auth_cb->passkey_entry(smp->chan.chan.conn);

			atomic_set_bit(smp->allowed_cmds,
				       BT_SMP_KEYPRESS_NOTIFICATION);

			break;
		case LE_SC_OOB:
			/* Step 6: Select random N */
			if (bt_rand(smp->prnd, 16)) {
				return BT_SMP_ERR_UNSPECIFIED;
			}

			if (smp_auth_cb && smp_auth_cb->oob_data_request) {
				struct bt_conn_oob_info info = {
					.type = BT_CONN_OOB_LE_SC,
					.lesc.oob_config = BT_CONN_OOB_NO_DATA,
				};

				le_sc_oob_config_set(smp, &info);

				smp->oobd_local = NULL;
				smp->oobd_remote = NULL;

				atomic_set_bit(smp->flags,
					       SMP_FLAG_OOB_PENDING);
				smp_auth_cb->oob_data_request(smp->chan.chan.conn, &info);
			} else {
				return BT_SMP_ERR_OOB_NOT_AVAIL;
			}
			break;
		default:
			BT_ERR("Unknown pairing method (%u)", smp->method);
			return BT_SMP_ERR_UNSPECIFIED;
		}

		return generate_dhkey(smp);
	}

#if defined(CONFIG_BT_PERIPHERAL)
	if (!sc_public_key) {
		atomic_set_bit(smp->flags, SMP_FLAG_PKEY_SEND);
		return 0;
	}

	err = smp_public_key_periph(smp);
	if (err) {
		return err;
	}
#endif /* CONFIG_BT_PERIPHERAL */

	return 0;
}

static uint8_t smp_dhkey_check(struct bt_smp *smp, struct net_buf *buf)
{
	struct bt_smp_dhkey_check *req = (void *)buf->data;

	BT_DBG("");

	if (IS_ENABLED(CONFIG_BT_CENTRAL) &&
	    smp->chan.chan.conn->role == BT_HCI_ROLE_CENTRAL) {
		uint8_t e[16], r[16], enc_size;
		uint8_t ediv[2], rand[8];

		(void)memset(r, 0, sizeof(r));

		switch (smp->method) {
		case JUST_WORKS:
		case PASSKEY_CONFIRM:
			break;
		case PASSKEY_DISPLAY:
		case PASSKEY_INPUT:
			memcpy(r, &smp->passkey, sizeof(smp->passkey));
			break;
		case LE_SC_OOB:
			if (smp->oobd_local) {
				memcpy(r, smp->oobd_local->r, sizeof(r));
			}
			break;
		default:
			BT_ERR("Unknown pairing method (%u)", smp->method);
			return BT_SMP_ERR_UNSPECIFIED;
		}

		/* calculate remote DHKey check for comparison */
		if (smp_f6(smp->mackey, smp->rrnd, smp->prnd, r, &smp->prsp[1],
			   &smp->chan.chan.conn->le.resp_addr,
			   &smp->chan.chan.conn->le.init_addr, e)) {
			return BT_SMP_ERR_UNSPECIFIED;
		}

		if (memcmp(e, req->e, 16)) {
			return BT_SMP_ERR_DHKEY_CHECK_FAILED;
		}

		enc_size = get_encryption_key_size(smp);

		/* Rand and EDiv are 0 */
		(void)memset(ediv, 0, sizeof(ediv));
		(void)memset(rand, 0, sizeof(rand));
		if (bt_conn_le_start_encryption(smp->chan.chan.conn, rand, ediv,
						smp->tk, enc_size) < 0) {
			BT_ERR("Failed to start encryption");
			return BT_SMP_ERR_UNSPECIFIED;
		}

		atomic_set_bit(smp->flags, SMP_FLAG_ENC_PENDING);

		if (IS_ENABLED(CONFIG_BT_SMP_USB_HCI_CTLR_WORKAROUND)) {
			if (smp->remote_dist & BT_SMP_DIST_ID_KEY) {
				atomic_set_bit(smp->allowed_cmds,
					       BT_SMP_CMD_IDENT_INFO);
			} else if (smp->remote_dist & BT_SMP_DIST_SIGN) {
				atomic_set_bit(smp->allowed_cmds,
					       BT_SMP_CMD_SIGNING_INFO);
			}
		}

		return 0;
	}

#if defined(CONFIG_BT_PERIPHERAL)
	if (smp->chan.chan.conn->role == BT_HCI_ROLE_PERIPHERAL) {
		atomic_clear_bit(smp->flags, SMP_FLAG_DHCHECK_WAIT);
		memcpy(smp->e, req->e, sizeof(smp->e));

		/* wait for DHKey being generated */
		if (atomic_test_bit(smp->flags, SMP_FLAG_DHKEY_PENDING)) {
			atomic_set_bit(smp->flags, SMP_FLAG_DHKEY_SEND);
			return 0;
		}

		/* waiting for user to confirm passkey */
		if (atomic_test_bit(smp->flags, SMP_FLAG_USER)) {
			atomic_set_bit(smp->flags, SMP_FLAG_DHKEY_SEND);
			return 0;
		}

		return compute_and_check_and_send_periph_dhcheck(smp);
	}
#endif /* CONFIG_BT_PERIPHERAL */

	return 0;
}

static uint8_t smp_keypress_notif(struct bt_smp *smp, struct net_buf *buf)
{
	ARG_UNUSED(smp);
	ARG_UNUSED(buf);

	BT_DBG("");

	/* Ignore packets until keypress notifications are fully supported. */
	atomic_set_bit(smp->allowed_cmds, BT_SMP_KEYPRESS_NOTIFICATION);
	return 0;
}

static const struct {
	uint8_t  (*func)(struct bt_smp *smp, struct net_buf *buf);
	uint8_t  expect_len;
} handlers[] = {
	{ }, /* No op-code defined for 0x00 */
	{ smp_pairing_req,         sizeof(struct bt_smp_pairing) },
	{ smp_pairing_rsp,         sizeof(struct bt_smp_pairing) },
	{ smp_pairing_confirm,     sizeof(struct bt_smp_pairing_confirm) },
	{ smp_pairing_random,      sizeof(struct bt_smp_pairing_random) },
	{ smp_pairing_failed,      sizeof(struct bt_smp_pairing_fail) },
	{ smp_encrypt_info,        sizeof(struct bt_smp_encrypt_info) },
	{ smp_central_ident,       sizeof(struct bt_smp_central_ident) },
	{ smp_ident_info,          sizeof(struct bt_smp_ident_info) },
	{ smp_ident_addr_info,     sizeof(struct bt_smp_ident_addr_info) },
	{ smp_signing_info,        sizeof(struct bt_smp_signing_info) },
	{ smp_security_request,    sizeof(struct bt_smp_security_request) },
	{ smp_public_key,          sizeof(struct bt_smp_public_key) },
	{ smp_dhkey_check,         sizeof(struct bt_smp_dhkey_check) },
	{ smp_keypress_notif,      sizeof(struct bt_smp_keypress_notif) },
};

static int bt_smp_recv(struct bt_l2cap_chan *chan, struct net_buf *buf)
{
	struct bt_smp *smp = CONTAINER_OF(chan, struct bt_smp, chan);
	struct bt_smp_hdr *hdr;
	uint8_t err;

	if (buf->len < sizeof(*hdr)) {
		BT_ERR("Too small SMP PDU received");
		return 0;
	}

	hdr = net_buf_pull_mem(buf, sizeof(*hdr));
	BT_DBG("Received SMP code 0x%02x len %u", hdr->code, buf->len);

	/*
	 * If SMP timeout occurred "no further SMP commands shall be sent over
	 * the L2CAP Security Manager Channel. A new SM procedure shall only be
	 * performed when a new physical link has been established."
	 */
	if (atomic_test_bit(smp->flags, SMP_FLAG_TIMEOUT)) {
		BT_WARN("SMP command (code 0x%02x) received after timeout",
			hdr->code);
		return 0;
	}

	/*
	 * Bluetooth Core Specification Version 5.2, Vol 3, Part H, page 1667:
	 * If a packet is received with a Code that is reserved for future use
	 * it shall be ignored.
	 */
	if (hdr->code >= ARRAY_SIZE(handlers)) {
		BT_WARN("Received reserved SMP code 0x%02x", hdr->code);
		return 0;
	}

	if (!handlers[hdr->code].func) {
		BT_WARN("Unhandled SMP code 0x%02x", hdr->code);
		smp_error(smp, BT_SMP_ERR_CMD_NOTSUPP);
		return 0;
	}

	if (!atomic_test_and_clear_bit(smp->allowed_cmds, hdr->code)) {
		BT_WARN("Unexpected SMP code 0x%02x", hdr->code);
		/* Don't send error responses to error PDUs */
		if (hdr->code != BT_SMP_CMD_PAIRING_FAIL) {
			smp_error(smp, BT_SMP_ERR_UNSPECIFIED);
		}
		return 0;
	}

	if (buf->len != handlers[hdr->code].expect_len) {
		BT_ERR("Invalid len %u for code 0x%02x", buf->len, hdr->code);
		smp_error(smp, BT_SMP_ERR_INVALID_PARAMS);
		return 0;
	}

	err = handlers[hdr->code].func(smp, buf);
	if (err) {
		smp_error(smp, err);
	}

	return 0;
}

static void bt_smp_pkey_ready(const uint8_t *pkey)
{
	int i;

	BT_DBG("");

	sc_public_key = pkey;

	if (!pkey) {
		BT_WARN("Public key not available");
		return;
	}

	k_sem_give(&sc_local_pkey_ready);

	for (i = 0; i < ARRAY_SIZE(bt_smp_pool); i++) {
		struct bt_smp *smp = &bt_smp_pool[i];
		uint8_t err;

		if (!atomic_test_bit(smp->flags, SMP_FLAG_PKEY_SEND)) {
			continue;
		}

		if (IS_ENABLED(CONFIG_BT_CENTRAL) &&
		    smp->chan.chan.conn->role == BT_HCI_ROLE_CENTRAL) {
			err = sc_send_public_key(smp);
			if (err) {
				smp_error(smp, err);
			}

			atomic_set_bit(smp->allowed_cmds,
				       BT_SMP_CMD_PUBLIC_KEY);
			continue;
		}

#if defined(CONFIG_BT_PERIPHERAL)
		err = smp_public_key_periph(smp);
		if (err) {
			smp_error(smp, err);
		}
#endif /* CONFIG_BT_PERIPHERAL */
	}
}

static void bt_smp_connected(struct bt_l2cap_chan *chan)
{
	struct bt_smp *smp = CONTAINER_OF(chan, struct bt_smp, chan);

	BT_DBG("chan %p cid 0x%04x", chan,
	       CONTAINER_OF(chan, struct bt_l2cap_le_chan, chan)->tx.cid);

	k_work_init_delayable(&smp->work, smp_timeout);

#if defined(CONFIG_BT_SETTINGS) && defined(CONFIG_BT_GATT_CLIENT)
	k_work_init(&smp->work_settings_ccc_and_cf_save,
		    bt_smp_save_ccc_and_cf_on_pairing_complete);
#endif /* CONFIG_BT_SETTINGS && CONFIG_BT_GATT_CLIENT */
	smp_reset(smp);

	atomic_ptr_set(&smp->auth_cb, BT_SMP_AUTH_CB_UNINITIALIZED);
}

static void bt_smp_disconnected(struct bt_l2cap_chan *chan)
{
	struct bt_smp *smp = CONTAINER_OF(chan, struct bt_smp, chan);
	struct bt_keys *keys = chan->conn->le.keys;

	BT_DBG("chan %p cid 0x%04x", chan,
	       CONTAINER_OF(chan, struct bt_l2cap_le_chan, chan)->tx.cid);

	/* Channel disconnected callback is always called from a work handler
	 * so canceling of the timeout work should always succeed.
	 */
	(void)k_work_cancel_delayable(&smp->work);

	if (atomic_test_bit(smp->flags, SMP_FLAG_PAIRING) ||
	    atomic_test_bit(smp->flags, SMP_FLAG_ENC_PENDING) ||
	    atomic_test_bit(smp->flags, SMP_FLAG_SEC_REQ)) {
		/* reset context and report */
		smp_pairing_complete(smp, BT_SMP_ERR_UNSPECIFIED);
	}

	if (keys) {
		/*
		 * If debug keys were used for pairing remove them.
		 * No keys indicate no bonding so free keys storage.
		 */
		if (!keys->keys || (!IS_ENABLED(CONFIG_BT_STORE_DEBUG_KEYS) &&
		    (keys->flags & BT_KEYS_DEBUG))) {
			bt_keys_clear(keys);
		}
	}

	(void)memset(smp, 0, sizeof(*smp));
}

static void bt_smp_encrypt_change(struct bt_l2cap_chan *chan,
				  uint8_t hci_status)
{
	struct bt_smp *smp = CONTAINER_OF(chan, struct bt_smp, chan);
	struct bt_conn *conn = chan->conn;

	BT_DBG("chan %p conn %p handle %u encrypt 0x%02x hci status 0x%02x",
	       chan, conn, conn->handle, conn->encrypt, hci_status);

	if (!atomic_test_and_clear_bit(smp->flags, SMP_FLAG_ENC_PENDING)) {
		/* We where not waiting for encryption procedure.
		 * This happens when encrypt change is called to notify that
		 * security has failed before starting encryption.
		 */
		return;
	}

	if (hci_status) {
		if (atomic_test_bit(smp->flags, SMP_FLAG_PAIRING)) {
			uint8_t smp_err = smp_err_get(
				bt_security_err_get(hci_status));

			/* Fail as if it happened during key distribution */
			atomic_set_bit(smp->flags, SMP_FLAG_KEYS_DISTR);
			smp_pairing_complete(smp, smp_err);
		}

		return;
	}

	if (!conn->encrypt) {
		return;
	}

	/* We were waiting for encryption but with no pairing in progress.
	 * This can happen if paired peripheral sent Security Request and we
	 * enabled encryption.
	 */
	if (!atomic_test_bit(smp->flags, SMP_FLAG_PAIRING)) {
		smp_reset(smp);
		return;
	}

	/* derive BR/EDR LinkKey if supported by both sides */
	if (atomic_test_bit(smp->flags, SMP_FLAG_SC)) {
		if ((smp->local_dist & BT_SMP_DIST_LINK_KEY) &&
		    (smp->remote_dist & BT_SMP_DIST_LINK_KEY)) {
			/*
			 * Link Key will be derived after key distribution to
			 * make sure remote device identity is known
			 */
			atomic_set_bit(smp->flags, SMP_FLAG_DERIVE_LK);
		}
		/*
		 * Those are used as pairing finished indicator so generated
		 * but not distributed keys must be cleared here.
		 */
		smp->local_dist &= ~BT_SMP_DIST_LINK_KEY;
		smp->remote_dist &= ~BT_SMP_DIST_LINK_KEY;
	}

	if (smp->remote_dist & BT_SMP_DIST_ENC_KEY) {
		atomic_set_bit(smp->allowed_cmds, BT_SMP_CMD_ENCRYPT_INFO);
	} else if (smp->remote_dist & BT_SMP_DIST_ID_KEY) {
		atomic_set_bit(smp->allowed_cmds, BT_SMP_CMD_IDENT_INFO);
	} else if (smp->remote_dist & BT_SMP_DIST_SIGN) {
		atomic_set_bit(smp->allowed_cmds, BT_SMP_CMD_SIGNING_INFO);
	}

	if (IS_ENABLED(CONFIG_BT_CENTRAL) &&
	    IS_ENABLED(CONFIG_BT_PRIVACY) &&
	    !(smp->remote_dist & BT_SMP_DIST_ID_KEY)) {
		/* To resolve directed advertising we need our local IRK
		 * in the controllers resolving list, add it now since the
		 * peer has no identity key.
		 */
		bt_id_add(conn->le.keys);
	}

	atomic_set_bit(smp->flags, SMP_FLAG_KEYS_DISTR);

	/* Peripheral distributes it's keys first */
	if (IS_ENABLED(CONFIG_BT_CENTRAL) &&
	    conn->role == BT_HCI_ROLE_CENTRAL && smp->remote_dist) {
		return;
	}

	if (IS_ENABLED(CONFIG_BT_TESTING)) {
		/* Avoid the HCI-USB race condition where HCI data and
		 * HCI events can be re-ordered, and pairing information appears
		 * to be sent unencrypted.
		 */
		k_sleep(K_MSEC(100));
	}

	if (bt_smp_distribute_keys(smp)) {
		return;
	}

	/* if all keys were distributed, pairing is done */
	if (!smp->local_dist && !smp->remote_dist) {
		smp_pairing_complete(smp, 0);
	}
}

#if defined(CONFIG_BT_SIGNING) || defined(CONFIG_BT_SMP_SELFTEST)
/* Sign message using msg as a buffer, len is a size of the message,
 * msg buffer contains message itself, 32 bit count and signature,
 * so total buffer size is len + 4 + 8 octets.
 * API is Little Endian to make it suitable for Bluetooth.
 */
static int smp_sign_buf(const uint8_t *key, uint8_t *msg, uint16_t len)
{
	uint8_t *m = msg;
	uint32_t cnt = UNALIGNED_GET((uint32_t *)&msg[len]);
	uint8_t *sig = msg + len;
	uint8_t key_s[16], tmp[16];
	int err;

	BT_DBG("Signing msg %s len %u key %s", bt_hex(msg, len), len,
	       bt_hex(key, 16));

	sys_mem_swap(m, len + sizeof(cnt));
	sys_memcpy_swap(key_s, key, 16);

	err = bt_smp_aes_cmac(key_s, m, len + sizeof(cnt), tmp);
	if (err) {
		BT_ERR("Data signing failed");
		return err;
	}

	sys_mem_swap(tmp, sizeof(tmp));
	memcpy(tmp + 4, &cnt, sizeof(cnt));

	/* Swap original message back */
	sys_mem_swap(m, len + sizeof(cnt));

	memcpy(sig, tmp + 4, 12);

	BT_DBG("sig %s", bt_hex(sig, 12));

	return 0;
}
#endif

#if defined(CONFIG_BT_SIGNING)
int bt_smp_sign_verify(struct bt_conn *conn, struct net_buf *buf)
{
	struct bt_keys *keys;
	uint8_t sig[12];
	uint32_t cnt;
	int err;

	/* Store signature incl. count */
	memcpy(sig, net_buf_tail(buf) - sizeof(sig), sizeof(sig));

	keys = bt_keys_find(BT_KEYS_REMOTE_CSRK, conn->id, &conn->le.dst);
	if (!keys) {
		BT_ERR("Unable to find Remote CSRK for %s",
		       bt_addr_le_str(&conn->le.dst));
		return -ENOENT;
	}

	/* Copy signing count */
	cnt = sys_cpu_to_le32(keys->remote_csrk.cnt);
	memcpy(net_buf_tail(buf) - sizeof(sig), &cnt, sizeof(cnt));

	BT_DBG("Sign data len %zu key %s count %u", buf->len - sizeof(sig),
	       bt_hex(keys->remote_csrk.val, 16), keys->remote_csrk.cnt);

	err = smp_sign_buf(keys->remote_csrk.val, buf->data,
			   buf->len - sizeof(sig));
	if (err) {
		BT_ERR("Unable to create signature for %s",
		       bt_addr_le_str(&conn->le.dst));
		return -EIO;
	}

	if (memcmp(sig, net_buf_tail(buf) - sizeof(sig), sizeof(sig))) {
		BT_ERR("Unable to verify signature for %s",
		       bt_addr_le_str(&conn->le.dst));
		return -EBADMSG;
	}

	keys->remote_csrk.cnt++;

	return 0;
}

int bt_smp_sign(struct bt_conn *conn, struct net_buf *buf)
{
	struct bt_keys *keys;
	uint32_t cnt;
	int err;

	keys = bt_keys_find(BT_KEYS_LOCAL_CSRK, conn->id, &conn->le.dst);
	if (!keys) {
		BT_ERR("Unable to find local CSRK for %s",
		       bt_addr_le_str(&conn->le.dst));
		return -ENOENT;
	}

	/* Reserve space for data signature */
	net_buf_add(buf, 12);

	/* Copy signing count */
	cnt = sys_cpu_to_le32(keys->local_csrk.cnt);
	memcpy(net_buf_tail(buf) - 12, &cnt, sizeof(cnt));

	BT_DBG("Sign data len %u key %s count %u", buf->len,
	       bt_hex(keys->local_csrk.val, 16), keys->local_csrk.cnt);

	err = smp_sign_buf(keys->local_csrk.val, buf->data, buf->len - 12);
	if (err) {
		BT_ERR("Unable to create signature for %s",
		       bt_addr_le_str(&conn->le.dst));
		return -EIO;
	}

	keys->local_csrk.cnt++;

	return 0;
}
#else
int bt_smp_sign_verify(struct bt_conn *conn, struct net_buf *buf)
{
	return -ENOTSUP;
}

int bt_smp_sign(struct bt_conn *conn, struct net_buf *buf)
{
	return -ENOTSUP;
}
#endif /* CONFIG_BT_SIGNING */

int bt_smp_irk_get(uint8_t *ir, uint8_t *irk)
{
	uint8_t invalid_ir[16] = { 0 };

	if (!memcmp(ir, invalid_ir, 16)) {
		return -EINVAL;
	}

	return smp_d1(ir, 1, 0, irk);
}

#if defined(CONFIG_BT_SMP_SELFTEST)
/* Test vectors are taken from RFC 4493
 * https://tools.ietf.org/html/rfc4493
 * Same mentioned in the Bluetooth Spec.
 */
static const uint8_t key[] = {
	0x2b, 0x7e, 0x15, 0x16, 0x28, 0xae, 0xd2, 0xa6,
	0xab, 0xf7, 0x15, 0x88, 0x09, 0xcf, 0x4f, 0x3c
};

static const uint8_t M[] = {
	0x6b, 0xc1, 0xbe, 0xe2, 0x2e, 0x40, 0x9f, 0x96,
	0xe9, 0x3d, 0x7e, 0x11, 0x73, 0x93, 0x17, 0x2a,
	0xae, 0x2d, 0x8a, 0x57, 0x1e, 0x03, 0xac, 0x9c,
	0x9e, 0xb7, 0x6f, 0xac, 0x45, 0xaf, 0x8e, 0x51,
	0x30, 0xc8, 0x1c, 0x46, 0xa3, 0x5c, 0xe4, 0x11,
	0xe5, 0xfb, 0xc1, 0x19, 0x1a, 0x0a, 0x52, 0xef,
	0xf6, 0x9f, 0x24, 0x45, 0xdf, 0x4f, 0x9b, 0x17,
	0xad, 0x2b, 0x41, 0x7b, 0xe6, 0x6c, 0x37, 0x10
};

static int aes_test(const char *prefix, const uint8_t *key, const uint8_t *m,
		    uint16_t len, const uint8_t *mac)
{
	uint8_t out[16];

	BT_DBG("%s: AES CMAC of message with len %u", prefix, len);

	bt_smp_aes_cmac(key, m, len, out);
	if (!memcmp(out, mac, 16)) {
		BT_DBG("%s: Success", prefix);
	} else {
		BT_ERR("%s: Failed", prefix);
		return -1;
	}

	return 0;
}

static int smp_aes_cmac_test(void)
{
	uint8_t mac1[] = {
		0xbb, 0x1d, 0x69, 0x29, 0xe9, 0x59, 0x37, 0x28,
		0x7f, 0xa3, 0x7d, 0x12, 0x9b, 0x75, 0x67, 0x46
	};
	uint8_t mac2[] = {
		0x07, 0x0a, 0x16, 0xb4, 0x6b, 0x4d, 0x41, 0x44,
		0xf7, 0x9b, 0xdd, 0x9d, 0xd0, 0x4a, 0x28, 0x7c
	};
	uint8_t mac3[] = {
		0xdf, 0xa6, 0x67, 0x47, 0xde, 0x9a, 0xe6, 0x30,
		0x30, 0xca, 0x32, 0x61, 0x14, 0x97, 0xc8, 0x27
	};
	uint8_t mac4[] = {
		0x51, 0xf0, 0xbe, 0xbf, 0x7e, 0x3b, 0x9d, 0x92,
		0xfc, 0x49, 0x74, 0x17, 0x79, 0x36, 0x3c, 0xfe
	};
	int err;

	err = aes_test("Test aes-cmac0", key, M, 0, mac1);
	if (err) {
		return err;
	}

	err = aes_test("Test aes-cmac16", key, M, 16, mac2);
	if (err) {
		return err;
	}

	err = aes_test("Test aes-cmac40", key, M, 40, mac3);
	if (err) {
		return err;
	}

	err = aes_test("Test aes-cmac64", key, M, 64, mac4);
	if (err) {
		return err;
	}

	return 0;
}

static int sign_test(const char *prefix, const uint8_t *key, const uint8_t *m,
		     uint16_t len, const uint8_t *sig)
{
	uint8_t msg[len + sizeof(uint32_t) + 8];
	uint8_t orig[len + sizeof(uint32_t) + 8];
	uint8_t *out = msg + len;
	int err;

	BT_DBG("%s: Sign message with len %u", prefix, len);

	(void)memset(msg, 0, sizeof(msg));
	memcpy(msg, m, len);
	(void)memset(msg + len, 0, sizeof(uint32_t));

	memcpy(orig, msg, sizeof(msg));

	err = smp_sign_buf(key, msg, len);
	if (err) {
		return err;
	}

	/* Check original message */
	if (!memcmp(msg, orig, len + sizeof(uint32_t))) {
		BT_DBG("%s: Original message intact", prefix);
	} else {
		BT_ERR("%s: Original message modified", prefix);
		BT_DBG("%s: orig %s", prefix, bt_hex(orig, sizeof(orig)));
		BT_DBG("%s: msg %s", prefix, bt_hex(msg, sizeof(msg)));
		return -1;
	}

	if (!memcmp(out, sig, 12)) {
		BT_DBG("%s: Success", prefix);
	} else {
		BT_ERR("%s: Failed", prefix);
		return -1;
	}

	return 0;
}

static int smp_sign_test(void)
{
	const uint8_t sig1[] = {
		0x00, 0x00, 0x00, 0x00, 0xb3, 0xa8, 0x59, 0x41,
		0x27, 0xeb, 0xc2, 0xc0
	};
	const uint8_t sig2[] = {
		0x00, 0x00, 0x00, 0x00, 0x27, 0x39, 0x74, 0xf4,
		0x39, 0x2a, 0x23, 0x2a
	};
	const uint8_t sig3[] = {
		0x00, 0x00, 0x00, 0x00, 0xb7, 0xca, 0x94, 0xab,
		0x87, 0xc7, 0x82, 0x18
	};
	const uint8_t sig4[] = {
		0x00, 0x00, 0x00, 0x00, 0x44, 0xe1, 0xe6, 0xce,
		0x1d, 0xf5, 0x13, 0x68
	};
	uint8_t key_s[16];
	int err;

	/* Use the same key as aes-cmac but swap bytes */
	sys_memcpy_swap(key_s, key, 16);

	err = sign_test("Test sign0", key_s, M, 0, sig1);
	if (err) {
		return err;
	}

	err = sign_test("Test sign16", key_s, M, 16, sig2);
	if (err) {
		return err;
	}

	err = sign_test("Test sign40", key_s, M, 40, sig3);
	if (err) {
		return err;
	}

	err = sign_test("Test sign64", key_s, M, 64, sig4);
	if (err) {
		return err;
	}

	return 0;
}

static int smp_f4_test(void)
{
	uint8_t u[32] = { 0xe6, 0x9d, 0x35, 0x0e, 0x48, 0x01, 0x03, 0xcc,
			  0xdb, 0xfd, 0xf4, 0xac, 0x11, 0x91, 0xf4, 0xef,
			  0xb9, 0xa5, 0xf9, 0xe9, 0xa7, 0x83, 0x2c, 0x5e,
			  0x2c, 0xbe, 0x97, 0xf2, 0xd2, 0x03, 0xb0, 0x20 };
	uint8_t v[32] = { 0xfd, 0xc5, 0x7f, 0xf4, 0x49, 0xdd, 0x4f, 0x6b,
			  0xfb, 0x7c, 0x9d, 0xf1, 0xc2, 0x9a, 0xcb, 0x59,
			  0x2a, 0xe7, 0xd4, 0xee, 0xfb, 0xfc, 0x0a, 0x90,
			  0x9a, 0xbb, 0xf6, 0x32, 0x3d, 0x8b, 0x18, 0x55 };
	uint8_t x[16] = { 0xab, 0xae, 0x2b, 0x71, 0xec, 0xb2, 0xff, 0xff,
			  0x3e, 0x73, 0x77, 0xd1, 0x54, 0x84, 0xcb, 0xd5 };
	uint8_t z = 0x00;
	uint8_t exp[16] = { 0x2d, 0x87, 0x74, 0xa9, 0xbe, 0xa1, 0xed, 0xf1,
			    0x1c, 0xbd, 0xa9, 0x07, 0xf1, 0x16, 0xc9, 0xf2 };
	uint8_t res[16];
	int err;

	err = smp_f4(u, v, x, z, res);
	if (err) {
		return err;
	}

	if (memcmp(res, exp, 16)) {
		return -EINVAL;
	}

	return 0;
}

static int smp_f5_test(void)
{
	uint8_t w[32] = { 0x98, 0xa6, 0xbf, 0x73, 0xf3, 0x34, 0x8d, 0x86,
			  0xf1, 0x66, 0xf8, 0xb4, 0x13, 0x6b, 0x79, 0x99,
			  0x9b, 0x7d, 0x39, 0x0a, 0xa6, 0x10, 0x10, 0x34,
			  0x05, 0xad, 0xc8, 0x57, 0xa3, 0x34, 0x02, 0xec };
	uint8_t n1[16] = { 0xab, 0xae, 0x2b, 0x71, 0xec, 0xb2, 0xff, 0xff,
			   0x3e, 0x73, 0x77, 0xd1, 0x54, 0x84, 0xcb, 0xd5 };
	uint8_t n2[16] = { 0xcf, 0xc4, 0x3d, 0xff, 0xf7, 0x83, 0x65, 0x21,
			   0x6e, 0x5f, 0xa7, 0x25, 0xcc, 0xe7, 0xe8, 0xa6 };
	bt_addr_le_t a1 = { .type = 0x00,
			    .a.val = { 0xce, 0xbf, 0x37, 0x37, 0x12, 0x56 } };
	bt_addr_le_t a2 = { .type = 0x00,
			    .a.val = {0xc1, 0xcf, 0x2d, 0x70, 0x13, 0xa7 } };
	uint8_t exp_ltk[16] = { 0x38, 0x0a, 0x75, 0x94, 0xb5, 0x22, 0x05,
				0x98, 0x23, 0xcd, 0xd7, 0x69, 0x11, 0x79,
				0x86, 0x69 };
	uint8_t exp_mackey[16] = { 0x20, 0x6e, 0x63, 0xce, 0x20, 0x6a, 0x3f,
				   0xfd, 0x02, 0x4a, 0x08, 0xa1, 0x76, 0xf1,
				   0x65, 0x29 };
	uint8_t mackey[16], ltk[16];
	int err;

	err = smp_f5(w, n1, n2, &a1, &a2, mackey, ltk);
	if (err) {
		return err;
	}

	if (memcmp(mackey, exp_mackey, 16) || memcmp(ltk, exp_ltk, 16)) {
		return -EINVAL;
	}

	return 0;
}

static int smp_f6_test(void)
{
	uint8_t w[16] = { 0x20, 0x6e, 0x63, 0xce, 0x20, 0x6a, 0x3f, 0xfd,
			  0x02, 0x4a, 0x08, 0xa1, 0x76, 0xf1, 0x65, 0x29 };
	uint8_t n1[16] = { 0xab, 0xae, 0x2b, 0x71, 0xec, 0xb2, 0xff, 0xff,
			   0x3e, 0x73, 0x77, 0xd1, 0x54, 0x84, 0xcb, 0xd5 };
	uint8_t n2[16] = { 0xcf, 0xc4, 0x3d, 0xff, 0xf7, 0x83, 0x65, 0x21,
			   0x6e, 0x5f, 0xa7, 0x25, 0xcc, 0xe7, 0xe8, 0xa6 };
	uint8_t r[16] = { 0xc8, 0x0f, 0x2d, 0x0c, 0xd2, 0x42, 0xda, 0x08,
			  0x54, 0xbb, 0x53, 0xb4, 0x3b, 0x34, 0xa3, 0x12 };
	uint8_t io_cap[3] = { 0x02, 0x01, 0x01 };
	bt_addr_le_t a1 = { .type = 0x00,
			    .a.val = { 0xce, 0xbf, 0x37, 0x37, 0x12, 0x56 } };
	bt_addr_le_t a2 = { .type = 0x00,
			    .a.val = {0xc1, 0xcf, 0x2d, 0x70, 0x13, 0xa7 } };
	uint8_t exp[16] = { 0x61, 0x8f, 0x95, 0xda, 0x09, 0x0b, 0x6c, 0xd2,
			    0xc5, 0xe8, 0xd0, 0x9c, 0x98, 0x73, 0xc4, 0xe3 };
	uint8_t res[16];
	int err;

	err = smp_f6(w, n1, n2, r, io_cap, &a1, &a2, res);
	if (err)
		return err;

	if (memcmp(res, exp, 16))
		return -EINVAL;

	return 0;
}

static int smp_g2_test(void)
{
	uint8_t u[32] = { 0xe6, 0x9d, 0x35, 0x0e, 0x48, 0x01, 0x03, 0xcc,
			  0xdb, 0xfd, 0xf4, 0xac, 0x11, 0x91, 0xf4, 0xef,
			  0xb9, 0xa5, 0xf9, 0xe9, 0xa7, 0x83, 0x2c, 0x5e,
			  0x2c, 0xbe, 0x97, 0xf2, 0xd2, 0x03, 0xb0, 0x20 };
	uint8_t v[32] = { 0xfd, 0xc5, 0x7f, 0xf4, 0x49, 0xdd, 0x4f, 0x6b,
			  0xfb, 0x7c, 0x9d, 0xf1, 0xc2, 0x9a, 0xcb, 0x59,
			  0x2a, 0xe7, 0xd4, 0xee, 0xfb, 0xfc, 0x0a, 0x90,
			  0x9a, 0xbb, 0xf6, 0x32, 0x3d, 0x8b, 0x18, 0x55 };
	uint8_t x[16] = { 0xab, 0xae, 0x2b, 0x71, 0xec, 0xb2, 0xff, 0xff,
			  0x3e, 0x73, 0x77, 0xd1, 0x54, 0x84, 0xcb, 0xd5 };
	uint8_t y[16] = { 0xcf, 0xc4, 0x3d, 0xff, 0xf7, 0x83, 0x65, 0x21,
			  0x6e, 0x5f, 0xa7, 0x25, 0xcc, 0xe7, 0xe8, 0xa6 };
	uint32_t exp_val = 0x2f9ed5ba % 1000000;
	uint32_t val;
	int err;

	err = smp_g2(u, v, x, y, &val);
	if (err) {
		return err;
	}

	if (val != exp_val) {
		return -EINVAL;
	}

	return 0;
}

#if defined(CONFIG_BT_BREDR)
static int smp_h6_test(void)
{
	uint8_t w[16] = { 0x9b, 0x7d, 0x39, 0x0a, 0xa6, 0x10, 0x10, 0x34,
			  0x05, 0xad, 0xc8, 0x57, 0xa3, 0x34, 0x02, 0xec };
	uint8_t key_id[4] = { 0x72, 0x62, 0x65, 0x6c };
	uint8_t exp_res[16] = { 0x99, 0x63, 0xb1, 0x80, 0xe2, 0xa9, 0xd3, 0xe8,
				0x1c, 0xc9, 0x6d, 0xe7, 0x02, 0xe1, 0x9a, 0x2d};
	uint8_t res[16];
	int err;

	err = smp_h6(w, key_id, res);
	if (err) {
		return err;
	}

	if (memcmp(res, exp_res, 16)) {
		return -EINVAL;
	}

	return 0;
}

static int smp_h7_test(void)
{
	uint8_t salt[16] = { 0x31, 0x70, 0x6d, 0x74, 0x00, 0x00, 0x00, 0x00,
			     0x00, 0x00, 0x00, 0x00, 0x00, 0x00, 0x00, 0x00 };
	uint8_t w[16] = { 0x9b, 0x7d, 0x39, 0x0a, 0xa6, 0x10, 0x10, 0x34,
			  0x05, 0xad, 0xc8, 0x57, 0xa3, 0x34, 0x02, 0xec };
	uint8_t exp_res[16] = { 0x11, 0x70, 0xa5, 0x75, 0x2a, 0x8c, 0x99, 0xd2,
				0xec, 0xc0, 0xa3, 0xc6, 0x97, 0x35, 0x17, 0xfb};
	uint8_t res[16];
	int err;

	err = smp_h7(salt, w, res);
	if (err) {
		return err;
	}

	if (memcmp(res, exp_res, 16)) {
		return -EINVAL;
	}

	return 0;
}
#endif /* CONFIG_BT_BREDR */

static int smp_self_test(void)
{
	int err;

	err = smp_aes_cmac_test();
	if (err) {
		BT_ERR("SMP AES-CMAC self tests failed");
		return err;
	}

	err = smp_sign_test();
	if (err) {
		BT_ERR("SMP signing self tests failed");
		return err;
	}

	err = smp_f4_test();
	if (err) {
		BT_ERR("SMP f4 self test failed");
		return err;
	}

	err = smp_f5_test();
	if (err) {
		BT_ERR("SMP f5 self test failed");
		return err;
	}

	err = smp_f6_test();
	if (err) {
		BT_ERR("SMP f6 self test failed");
		return err;
	}

	err = smp_g2_test();
	if (err) {
		BT_ERR("SMP g2 self test failed");
		return err;
	}

#if defined(CONFIG_BT_BREDR)
	err = smp_h6_test();
	if (err) {
		BT_ERR("SMP h6 self test failed");
		return err;
	}

	err = smp_h7_test();
	if (err) {
		BT_ERR("SMP h7 self test failed");
		return err;
	}
#endif /* CONFIG_BT_BREDR */

	return 0;
}
#else
static inline int smp_self_test(void)
{
	return 0;
}
#endif

int bt_smp_auth_cb_overlay(struct bt_conn *conn, const struct bt_conn_auth_cb *cb)
{
	struct bt_smp *smp;

	smp = smp_chan_get(conn);
	if (!smp) {
		return -EINVAL;
	}

	if (atomic_ptr_cas(&smp->auth_cb, BT_SMP_AUTH_CB_UNINITIALIZED, (atomic_ptr_val_t)cb)) {
		return 0;
	} else {
		return -EALREADY;
	}
}

int bt_smp_auth_passkey_entry(struct bt_conn *conn, unsigned int passkey)
{
	struct bt_smp *smp;
	uint8_t err;

	smp = smp_chan_get(conn);
	if (!smp) {
		return -EINVAL;
	}

	if (!atomic_test_and_clear_bit(smp->flags, SMP_FLAG_USER)) {
		return -EINVAL;
	}

#if !defined(CONFIG_BT_SMP_SC_PAIR_ONLY)
	if (!atomic_test_bit(smp->flags, SMP_FLAG_SC)) {
		legacy_passkey_entry(smp, passkey);
		return 0;
	}
#endif /* !CONFIG_BT_SMP_SC_PAIR_ONLY */

	smp->passkey = sys_cpu_to_le32(passkey);

	if (IS_ENABLED(CONFIG_BT_CENTRAL) &&
	    smp->chan.chan.conn->role == BT_HCI_ROLE_CENTRAL) {
		atomic_set_bit(smp->allowed_cmds, BT_SMP_CMD_PAIRING_CONFIRM);
		err = smp_send_pairing_confirm(smp);
		if (err) {
			smp_error(smp, BT_SMP_ERR_PASSKEY_ENTRY_FAILED);
			return 0;
		}
		return 0;
	}

	if (IS_ENABLED(CONFIG_BT_PERIPHERAL) &&
	    atomic_test_bit(smp->flags, SMP_FLAG_CFM_DELAYED)) {
		atomic_set_bit(smp->allowed_cmds, BT_SMP_CMD_PAIRING_RANDOM);
		err = smp_send_pairing_confirm(smp);
		if (err) {
			smp_error(smp, BT_SMP_ERR_PASSKEY_ENTRY_FAILED);
			return 0;
		}
	}

	return 0;
}

int bt_smp_auth_passkey_confirm(struct bt_conn *conn)
{
	struct bt_smp *smp;

	smp = smp_chan_get(conn);
	if (!smp) {
		return -EINVAL;
	}

	if (!atomic_test_and_clear_bit(smp->flags, SMP_FLAG_USER)) {
		return -EINVAL;
	}

	/* wait for DHKey being generated */
	if (atomic_test_bit(smp->flags, SMP_FLAG_DHKEY_PENDING)) {
		atomic_set_bit(smp->flags, SMP_FLAG_DHKEY_SEND);
		return 0;
	}

	/* wait for remote DHKey Check */
	if (atomic_test_bit(smp->flags, SMP_FLAG_DHCHECK_WAIT)) {
		atomic_set_bit(smp->flags, SMP_FLAG_DHKEY_SEND);
		return 0;
	}

	if (atomic_test_bit(smp->flags, SMP_FLAG_DHKEY_SEND)) {
		uint8_t err;

#if defined(CONFIG_BT_CENTRAL)
		if (smp->chan.chan.conn->role == BT_HCI_ROLE_CENTRAL) {
			err = compute_and_send_central_dhcheck(smp);
			if (err) {
				smp_error(smp, err);
			}
			return 0;
		}
#endif /* CONFIG_BT_CENTRAL */

#if defined(CONFIG_BT_PERIPHERAL)
		err = compute_and_check_and_send_periph_dhcheck(smp);
		if (err) {
			smp_error(smp, err);
		}
#endif /* CONFIG_BT_PERIPHERAL */
	}

	return 0;
}

#if !defined(CONFIG_BT_SMP_SC_PAIR_ONLY)
int bt_smp_le_oob_set_tk(struct bt_conn *conn, const uint8_t *tk)
{
	struct bt_smp *smp;

	smp = smp_chan_get(conn);
	if (!smp || !tk) {
		return -EINVAL;
	}

	BT_DBG("%s", bt_hex(tk, 16));

	if (!atomic_test_and_clear_bit(smp->flags, SMP_FLAG_USER)) {
		return -EINVAL;
	}

	if (IS_ENABLED(CONFIG_BT_LOG_SNIFFER_INFO)) {
		uint8_t oob[16];

		sys_memcpy_swap(oob, tk, 16);
		BT_INFO("Legacy OOB data 0x%s", bt_hex(oob, 16));
	}

	memcpy(smp->tk, tk, 16*sizeof(uint8_t));

	legacy_user_tk_entry(smp);

	return 0;
}
#endif /* !defined(CONFIG_BT_SMP_SC_PAIR_ONLY) */

int bt_smp_le_oob_generate_sc_data(struct bt_le_oob_sc_data *le_sc_oob)
{
	int err;

	if (!le_sc_supported()) {
		return -ENOTSUP;
	}

	if (!sc_public_key) {
		err = k_sem_take(&sc_local_pkey_ready, K_FOREVER);
		if (err) {
			return err;
		}
	}

	if (IS_ENABLED(CONFIG_BT_OOB_DATA_FIXED)) {
		uint8_t rand_num[] = {
			0x01, 0x02, 0x03, 0x04, 0x05, 0x06, 0x07, 0x08,
			0x01, 0x02, 0x03, 0x04, 0x05, 0x06, 0x07, 0x08,
		};

		memcpy(le_sc_oob->r, rand_num, sizeof(le_sc_oob->r));
	} else {
		err = bt_rand(le_sc_oob->r, 16);
		if (err) {
			return err;
		}
	}

	err = smp_f4(sc_public_key, sc_public_key, le_sc_oob->r, 0,
		     le_sc_oob->c);
	if (err) {
		return err;
	}

	return 0;
}

#if !defined(CONFIG_BT_SMP_OOB_LEGACY_PAIR_ONLY)
static bool le_sc_oob_data_check(struct bt_smp *smp, bool oobd_local_present,
				 bool oobd_remote_present)
{
	bool req_oob_present = le_sc_oob_data_req_check(smp);
	bool rsp_oob_present = le_sc_oob_data_rsp_check(smp);

	if (IS_ENABLED(CONFIG_BT_CENTRAL) &&
	    smp->chan.chan.conn->role == BT_HCI_ROLE_CENTRAL) {
		if ((req_oob_present != oobd_remote_present) &&
		    (rsp_oob_present != oobd_local_present)) {
			return false;
		}
	} else if (IS_ENABLED(CONFIG_BT_PERIPHERAL)) {
		if ((req_oob_present != oobd_local_present) &&
		    (rsp_oob_present != oobd_remote_present)) {
			return false;
		}
	}

	return true;
}

static int le_sc_oob_pairing_continue(struct bt_smp *smp)
{
	if (smp->oobd_remote) {
		int err;
		uint8_t c[16];

		err = smp_f4(smp->pkey, smp->pkey, smp->oobd_remote->r, 0, c);
		if (err) {
			return err;
		}

		bool match = (memcmp(c, smp->oobd_remote->c, sizeof(c)) == 0);

		if (!match) {
			smp_error(smp, BT_SMP_ERR_CONFIRM_FAILED);
			return 0;
		}
	}

	if (IS_ENABLED(CONFIG_BT_CENTRAL) &&
	    smp->chan.chan.conn->role == BT_HCI_ROLE_CENTRAL) {
		atomic_set_bit(smp->allowed_cmds, BT_SMP_CMD_PAIRING_RANDOM);
	} else if (IS_ENABLED(CONFIG_BT_PERIPHERAL)) {
		atomic_set_bit(smp->allowed_cmds, BT_SMP_DHKEY_CHECK);
		atomic_set_bit(smp->flags, SMP_FLAG_DHCHECK_WAIT);
	}

	return smp_send_pairing_random(smp);
}

int bt_smp_le_oob_set_sc_data(struct bt_conn *conn,
			      const struct bt_le_oob_sc_data *oobd_local,
			      const struct bt_le_oob_sc_data *oobd_remote)
{
	struct bt_smp *smp;

	smp = smp_chan_get(conn);
	if (!smp) {
		return -EINVAL;
	}

	if (!le_sc_oob_data_check(smp, (oobd_local != NULL),
				  (oobd_remote != NULL))) {
		return -EINVAL;
	}

	if (!atomic_test_and_clear_bit(smp->flags, SMP_FLAG_OOB_PENDING)) {
		return -EINVAL;
	}

	smp->oobd_local = oobd_local;
	smp->oobd_remote = oobd_remote;

	return le_sc_oob_pairing_continue(smp);
}

int bt_smp_le_oob_get_sc_data(struct bt_conn *conn,
			      const struct bt_le_oob_sc_data **oobd_local,
			      const struct bt_le_oob_sc_data **oobd_remote)
{
	struct bt_smp *smp;

	smp = smp_chan_get(conn);
	if (!smp) {
		return -EINVAL;
	}

	if (!smp->oobd_local && !smp->oobd_remote) {
		return -ESRCH;
	}

	if (oobd_local) {
		*oobd_local = smp->oobd_local;
	}

	if (oobd_remote) {
		*oobd_remote = smp->oobd_remote;
	}

	return 0;
}
#endif /* !CONFIG_BT_SMP_OOB_LEGACY_PAIR_ONLY */

int bt_smp_auth_cancel(struct bt_conn *conn)
{
	struct bt_smp *smp;

	smp = smp_chan_get(conn);
	if (!smp) {
		return -EINVAL;
	}

	if (!atomic_test_and_clear_bit(smp->flags, SMP_FLAG_USER)) {
		return -EINVAL;
	}

	BT_DBG("");

	switch (smp->method) {
	case PASSKEY_INPUT:
	case PASSKEY_DISPLAY:
		return smp_error(smp, BT_SMP_ERR_PASSKEY_ENTRY_FAILED);
	case PASSKEY_CONFIRM:
		return smp_error(smp, BT_SMP_ERR_CONFIRM_FAILED);
	case LE_SC_OOB:
	case LEGACY_OOB:
		return smp_error(smp, BT_SMP_ERR_OOB_NOT_AVAIL);
	case JUST_WORKS:
		return smp_error(smp, BT_SMP_ERR_UNSPECIFIED);
	default:
		BT_ERR("Unknown pairing method (%u)", smp->method);
		return 0;
	}
}

#if !defined(CONFIG_BT_SMP_SC_PAIR_ONLY)
int bt_smp_auth_pairing_confirm(struct bt_conn *conn)
{
	struct bt_smp *smp;

	smp = smp_chan_get(conn);
	if (!smp) {
		return -EINVAL;
	}

	if (!atomic_test_and_clear_bit(smp->flags, SMP_FLAG_USER)) {
		return -EINVAL;
	}

	if (IS_ENABLED(CONFIG_BT_CENTRAL) &&
	    conn->role == BT_CONN_ROLE_CENTRAL) {
		if (!atomic_test_bit(smp->flags, SMP_FLAG_SC)) {
			atomic_set_bit(smp->allowed_cmds,
				       BT_SMP_CMD_PAIRING_CONFIRM);
			return legacy_send_pairing_confirm(smp);
		}

		if (!sc_public_key) {
			atomic_set_bit(smp->flags, SMP_FLAG_PKEY_SEND);
			return 0;
		}

		atomic_set_bit(smp->allowed_cmds, BT_SMP_CMD_PUBLIC_KEY);
		return sc_send_public_key(smp);
	}

#if defined(CONFIG_BT_PERIPHERAL)
	if (!atomic_test_bit(smp->flags, SMP_FLAG_SC)) {
		atomic_set_bit(smp->allowed_cmds,
			       BT_SMP_CMD_PAIRING_CONFIRM);
		return send_pairing_rsp(smp);
	}

	atomic_set_bit(smp->allowed_cmds, BT_SMP_CMD_PUBLIC_KEY);
	if (send_pairing_rsp(smp)) {
		return -EIO;
	}
#endif /* CONFIG_BT_PERIPHERAL */

	return 0;
}
#else
int bt_smp_auth_pairing_confirm(struct bt_conn *conn)
{
	/* confirm_pairing will never be called in LE SC only mode */
	return -EINVAL;
}
#endif /* !CONFIG_BT_SMP_SC_PAIR_ONLY */

#if defined(CONFIG_BT_FIXED_PASSKEY)
int bt_passkey_set(unsigned int passkey)
{
	if (passkey == BT_PASSKEY_INVALID) {
		fixed_passkey = BT_PASSKEY_INVALID;
		return 0;
	}

	if (passkey > 999999) {
		return -EINVAL;
	}

	fixed_passkey = passkey;
	return 0;
}
#endif /* CONFIG_BT_FIXED_PASSKEY */

int bt_smp_start_security(struct bt_conn *conn)
{
	switch (conn->role) {
#if defined(CONFIG_BT_CENTRAL)
	case BT_HCI_ROLE_CENTRAL:
	{
		int err;
		struct bt_smp *smp;

		smp = smp_chan_get(conn);
		if (!smp) {
			return -ENOTCONN;
		}

		/* pairing is in progress */
		if (atomic_test_bit(smp->flags, SMP_FLAG_PAIRING)) {
			return -EBUSY;
		}

		/* Encryption is in progress */
		if (atomic_test_bit(smp->flags, SMP_FLAG_ENC_PENDING)) {
			return -EBUSY;
		}

		if (!smp_keys_check(conn)) {
			return smp_send_pairing_req(conn);
		}

		/* LE SC LTK and legacy central LTK are stored in same place */
		err = bt_conn_le_start_encryption(conn,
						  conn->le.keys->ltk.rand,
						  conn->le.keys->ltk.ediv,
						  conn->le.keys->ltk.val,
						  conn->le.keys->enc_size);
		if (err) {
			return err;
		}

		atomic_set_bit(smp->allowed_cmds, BT_SMP_CMD_SECURITY_REQUEST);
		atomic_set_bit(smp->flags, SMP_FLAG_ENC_PENDING);
		return 0;
	}
#endif /* CONFIG_BT_CENTRAL && CONFIG_BT_SMP */
#if defined(CONFIG_BT_PERIPHERAL)
	case BT_HCI_ROLE_PERIPHERAL:
		return smp_send_security_req(conn);
#endif /* CONFIG_BT_PERIPHERAL && CONFIG_BT_SMP */
	default:
		return -EINVAL;
	}
}

void bt_smp_update_keys(struct bt_conn *conn)
{
	struct bt_smp *smp;

	smp = smp_chan_get(conn);
	if (!smp) {
		return;
	}

	if (!atomic_test_bit(smp->flags, SMP_FLAG_PAIRING)) {
		return;
	}

	/*
	 * If link was successfully encrypted cleanup old keys as from now on
	 * only keys distributed in this pairing or LTK from LE SC will be used.
	 */
	if (conn->le.keys) {
		bt_keys_clear(conn->le.keys);
	}

	conn->le.keys = bt_keys_get_addr(conn->id, &conn->le.dst);
	if (!conn->le.keys) {
		BT_ERR("Unable to get keys for %s",
		       bt_addr_le_str(&conn->le.dst));
		smp_error(smp, BT_SMP_ERR_UNSPECIFIED);
		return;
	}

	/* mark keys as debug */
	if (atomic_test_bit(smp->flags, SMP_FLAG_SC_DEBUG_KEY)) {
		conn->le.keys->flags |= BT_KEYS_DEBUG;
	}

	/*
	 * store key type deducted from pairing method used
	 * it is important to store it since type is used to determine
	 * security level upon encryption
	 */
	switch (smp->method) {
	case LE_SC_OOB:
	case LEGACY_OOB:
		conn->le.keys->flags |= BT_KEYS_OOB;
		/* fallthrough */
	case PASSKEY_DISPLAY:
	case PASSKEY_INPUT:
	case PASSKEY_CONFIRM:
		conn->le.keys->flags |= BT_KEYS_AUTHENTICATED;
		break;
	case JUST_WORKS:
	default:
		/* unauthenticated key, clear it */
		conn->le.keys->flags &= ~BT_KEYS_OOB;
		conn->le.keys->flags &= ~BT_KEYS_AUTHENTICATED;
		break;
	}

	conn->le.keys->enc_size = get_encryption_key_size(smp);

	/*
	 * Store LTK if LE SC is used, this is safe since LE SC is mutually
	 * exclusive with legacy pairing. Other keys are added on keys
	 * distribution.
	 */
	if (atomic_test_bit(smp->flags, SMP_FLAG_SC)) {
		conn->le.keys->flags |= BT_KEYS_SC;

		if (atomic_test_bit(smp->flags, SMP_FLAG_BOND)) {
			bt_keys_add_type(conn->le.keys, BT_KEYS_LTK_P256);
			memcpy(conn->le.keys->ltk.val, smp->tk,
			       sizeof(conn->le.keys->ltk.val));
			(void)memset(conn->le.keys->ltk.rand, 0,
				     sizeof(conn->le.keys->ltk.rand));
			(void)memset(conn->le.keys->ltk.ediv, 0,
				     sizeof(conn->le.keys->ltk.ediv));
		}
	} else {
		conn->le.keys->flags &= ~BT_KEYS_SC;
	}
}

static int bt_smp_accept(struct bt_conn *conn, struct bt_l2cap_chan **chan)
{
	int i;
	static const struct bt_l2cap_chan_ops ops = {
		.connected = bt_smp_connected,
		.disconnected = bt_smp_disconnected,
		.encrypt_change = bt_smp_encrypt_change,
		.recv = bt_smp_recv,
	};

	BT_DBG("conn %p handle %u", conn, conn->handle);

	for (i = 0; i < ARRAY_SIZE(bt_smp_pool); i++) {
		struct bt_smp *smp = &bt_smp_pool[i];

		if (smp->chan.chan.conn) {
			continue;
		}

		smp->chan.chan.ops = &ops;

		*chan = &smp->chan.chan;

		return 0;
	}

	BT_ERR("No available SMP context for conn %p", conn);

	return -ENOMEM;
}

BT_L2CAP_CHANNEL_DEFINE(smp_fixed_chan, BT_L2CAP_CID_SMP, bt_smp_accept, NULL);
#if defined(CONFIG_BT_BREDR)
BT_L2CAP_CHANNEL_DEFINE(smp_br_fixed_chan, BT_L2CAP_CID_BR_SMP,
			bt_smp_br_accept, NULL);
#endif /* CONFIG_BT_BREDR */

int bt_smp_init(void)
{
	static struct bt_pub_key_cb pub_key_cb = {
		.func           = bt_smp_pkey_ready,
	};

	sc_supported = le_sc_supported();
	if (IS_ENABLED(CONFIG_BT_SMP_SC_PAIR_ONLY) && !sc_supported) {
		BT_ERR("SC Pair Only Mode selected but LE SC not supported");
		return -ENOENT;
	}

	if (IS_ENABLED(CONFIG_BT_SMP_USB_HCI_CTLR_WORKAROUND)) {
		BT_WARN("BT_SMP_USB_HCI_CTLR_WORKAROUND is enabled, which "
			"exposes a security vulnerability!");
	}

	BT_DBG("LE SC %s", sc_supported ? "enabled" : "disabled");

	if (!IS_ENABLED(CONFIG_BT_SMP_OOB_LEGACY_PAIR_ONLY)) {
		bt_pub_key_gen(&pub_key_cb);
	}

	return smp_self_test();
}<|MERGE_RESOLUTION|>--- conflicted
+++ resolved
@@ -206,14 +206,12 @@
 	/* Delayed work for timeout handling */
 	struct k_work_delayable		work;
 
-<<<<<<< HEAD
+	/* Used Bluetooth authentication callbacks. */
+	atomic_ptr_t			auth_cb;
+
 	/* A work item for persisting ccc and cf data in the system workqueue.
 	 */
 	struct k_work			work_settings_ccc_and_cf_save;
-=======
-	/* Used Bluetooth authentication callbacks. */
-	atomic_ptr_t			auth_cb;
->>>>>>> dd69eede
 };
 
 static unsigned int fixed_passkey = BT_PASSKEY_INVALID;
