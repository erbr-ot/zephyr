--- conflicted
+++ resolved
@@ -402,27 +402,6 @@
 			 * move it for the central
 			 */
 			bt_iso_remove_data_path(chan->iso);
-<<<<<<< HEAD
-
-#if defined(CONFIG_BT_ISO_UNICAST)
-			if (chan->iso) {
-				bool is_chan_connected;
-				struct bt_iso_cig *cig;
-				struct bt_iso_chan *cis_chan;
-
-				/* Update CIG state */
-				cig = get_cig(chan);
-				__ASSERT(cig != NULL, "CIG was NULL");
-
-				is_chan_connected = false;
-				SYS_SLIST_FOR_EACH_CONTAINER(&cig->cis_channels,
-							     cis_chan, node) {
-					if (cis_chan->state == BT_ISO_STATE_CONNECTED ||
-					    cis_chan->state == BT_ISO_STATE_CONNECTING) {
-						is_chan_connected = true;
-						break;
-					}
-=======
 			bool is_chan_connected;
 			struct bt_iso_cig *cig;
 			struct bt_iso_chan *cis_chan;
@@ -437,7 +416,6 @@
 				    cis_chan->state == BT_ISO_STATE_CONNECTING) {
 					is_chan_connected = true;
 					break;
->>>>>>> 2ef3fe7b
 				}
 
 				if (!is_chan_connected) {
@@ -1074,11 +1052,7 @@
 		return;
 	}
 
-<<<<<<< HEAD
-	iso->iso.type = BT_ISO_CHAN_TYPE_CONNECTED;
-=======
 	iso->iso.info.type = BT_ISO_CHAN_TYPE_CONNECTED;
->>>>>>> 2ef3fe7b
 	iso->iso.cig_id = evt->cig_id;
 	iso->iso.cis_id = evt->cis_id;
 
