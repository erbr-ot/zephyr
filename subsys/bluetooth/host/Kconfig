# Bluetooth LE stack configuration options

# Copyright (c) 2016-2020 Nordic Semiconductor ASA
# Copyright (c) 2015-2016 Intel Corporation
# SPDX-License-Identifier: Apache-2.0

<<<<<<< HEAD
=======
config BT_LONG_WQ
	bool "Dedicated workqueue for long-running tasks."
	default y if BT_GATT_CACHING
	help
	  Adds an API for a workqueue dedicated to long-running tasks.

if BT_LONG_WQ
config BT_LONG_WQ_STACK_SIZE
	# Hidden: Long workqueue stack size. Should be derived from system
	# requirements.
	int
	default 1300 if BT_GATT_CACHING
	default 1140 if BT_TINYCRYPT_ECC
	default 1024

config BT_LONG_WQ_PRIO
	int "Long workqueue priority. Should be pre-emptible."
	default 10
	range 0 NUM_PREEMPT_PRIORITIES
endif # BT_LONG_WQ

>>>>>>> dd69eede
config BT_HCI_HOST
	# Hidden option to make the conditions more intuitive
	bool
	default y
	depends on !BT_HCI_RAW
	select POLL


config BT_HCI_TX_STACK_SIZE
	# NOTE: This value is derived from other symbols and should only be
	# changed if required by architecture
	int
	prompt "HCI Tx thread stack size" if BT_HCI_TX_STACK_SIZE_WITH_PROMPT
	default 512 if BT_H4
	default 512 if BT_H5
	default 416 if BT_SPI
	default 940 if BT_CTLR && BT_LL_SW_SPLIT && NO_OPTIMIZATIONS
	default 1024 if BT_CTLR && BT_LL_SW_SPLIT && BT_CENTRAL
	default 768 if BT_CTLR && BT_LL_SW_SPLIT
	default 512 if BT_USERCHAN
	default 640 if BT_STM32_IPM
	default 1024 if BT_B91
	# Even if no driver is selected the following default is still
	# needed e.g. for unit tests. This default will also server as
	# the worst-case stack size if an out-of-tree controller is used.
	default 1024
	help
	  Stack size needed for executing bt_send with specified driver.
	  NOTE: This is an advanced setting and should not be changed unless
	  absolutely necessary.  To change this you must first select
	  BT_HCI_TX_STACK_SIZE_WITH_PROMPT.

config BT_HCI_TX_STACK_SIZE_WITH_PROMPT
	bool "Override HCI Tx thread stack size"

config BT_HCI_TX_PRIO
	# Hidden option for Co-Operative Tx thread priority
	int
	default 7

config BT_HCI_RESERVE
	int
	default 0 if BT_H4
	default 1 if BT_H5
	default 1 if BT_RPMSG
	default 1 if BT_SPI
	default 1 if BT_STM32_IPM
	default 1 if BT_USERCHAN
	default 1 if BT_ESP32
	default 0 if BT_B91
	# Even if no driver is selected the following default is still
	# needed e.g. for unit tests.
	default 0
	help
	  Headroom that the driver needs for sending and receiving buffers. Add a
	  new 'default' entry for each new driver.


choice BT_RECV_CONTEXT
	prompt "BT RX Thread Selection"
	default BT_RECV_BLOCKING if BT_LL_SW_SPLIT || BT_H4
	default BT_RECV_WORKQ_BT
	help
	  Selects in which context incoming low priority HCI packets are processed.
	  The host defines some events as high priority to avoid race conditions and deadlocks.
	  High priority events are always processed in the context of the caller of bt_recv()
	  or bt_recv_prio(). The choice will influence RAM usage and how fast incoming HCI
	  packets are processed.

config BT_RECV_BLOCKING
	bool "Process HCI packets in the context of bt_recv() and bt_recv_prio()"
	help
	  When this option is selected, the host will not have its own RX thread.
	  With this option it is the responsibility of the HCI driver to call
	  bt_recv_prio from a higher priority context than bt_recv() in order to avoid deadlocks.

config BT_RECV_WORKQ_SYS
	bool "Process low priority HCI packets in the system work queue"
	help
	  When this option is selected, the host will process incoming low priority HCI packets
	  in the system work queue. The HCI driver shall not call bt_recv_prio().
	  High priority HCI packets will processed in the context of the caller of bt_recv().
	  The application needs to ensure the system workqueue stack size (SYSTEM_WORKQUEUE_STACK_SIZE)
	  is large enough, refer to BT_RX_STACK_SIZE for the recommended minimum.
	  Note: When this option is used, other users of the system work queue will influence the
	  latency of incoming Bluetooth events.

config BT_RECV_WORKQ_BT
	bool "Process low priority HCI packets in the bluetooth-specific work queue"
	help
	  When this option is selected, the host will process incoming low priority HCI packets
	  in the bluetooth-specific work queue. The HCI driver shall not call bt_recv_prio().
	  High priority HCI packets will processed in the context of the caller of bt_recv().
	  The application needs to ensure the bluetooth-specific work queue size is large enough,
	  refer to BT_RX_STACK_SIZE for the recommended minimum.
endchoice

config BT_RX_STACK_SIZE
	int "Size of the receiving thread stack"
	default 768 if BT_HCI_RAW
	default 3092 if BT_MESH_GATT_CLIENT
	default 2200 if BT_MESH
	default 2048 if BT_AUDIO
	default 2200 if BT_SETTINGS
	default 1024
	help
	  Size of the receiving thread stack. This is the context from
	  which all event callbacks to the application occur. The
	  default value is sufficient for basic operation, but if the
	  application needs to do advanced things in its callbacks that
	  require extra stack space, this value can be increased to
	  accommodate for that.

config BT_RX_PRIO
	# Hidden option for Co-Operative Rx thread priority
	int
	default 8

config BT_DRIVER_RX_HIGH_PRIO
	# Hidden option for Co-Operative HCI driver RX thread priority
	int
	default 6

menu "Bluetooth Host"

if BT_HCI_HOST

rsource "../mesh/Kconfig"
rsource "../audio/Kconfig"

config BT_HOST_CRYPTO
	# Hidden option that compiles in AES encryption support using TinyCrypt
	# library if this is not provided by the controller implementation.
	bool
	default y if !BT_CTLR_CRYPTO
	select TINYCRYPT
	select TINYCRYPT_AES

config BT_HOST_CRYPTO_PRNG
	bool "Use Tinycrypt library for random number generation"
	default y
	select TINYCRYPT_SHA256
	select TINYCRYPT_SHA256_HMAC
	select TINYCRYPT_SHA256_HMAC_PRNG
	depends on BT_HOST_CRYPTO
	help
	  When selected, will use tinycrypt library for random number generation.
	  This will consume additional ram, but may speed up the generation of random
	  numbers.

	  Otherwise, random numbers will be generated through multiple HCI calls,
	  which will not consume additional resources, but may take a long time,
	  depending on the length of the random data.
	  This method is generally recommended within 16 bytes.

config BT_SETTINGS
	bool "Store Bluetooth state and configuration persistently"
	depends on SETTINGS
	select MPU_ALLOW_FLASH_WRITE if ARM_MPU
	help
	  When selected, the Bluetooth stack will take care of storing
	  (and restoring) the Bluetooth state (e.g. pairing keys) and
	  configuration persistently in flash.

	  When this option has been enabled, it's important that the
	  application makes a call to settings_load() after having done
	  all necessary initialization (e.g. calling bt_enable). The
	  reason settings_load() is handled externally to the stack, is
	  that there may be other subsystems using the settings API, in
	  which case it's more efficient to load all settings in one go,
	  instead of each subsystem doing it independently.

if BT_SETTINGS
config BT_SETTINGS_CCC_LAZY_LOADING
	bool "Load CCC values from settings when peer connects"
	depends on BT_CONN
	default y
	help
	  Load Client Configuration Characteristic setting right after a bonded
	  device connects.
	  Disabling this option will increase memory usage as CCC values for all
	  bonded devices will be loaded when calling settings_load.

config BT_SETTINGS_CCC_STORE_ON_WRITE
	bool "Store CCC value immediately after it has been written"
	depends on BT_CONN
	default y
	help
	  Store Client Configuration Characteristic value right after it has
	  been updated. If the option is disabled, the CCC is only stored on
	  disconnection.

config BT_SETTINGS_USE_PRINTK
	bool "Use snprintk to encode Bluetooth settings key strings"
	depends on SETTINGS && PRINTK
	default y
	help
	  When selected, Bluetooth settings will use snprintk to encode
	  key strings.
	  When not selected, Bluetooth settings will use a faster builtin
	  function to encode the key string. The drawback is that if
	  printk is enabled then the program memory footprint will be larger.
endif # BT_SETTINGS

config BT_FILTER_ACCEPT_LIST
	bool "Filter accept list support"
	help
	  This option enables the filter accept list API. This takes advantage of the
	  filtering feature of a BLE controller.
	  The filter accept list is a global list and the same list is used
	  by both scanner and advertiser. The filter accept list cannot be modified while
	  it is in use.

	  An Advertiser can filter which peers can connect or request scan
	  response data.
	  A scanner can filter advertisers for which it will generate
	  advertising reports.
	  Connections can be established automatically for accepted peers.

config BT_LIM_ADV_TIMEOUT
	int "Timeout for limited advertising in 1s units"
	default 30
	range 1 180
	depends on BT_BROADCASTER
	help
	  After this timeout is reached, advertisement with BT_LE_AD_LIMITED flag
	  set shall be terminated. As per BT Core Spec 5.2, Vol 3, Part C,
	  Appendix A (NORMATIVE): TIMERS AND CONSTANTS it's required to be no more
	  than 180s.

if BT_CONN

config BT_CONN_TX_MAX
	int "Maximum number of pending TX buffers with a callback"
	default BT_L2CAP_TX_BUF_COUNT
	range BT_L2CAP_TX_BUF_COUNT 255
	help
	  Maximum number of pending TX buffers that have an associated
	  callback. Normally this can be left to the default value, which
	  is equal to the number of TX buffers in the stack-internal pool.

config BT_USER_PHY_UPDATE
	bool "User control of PHY Update Procedure"
	depends on BT_PHY_UPDATE
	help
	  Enable application access to initiate the PHY Update Procedure.
	  The application can also register a callback to be notified about PHY
	  changes on the connection. The current PHY info is available in the
	  connection info.

config BT_AUTO_PHY_UPDATE
	bool "Auto-initiate PHY Update Procedure"
	depends on BT_PHY_UPDATE
	default y if !BT_USER_PHY_UPDATE
	help
	  Initiate PHY Update Procedure on connection establishment.

	  Disable this if you want the PHY Update Procedure feature supported
	  but want to rely on the remote device to initiate the procedure at its
	  discretion or want to initiate manually.

config BT_USER_DATA_LEN_UPDATE
	bool "User control of Data Length Update Procedure"
	depends on BT_DATA_LEN_UPDATE
	help
	  Enable application access to initiate the Data Length Update
	  Procedure. The application can also a register callback to be notified
	  about Data Length changes on the connection. The current Data Length
	  info is available in the connection info.

config BT_AUTO_DATA_LEN_UPDATE
	bool "Auto-initiate Data Length Update procedure"
	depends on BT_DATA_LEN_UPDATE
	default y if !BT_USER_DATA_LEN_UPDATE
	help
	  Initiate Data Length Update Procedure on connection establishment.

	  Disable this if you want the Data Length Update Procedure feature
	  supported but want to rely on the remote device to initiate the
	  procedure at its discretion or want to initiate manually.

config BT_REMOTE_INFO
	bool "Application access to remote information"
	help
	  Enable application access to the remote information available in the
	  stack. The remote information is retrieved once a connection has been
	  established and the application will be notified when this information
	  is available through the remote_info_available connection callback.

config BT_SMP
	bool "Security Manager Protocol support"
	select TINYCRYPT
	select TINYCRYPT_AES
	select TINYCRYPT_AES_CMAC
	select BT_RPA
	select BT_ECC
	help
	  This option enables support for the Security Manager Protocol
	  (SMP), making it possible to pair devices over LE.

if BT_SMP
config BT_PRIVACY
	bool "Privacy Feature"
	help
	  Enable Privacy Feature support. This makes it possible to generate and use
	  Resolvable Private Addresses (RPAs).

	  Disabling this will remove the capability to resolve private addresses.

config BT_PRIVACY_RANDOMIZE_IR
	bool "Randomize identity root for fallback identities"
	depends on BT_PRIVACY
	select BT_SETTINGS
	help
	  Enabling this option will cause the Host to ignore controller-provided
	  identity roots (IR). The Host will instead use bt_rand to generate
	  identity resolving keys (IRK) and store them in the settings subsystem.

	  Setting this config may come with a performance penalty to boot time,
	  as the hardware RNG may need time to generate entropy and will block
	  Bluetooth initialization.

	  This option increases privacy, as explained in the following text.

	  The IR determines the IRK of the identity. The IRK is used to both
	  generate and resolve (recognize) the private addresses of an identity.
	  The IRK is a shared secret, distributed to peers bonded to that
	  identity.

	  An attacker that has stolen or once bonded and retained the IRK can
	  forever resolve addresses from that IRK, even if that bond has been
	  deleted locally.

	  Deleting an identity should ideally delete the IRK as well and thereby
	  restore anonymity from previously bonded peers. But unless this config
	  is set, this does not always happen.

	  In particular, a factory reset function that wipes the data in the
	  settings subsystem may not affect the controller-provided IRs. If
	  those IRs are reused, this device can be tracked across factory resets.

	  For optimal privacy, a new IRK (i.e., identity) should be used per
	  bond. However, this naturally limits advertisements from that identity
	  to be recognizable by only that one bonded device.

	  A description of the exact effect of this setting follows.

	  If the application has not setup an identity before calling
	  settings_load()/settings_load_subtree("bt") after bt_enable(), the
	  Host will automatically try to load saved identities from the settings
	  subsystem, and if there are none, set up the default identity
	  (BT_ID_DEFAULT).

	  If the controller has a public address (HCI_Read_BD_ADDR), that becomes
	  the address of the default identity. The Host will by default try to
	  obtain the IR for that identity from the controller (by Zephyr HCI
	  Read_Key_Hierarchy_Roots). Setting this config randomizes the IR
	  instead.

	  If the controller does not have a public address, the Host will try
	  to source the default identity from the static address information
	  from controller (Zephyr HCI Read_Static_Addresses). This results in an
	  identity for each entry in Read_Static_Addresses. Setting this config
	  randomizes the IRs during this process.

config BT_RPA_TIMEOUT
	int "Resolvable Private Address timeout"
	depends on BT_PRIVACY
	default 900
	range 1 65535
	help
	  This option defines how often resolvable private address is rotated.
	  Value is provided in seconds and defaults to 900 seconds (15 minutes).

config BT_RPA_TIMEOUT_DYNAMIC
	bool "Support setting the Resolvable Private Address timeout at runtime"
	depends on BT_PRIVACY
	help
	  This option allows the user to override the default value of
	  the Resolvable Private Address timeout using dedicated APIs.

config BT_SIGNING
	bool "Data signing support"
	help
	  This option enables data signing which is used for transferring
	  authenticated data in an unencrypted connection.

config BT_SMP_APP_PAIRING_ACCEPT
	bool "Accept or reject pairing initiative"
	help
	  When receiving pairing request or pairing response query the
	  application whether to accept to proceed with pairing or not. This is
	  for pairing over SMP and does not affect SSP, which will continue
	  pairing without querying the application.
	  The application can return an error code, which is translated into
	  a SMP return value if the pairing is not allowed.

config BT_SMP_SC_PAIR_ONLY
	bool "Disable legacy pairing"
	help
	  This option disables LE legacy pairing and forces LE secure connection
	  pairing. All Security Mode 1 levels can be used with legacy pairing
	  disabled, but pairing with devices that do not support secure
	  connections pairing will not be supported.
	  To force a higher security level use "Secure Connections Only Mode"

config BT_SMP_SC_ONLY
	bool "Secure Connections Only Mode"
	select BT_SMP_SC_PAIR_ONLY
	help
	  This option enables support for Secure Connection Only Mode. In this
	  mode device shall only use Security Mode 1 Level 4 with exception
	  for services that only require Security Mode 1 Level 1 (no security).
	  Security Mode 1 Level 4 stands for authenticated LE Secure Connections
	  pairing with encryption. Enabling this option disables legacy pairing.

config BT_SMP_OOB_LEGACY_PAIR_ONLY
	bool "Force Out Of Band Legacy pairing"
	depends on !(BT_SMP_SC_PAIR_ONLY || BT_SMP_SC_ONLY)
	help
	  This option disables Legacy and LE SC pairing and forces legacy OOB.

config BT_SMP_DISABLE_LEGACY_JW_PASSKEY
	bool "Forbid usage of insecure legacy pairing methods"
	depends on !(BT_SMP_SC_PAIR_ONLY || BT_SMP_SC_ONLY || \
		     BT_SMP_OOB_LEGACY_PAIR_ONLY)
	help
	  This option disables Just Works and Passkey legacy pairing methods to
	  increase security.

config BT_SMP_ALLOW_UNAUTH_OVERWRITE
	bool "Allow unauthenticated pairing for paired device"
	help
	  This option allows all unauthenticated pairing attempts made by the
	  peer where an unauthenticated bond already exists.
	  This would enable cases where an attacker could copy the peer device
	  address to connect and start an unauthenticated pairing procedure
	  to replace the existing bond. When this option is disabled in order
	  to create a new bond the old bond has to be explicitly deleted with
	  bt_unpair.

config BT_SMP_USB_HCI_CTLR_WORKAROUND
	bool "Workaround for USB HCI controller out-of-order events"
	depends on BT_TESTING
	help
	  This option enables support for USB HCI controllers that sometimes
	  send out-of-order HCI events and ACL Data due to using different USB
	  endpoints.
	  Enabling this option will make the central role not require the
	  encryption-change event to be received before accepting key-distribution
	  data.
	  It opens up for a potential vulnerability as the central cannot detect
	  if the keys are distributed over an encrypted link.

config BT_FIXED_PASSKEY
	bool "Use a fixed passkey for pairing"
	help
	  With this option enabled, the application will be able to call the
	  bt_passkey_set() API to set a fixed passkey. If set, the
	  pairing_confirm() callback will be called for all incoming pairings.

config BT_USE_DEBUG_KEYS
	bool "Security Manager Debug Mode"
	help
	  This option places Security Manager in a Debug Mode. In this mode
	  predefined Diffie-Hellman private/public key pair is used as described
	  in Core Specification Vol. 3, Part H, 2.3.5.6.1.

	  WARNING: This option enables anyone to decrypt on-air traffic.
	  Use of this feature in production is strongly discouraged.

config BT_BONDABLE
	bool "Bondable Mode"
	default y
	help
	  This option enables support for Bondable Mode. In this mode,
	  Bonding flag in AuthReq of SMP Pairing Request/Response will be set
	  indicating the support for this mode.

config BT_BONDING_REQUIRED
	bool "Always require bonding"
	depends on BT_BONDABLE
	help
	  When this option is enabled remote devices are required to always
	  set the bondable flag in their pairing request. Any other kind of
	  requests will be rejected.

config BT_STORE_DEBUG_KEYS
	bool "Store Debug Mode bonds"
	help
	  This option enables support for storing bonds where either of devices
	  is using the predefined Diffie-Hellman private/public key pair as
	  described in the Core Specification Vol 3, Part H, 2.3.5.6.1.

	  WARNING: This option potentially enables anyone to decrypt on-air
	  traffic.
	  Use of this feature in production is strongly discouraged.

config BT_SMP_ENFORCE_MITM
	bool "Enforce MITM protection"
	default y
	help
	  With this option enabled, the Security Manager will set MITM option in
	  the Authentication Requirements Flags whenever local IO Capabilities
	  allow the generated key to be authenticated.

config BT_OOB_DATA_FIXED
	bool "Use a fixed random number for LESC OOB pairing"
	depends on BT_TESTING
	help
	  With this option enabled, the application will be able to perform LESC
	  pairing with OOB data that consists of fixed random number and confirm
	  value.

	  WARNING: This option stores a hardcoded Out-of-Band value in the image.
	  Use of this feature in production is strongly discouraged.

config BT_KEYS_OVERWRITE_OLDEST
	bool "Overwrite the oldest key if key storage is full"
	help
	  If a pairing attempt occurs and the key storage is full then the
	  oldest key from the set of not currently in use keys will be selected
	  and overwritten by the pairing device.

config BT_KEYS_SAVE_AGING_COUNTER_ON_PAIRING
	bool "Store aging counter every time a successful paring occurs"
	depends on BT_SETTINGS && BT_KEYS_OVERWRITE_OLDEST
	help
	  With this option enabled, aging counter will be stored in settings every
	  time a successful pairing occurs. This increases flash wear out but offers
	  a more correct finding of the oldest unused pairing info.

config BT_SMP_MIN_ENC_KEY_SIZE
	int
	prompt "Minimum encryption key size accepted in octets" if !BT_SMP_SC_ONLY
	range 7 16
	default 16 if BT_SMP_SC_ONLY
	default 7
	help
	  This option sets the minimum encryption key size accepted during pairing.

endif # BT_SMP

rsource "Kconfig.l2cap"
rsource "Kconfig.gatt"
rsource "../services/Kconfig"

config BT_MAX_PAIRED
	int "Maximum number of paired devices"
	default 0 if !BT_SMP
	default 1
	range 0 128
	help
	  Maximum number of paired Bluetooth devices. The minimum (and
	  default) number is 1.

config BT_CREATE_CONN_TIMEOUT
	int "Timeout for pending LE Create Connection command in seconds"
	default 3
	range 1 BT_RPA_TIMEOUT if BT_PRIVACY && (BT_RPA_TIMEOUT < 655)
	range 1 655

config BT_CONN_PARAM_UPDATE_TIMEOUT
	int "Peripheral connection parameter update timeout in milliseconds"
	default 5000
	range 0 65535

	help
	  The value is a timeout used by peripheral device to wait until it
	  starts the first connection parameters update procedure after a
	  connection has been established.
	  The connection parameters requested will be the parameters set by the
	  application, or the peripheral preferred connection parameters if
	  configured.
	  The default value is set to 5 seconds, to comply with the Bluetooth
	  Core specification: Core 4.2 Vol 3, Part C, 9.3.12.2:
	  "The Peripheral device should not perform a Connection Parameter
	  Update procedure within 5 seconds after establishing a connection."

endif # BT_CONN

if BT_OBSERVER
config BT_BACKGROUND_SCAN_INTERVAL
	int "Scan interval used for background scanning in 0.625 ms units"
	default 2048
	range 4 16384
config BT_BACKGROUND_SCAN_WINDOW
	int "Scan window used for background scanning in 0.625 ms units"
	default 18
	range 4 16384

config BT_EXT_SCAN_BUF_SIZE
	int "Maximum advertisement report size"
	depends on BT_EXT_ADV
	range 1 1650
	default 229
	help
	  Maximum size of an advertisement report in octets. If the advertisement
	  provided by the controller is larger than this buffer size,
	  the remaining data will be discarded.

endif # BT_OBSERVER

config BT_SCAN_WITH_IDENTITY
	bool "Perform active scanning using local identity address"
	depends on !BT_PRIVACY && (BT_CENTRAL || BT_OBSERVER)
	help
	  Enable this if you want to perform active scanning using the local
	  identity address as the scanner address. By default the stack will
	  always use a non-resolvable private address (NRPA) in order to avoid
	  disclosing local identity information. By not scanning with the
	  identity address the scanner will receive directed advertise reports
	  for for the local identity. If this use case is required, then enable
	  this option.

config BT_DEVICE_NAME_DYNAMIC
	bool "Allow to set Bluetooth device name on runtime"
	help
	  Enabling this option allows for runtime configuration of Bluetooth
	  device name.

config BT_DEVICE_NAME_MAX
	int "Maximum size in bytes for device name"
	depends on BT_DEVICE_NAME_DYNAMIC
	default 28
	range 2 248
	help
	  Bluetooth device name storage size. Storage can be up to 248 bytes
	  long (excluding NULL termination).

config BT_DEVICE_NAME
	string "Bluetooth device name"
	default "Zephyr"
	help
	  Bluetooth device name. Name can be up to 248 bytes long (excluding
	  NULL termination). Can be empty string.

config BT_DEVICE_APPEARANCE_DYNAMIC
	bool "Runtime Bluetooth Appearance changing"
	help
	  Enables use of bt_set_appearance.
	  If CONFIG_BT_SETTINGS is set, the appearance is persistently stored.

config BT_DEVICE_APPEARANCE_GATT_WRITABLE
	bool "Allow authenticated peers to set GAP Appearance"
	depends on BT_DEVICE_APPEARANCE_DYNAMIC

config BT_DEVICE_APPEARANCE
	int "Bluetooth device appearance"
	range 0 65535
	default 0
	help
	  Bluetooth device appearance. For the list of possible values please
	  consult the following link:
	  https://www.bluetooth.com/specifications/assigned-numbers

config BT_ID_MAX
	int "Maximum number of local identities"
	range 1 250
	default 1
	help
	  Maximum number of supported local identity addresses. For most
	  products this is safe to leave as the default value (1).

config BT_DF
	bool "Direction Finding support [EXPERIMENTAL]"
	depends on !BT_CTLR || BT_CTLR_DF_SUPPORT
	select EXPERIMENTAL
	help
	  Enable support for Bluetooth 5.1 Direction Finding.
	  It will allow to: get information about antennae, configure
	  Constant Tone Extension, transmit CTE and sample incoming CTE.

if BT_DF

config BT_DF_CONNECTIONLESS_CTE_RX
	bool "Support for receive of CTE in connectionless mode"
	depends on !BT_CTLR || BT_CTLR_DF_CTE_RX_SUPPORT
	help
	  Enable support for reception and sampling of Constant Tone Extension
	  in connectionless mode.

config BT_DF_CONNECTIONLESS_CTE_TX
	bool "Support for transmission of CTE in connectionless mode"
	depends on !BT_CTLR || BT_CTLR_DF_CTE_TX_SUPPORT
	help
	  Enable support for transmission of Constant Tone Extension in
	  connectionless mode.

config BT_DF_CONNECTION_CTE_RX
	bool "Support for receive of CTE in connection mode"
	depends on !BT_CTLR || BT_CTLR_DF_CTE_RX_SUPPORT
	help
	  Enable support for reception and sampling of Constant Tone Extension
	  in connection mode.

config BT_DF_CONNECTION_CTE_TX
	bool "Support for transmission of CTE in connection mode"
	depends on !BT_CTLR || BT_CTLR_DF_CTE_TX_SUPPORT
	help
	  Enable support for transmission of Constant Tone Extension in
	  connection mode.

config BT_DF_CONNECTION_CTE_REQ
	bool "Support for CTE request procedure in connection mode"
	depends on BT_DF_CONNECTION_CTE_RX
	help
	  Enable support for request of Constant Tone Extension in connection
	  mode.

config BT_DF_CONNECTION_CTE_RSP
	bool "Support for CTE request procedure in connection mode"
	depends on BT_DF_CONNECTION_CTE_TX
	help
	  Enable support for request of Constant Tone Extension in connection
	  mode.

config BT_DF_CTE_RX_AOA
	bool "Antenna switching during CTE reception (AoA) feature"
	depends on BT_DF_CONNECTIONLESS_CTE_RX || BT_DF_CONNECTION_CTE_RX
	default y
	help
	  Enable support for antenna switching during CTE reception.
	  Also known as Angle of Arrival mode.

config BT_DF_CTE_TX_AOD
	bool "Antenna switching during CTE transmission (AoD) feature"
	depends on BT_DF_CONNECTIONLESS_CTE_TX || BT_DF_CONNECTION_CTE_TX
	default y
	help
	  Enable support for antenna switching during CTE transmission.
	  Also known as Angle of Departure mode.

config BT_DF_VS_CL_IQ_REPORT_16_BITS_IQ_SAMPLES
	bool "Use 16 bits signed integer IQ samples in connectionless IQ reports"
	depends on BT_DF_CONNECTIONLESS_CTE_RX && BT_HCI_VS_EXT
	select BT_HCI_VS_EVT
	help
	  Direction Finging connectionless IQ reports provide a set of IQ samples collected during
	  sampling of CTE. Bluetooth 5.3 Core Specification defines IQ samples to be 8 bits signed
	  integer, see Vol 4, Part E section 7.7.65.21. This option enables a vendor specific Host
	  extenstion to handle connectionless IQ reports with samples that are in 16 bit signed
	  integer format.

config BT_DF_VS_CONN_IQ_REPORT_16_BITS_IQ_SAMPLES
	bool "Use 16 bits signed integer IQ samples in connection IQ reports"
	depends on BT_DF_CONNECTION_CTE_RX && BT_HCI_VS_EXT
	select BT_HCI_VS_EVT
	help
	  Direction Finging connection IQ reports provide a set of IQ samples collected during
	  sampling of CTE. Bluetooth 5.3 Core Specification defines IQ samples to be 8 bits signed
	  integer, see Vol 4, Part E sections 7.7.65.22. This option enables a vendor specific Host
	  extenstion to handle connection IQ report with samples that are in 16 bit signed integer
	  format.

config BT_DEBUG_DF
	bool "Bluetooth Direction Finding debug"
	help
	  This option enables debug support for Bluetooth Direction Finding

endif # BT_DF
endif # BT_HCI_HOST

config BT_ECC
	bool "ECDH key generation support"
	default y if BT_MESH_PROV || (BT_SMP && !BT_SMP_OOB_LEGACY_PAIR_ONLY)
	help
	  This option adds support for ECDH HCI commands.

config BT_TINYCRYPT_ECC
	bool "Emulate ECDH in the Host using TinyCrypt library"
	select TINYCRYPT
	select TINYCRYPT_ECC_DH
	depends on BT_ECC && (BT_HCI_RAW || BT_HCI_HOST)
	default y if BT_CTLR && !BT_CTLR_ECDH
	help
	  If this option is set TinyCrypt library is used for emulating the
	  ECDH HCI commands and events needed by e.g. LE Secure Connections.
	  In builds including the BLE Host, if not set the controller crypto is
	  used for ECDH and if the controller doesn't support the required HCI
	  commands the LE Secure Connections support will be disabled.
	  In builds including the HCI Raw interface and the BLE Controller, this
	  option injects support for the 2 HCI commands required for LE Secure
	  Connections so that Hosts can make use of those. The option defaults
	  to enabled for a combined build with Zephyr's own controller, since it
	  does not have any special ECC support itself (at least not currently).

config BT_HOST_CCM
	bool "Host side AES-CCM module"
	help
	  Enables the software based AES-CCM engine in the host. Will use the
	  controller's AES encryption functions if available, or BT_HOST_CRYPTO
	  otherwise.

config BT_PER_ADV_SYNC_BUF_SIZE
	int "Maximum periodic advertising report size"
	depends on BT_PER_ADV_SYNC
	range 0 1650
	default 0
	help
	  Maximum size of a fragmented periodic advertising report. If the periodic
	  advertising report provided by the controller is fragmented and larger
	  than this buffer size, then the data will be discarded.
	  Unfragmented reports are forwarded as they are received.

if BT_DEBUG
config BT_DEBUG_SETTINGS
	bool "Bluetooth storage debug"
	depends on BT_SETTINGS
	help
	  This option enables debug support for Bluetooth storage.

config BT_DEBUG_HCI_CORE
	bool "Bluetooth HCI core debug"
	help
	  This option enables debug support for Bluetooth HCI
	  core.

config BT_DEBUG_CONN
	bool "Bluetooth connection debug"
	depends on BT_CONN || BT_ISO
	help
	  This option enables debug support for Bluetooth
	  connection handling.

config BT_DEBUG_ISO
	bool "ISO channel debug"
	help
	  Use this option to enable ISO channels debug logs for the
	  Bluetooth Audio functionality.

config BT_DEBUG_ISO_DATA
	bool "ISO channel data debug"
	depends on BT_DEBUG_ISO
	help
	  Use this option to enable ISO channels data debug logs for the
	  Bluetooth Audio functionality. This will enable debug logs for all
	  ISO data received and sent.

config BT_DEBUG_KEYS
	bool "Bluetooth security keys debug"
	depends on BT_HCI_HOST
	depends on BT_SMP
	help
	  This option enables debug support for the handling of
	  Bluetooth security keys.

	  WARNING: This option prints out private security keys such as
	  the Long Term Key.
	  Use of this feature in production is strongly discouraged.

config BT_DEBUG_SMP
	bool "Bluetooth Security Manager Protocol (SMP) debug"
	depends on BT_HCI_HOST
	depends on BT_SMP
	help
	  This option enables debug support for the Bluetooth
	  Security Manager Protocol (SMP).

	  WARNING: This option prints out private security keys such as
	  the Long Term Key.
	  Use of this feature in production is strongly discouraged.

config BT_SMP_SELFTEST
	bool "Bluetooth SMP self tests executed on init"
	depends on BT_DEBUG_SMP
	help
	  This option enables SMP self-tests executed on startup
	  to verify security and crypto functions.

config BT_SMP_FORCE_BREDR
	bool "Force Bluetooth SMP over BR/EDR"
	depends on BT_DEBUG_SMP
	help
	  This option enables SMP over BR/EDR even if controller is not
	  supporting BR/EDR Secure Connections. This option is solely for
	  testing and should never be enabled on production devices.

config BT_DEBUG_RFCOMM
	bool "Bluetooth RFCOMM debug"
	depends on BT_RFCOMM
	help
	  This option enables debug support for the Bluetooth
	  RFCOMM layer.

config BT_DEBUG_HFP_HF
	bool "Bluetooth Hands Free Profile (HFP) debug"
	depends on BT_HFP_HF
	help
	  This option enables debug support for the Bluetooth
	  Hands Free Profile (HFP).

config BT_DEBUG_AVDTP
	bool "Bluetooth AVDTP debug"
	depends on BT_AVDTP
	help
	  This option enables debug support for the Bluetooth AVDTP.

config BT_DEBUG_A2DP
	bool "Bluetooth A2DP debug"
	depends on BT_A2DP
	help
	  This option enables debug support for the Bluetooth
	  A2DP profile.

config BT_DEBUG_SDP
	bool "Bluetooth Service Discovery Protocol (SDP) debug"
	depends on BT_BREDR
	help
	  This option enables debug support for the Bluetooth
	  Service Discovery Protocol (SDP).

config BT_DEBUG_SERVICE
	bool "Bluetooth Services debug"
	depends on BT_CONN
	help
	  This option enables debug support for the Bluetooth
	  Services.

endif # BT_DEBUG

config BT_LOG_SNIFFER_INFO
	bool "Bluetooth log information for sniffer"
	help
	  This option enables the Bluetooth stack to log information such as
	  DH private key and LTK keys, which can be used by sniffers to decrypt
	  the connection without the use of Debug keys.

	  WARNING: This option prints out private security keys such as
	  the Long Term Key.
	  Use of this feature in production is strongly discouraged

config BT_TESTING
	bool "Bluetooth Testing"
	help
	  This option enables custom Bluetooth testing interface.
	  Shall only be used for testing purposes.

config BT_CONN_DISABLE_SECURITY
	bool "Disable security"
	depends on BT_TESTING
	help
	  This option disables security checks for incoming requests enabling
	  to test accessing GATT attributes and L2CAP channels that would
	  otherwise require encryption/authentication in order to be accessed.

	  WARNING: This option enables anyone to snoop on-air traffic.
	  Use of this feature in production is strongly discouraged.

config BT_BREDR
	bool "Bluetooth BR/EDR support [EXPERIMENTAL]"
	depends on BT_HCI_HOST
	select BT_PERIPHERAL
	select BT_CENTRAL
	select BT_SMP
	select BT_L2CAP_DYNAMIC_CHANNEL
	select EXPERIMENTAL
	help
	  This option enables Bluetooth BR/EDR support

if BT_BREDR
config BT_MAX_SCO_CONN
	int "Maximum number of simultaneous SCO connections"
	default 1
	range 1 3
	help
	  Maximum number of simultaneous Bluetooth synchronous connections
	  supported. The minimum (and default) number is 1.

config BT_RFCOMM
	bool "Bluetooth RFCOMM protocol support [EXPERIMENTAL]"
	select EXPERIMENTAL
	help
	  This option enables Bluetooth RFCOMM support

config BT_RFCOMM_L2CAP_MTU
	int "L2CAP MTU for RFCOMM frames"
	depends on BT_RFCOMM
	# RX MTU will be truncated to account for the L2CAP PDU header.
	default BT_BUF_ACL_RX_SIZE
	range 23 32767
	help
	  Maximum size of L2CAP PDU for RFCOMM frames.

config BT_HFP_HF
	bool "Bluetooth Handsfree profile HF Role support [EXPERIMENTAL]"
	depends on PRINTK
	select BT_RFCOMM
	select EXPERIMENTAL
	help
	  This option enables Bluetooth HF support

config BT_AVDTP
	bool "Bluetooth AVDTP protocol support [EXPERIMENTAL]"
	select EXPERIMENTAL
	help
	  This option enables Bluetooth AVDTP support

config BT_A2DP
	bool "Bluetooth A2DP Profile [EXPERIMENTAL]"
	select BT_AVDTP
	select EXPERIMENTAL
	help
	  This option enables the A2DP profile

config BT_PAGE_TIMEOUT
	hex "Bluetooth Page Timeout"
	default 0x2000
	range 0x0001 0xffff
	help
	  This option sets the page timeout value. Value is selected as
	  (N * 0.625) ms.

endif # BT_BREDR

config BT_HCI_VS_EVT_USER
	bool "User Vendor-Specific event handling"
	help
	  Enable registering a callback for delegating to the user the handling of
	  VS events that are not known to the stack

endmenu<|MERGE_RESOLUTION|>--- conflicted
+++ resolved
@@ -4,30 +4,6 @@
 # Copyright (c) 2015-2016 Intel Corporation
 # SPDX-License-Identifier: Apache-2.0
 
-<<<<<<< HEAD
-=======
-config BT_LONG_WQ
-	bool "Dedicated workqueue for long-running tasks."
-	default y if BT_GATT_CACHING
-	help
-	  Adds an API for a workqueue dedicated to long-running tasks.
-
-if BT_LONG_WQ
-config BT_LONG_WQ_STACK_SIZE
-	# Hidden: Long workqueue stack size. Should be derived from system
-	# requirements.
-	int
-	default 1300 if BT_GATT_CACHING
-	default 1140 if BT_TINYCRYPT_ECC
-	default 1024
-
-config BT_LONG_WQ_PRIO
-	int "Long workqueue priority. Should be pre-emptible."
-	default 10
-	range 0 NUM_PREEMPT_PRIORITIES
-endif # BT_LONG_WQ
-
->>>>>>> dd69eede
 config BT_HCI_HOST
 	# Hidden option to make the conditions more intuitive
 	bool
@@ -63,6 +39,16 @@
 config BT_HCI_TX_STACK_SIZE_WITH_PROMPT
 	bool "Override HCI Tx thread stack size"
 
+config BT_HCI_ECC_STACK_SIZE
+	# NOTE: This value is derived from other symbols and should only be
+	# changed if required by architecture
+	int "HCI ECC thread stack size"
+	depends on BT_TINYCRYPT_ECC
+	default 1140
+	help
+	  NOTE: This is an advanced setting and should not be changed unless
+	  absolutely necessary
+
 config BT_HCI_TX_PRIO
 	# Hidden option for Co-Operative Tx thread priority
 	int
