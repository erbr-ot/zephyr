# Bluetooth configuration options

# Copyright (c) 2016 Intel Corporation
# Copyright (c) 2021 Nordic Semiconductor ASA
# SPDX-License-Identifier: Apache-2.0

menuconfig BT
	bool "Bluetooth"
	# Some BT threads use co-op priorities to implement critical sections,
	# will need some refactoring to work on SMP systems.
	depends on !SMP
	select NET_BUF
	help
	  This option enables Bluetooth support.

if BT

module = BT
module-str = bt
source "subsys/logging/Kconfig.template.log_config"

choice BT_STACK_SELECTION
	prompt "Bluetooth Stack Selection"
	default BT_HCI
	help
	  Select the Bluetooth stack to compile.

config BT_HCI
	bool "HCI-based"
	help
	  HCI-based stack with optional host & controller parts and an
	  HCI driver in between.

config BT_CUSTOM
	bool "Custom"
	help
	  Select a custom, non-HCI based stack. If you're not sure what
	  this is, you probably want the HCI-based stack instead.

endchoice

# The Bluetooth subsystem requires the system workqueue to execute at
# a cooperative priority.
config SYSTEM_WORKQUEUE_PRIORITY
	range -256 -1

if BT_HCI

config BT_HCI_RAW
	bool "RAW HCI access"
	help
	  This option allows to access Bluetooth controller
	  from the application with the RAW HCI protocol.

config BT_HCI_RAW_H4
	bool "RAW HCI H:4 transport"
	help
	  This option enables HCI RAW access to work over an H:4
	  transport, note that it still need to be selected at runtime.

config BT_HCI_RAW_H4_ENABLE
	bool "RAW HCI H:4 transport enable"
	depends on BT_HCI_RAW_H4
	help
	  This option enables use of H:4 transport for HCI RAW access at
	  build time.

config BT_HCI_RAW_RESERVE
	int "Buffer headroom needed for HCI transport"
	depends on BT_HCI_RAW
	default 1 if BT_HCI_RAW_H4
	default 0
	help
	  This option is used by the HCI raw transport implementation to
	  declare how much headroom it needs for any HCI transport headers.

config BT_HCI_RAW_CMD_EXT
	bool "RAW HCI Command Extension"
	help
	  This option enables HCI RAW command extension so the driver can
	  register it own command table extension.

config BT_PERIPHERAL
	bool "Peripheral Role support"
	select BT_BROADCASTER
	select BT_CONN
	default y if BT_HCI_RAW
	help
	  Select this for LE Peripheral role support.

config BT_CENTRAL
	bool "Central Role support"
	select BT_OBSERVER
	select BT_CONN
	default y if BT_HCI_RAW
	help
	  Select this for LE Central role support.

config BT_BROADCASTER
	bool "Broadcaster Role support"
	default y if !BT_OBSERVER
	help
	  Select this for LE Broadcaster role support.

config BT_OBSERVER
	bool "Observer Role support"
	help
	  Select this for LE Observer role support.

rsource "Kconfig.adv"

config BT_CONN
	bool

config BT_MAX_CONN
	int "Maximum number of simultaneous connections"
	depends on BT_CONN
	range 1 250
	default 2 if BT_MESH_GATT_CLIENT
	default 1
	help
	  Maximum number of simultaneous Bluetooth connections
	  supported.

config BT_CONN_TX
	bool
	default BT_CONN || BT_ISO_BROADCASTER
	help
	  Hidden configuration that is true if ACL or broadcast ISO is enabled

if BT_CONN
config BT_HCI_ACL_FLOW_CONTROL
	bool "Controller to Host ACL flow control support"
	# Enable if building a Host-only build
	default y if !BT_CTLR && !BT_STM32_IPM && !BT_ESP32
	# Enable if building a Controller-only build
	default y if BT_HCI_RAW
	select POLL
	help
	  Enable support for throttling ACL buffers from the controller
	  to the host. This is particularly useful when the host and
	  controller are on separate cores since it ensures that we do
	  not run out of incoming ACL buffers.

config BT_HCI_RESET_SIGNAL
	bool "Synchronization of HCI reset between threads"
	select POLL
	default y if BT_HCI_RAW

config BT_REMOTE_VERSION
	bool "Allow fetching of remote version"
	# Enable if building a Controller-only build
	default y if BT_HCI_RAW
	help
	  Enable this to get access to the remote version in the Controller and
	  in the Host through bt_conn_get_remote_info(). The fields in question
	  can then be found in the bt_conn_remote_info struct.

config BT_PHY_UPDATE
	bool "PHY Update"
	default y
	depends on !BT_CTLR || BT_CTLR_PHY_UPDATE_SUPPORT
	help
	  Enable support for Bluetooth 5.0 PHY Update Procedure.

config BT_DATA_LEN_UPDATE
	bool "Data Length Update"
	default y
	depends on !BT_CTLR || BT_CTLR_DATA_LEN_UPDATE_SUPPORT
	help
	  Enable support for Bluetooth v4.2 LE Data Length Update procedure.

config BT_PER_ADV_SYNC_TRANSFER_RECEIVER
	bool "Periodic Advertising Sync Transfer receiver"
	depends on !BT_CTLR || BT_CTLR_SYNC_TRANSFER_RECEIVER_SUPPORT

config BT_PER_ADV_SYNC_TRANSFER_SENDER
	bool "Periodic Advertising Sync Transfer sender"
	depends on !BT_CTLR || BT_CTLR_SYNC_TRANSFER_SENDER_SUPPORT

config BT_SCA_UPDATE
	bool "Sleep Clock Accuracy Update"
	default y if BT_ISO_PERIPHERAL || BT_ISO_CENTRAL
	depends on !BT_CTLR || BT_CTLR_SCA_UPDATE_SUPPORT
	help
<<<<<<< HEAD
	  Enable support for Bluetooth 5.1 Sleep Clock Accuracy Update procedure
=======
	  Enable support for Bluetooth 5.1 Sleep Clock Accuracy Update Procedure
>>>>>>> 67e8d032
endif # BT_CONN

rsource "Kconfig.iso"
rsource "common/Kconfig"
rsource "host/Kconfig"
rsource "controller/Kconfig"
rsource "shell/Kconfig"
rsource "crypto/Kconfig"

endif # BT_HCI

config BT_COMPANY_ID
	hex "Company Id"
	default 0x05F1
	range 0x0000 0xFFFF
	help
	  Set the Bluetooth Company Identifier for this device. The Linux
	  Foundation's Company Identifier (0x05F1) is the default value for
	  this option although silicon vendors and hardware manufacturers
	  can set their own. Note that the controller's Company Identifier is
	  controlled by BT_CTLR_COMPANY_ID. The full list of Bluetooth
	  Company Identifiers can be found here:
	  https://www.bluetooth.com/specifications/assigned-numbers/company-identifiers

endif # BT<|MERGE_RESOLUTION|>--- conflicted
+++ resolved
@@ -183,11 +183,7 @@
 	default y if BT_ISO_PERIPHERAL || BT_ISO_CENTRAL
 	depends on !BT_CTLR || BT_CTLR_SCA_UPDATE_SUPPORT
 	help
-<<<<<<< HEAD
-	  Enable support for Bluetooth 5.1 Sleep Clock Accuracy Update procedure
-=======
 	  Enable support for Bluetooth 5.1 Sleep Clock Accuracy Update Procedure
->>>>>>> 67e8d032
 endif # BT_CONN
 
 rsource "Kconfig.iso"
