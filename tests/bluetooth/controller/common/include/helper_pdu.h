--- conflicted
+++ resolved
@@ -52,14 +52,12 @@
 void helper_pdu_encode_cte_rsp(struct pdu_data *pdu, void *param);
 void helper_node_encode_cte_rsp(struct node_rx_pdu *rx, void *param);
 
-<<<<<<< HEAD
 void helper_pdu_encode_cis_req(struct pdu_data *pdu, void *param);
 void helper_pdu_encode_cis_rsp(struct pdu_data *pdu, void *param);
 void helper_pdu_encode_cis_ind(struct pdu_data *pdu, void *param);
 void helper_pdu_encode_cis_terminate_ind(struct pdu_data *pdu, void *param);
-=======
+
 void helper_pdu_encode_zero(struct pdu_data *pdu, void *param);
->>>>>>> 2ef3fe7b
 
 void helper_pdu_verify_ping_req(const char *file, uint32_t line, struct pdu_data *pdu, void *param);
 void helper_pdu_verify_ping_rsp(const char *file, uint32_t line, struct pdu_data *pdu, void *param);
@@ -180,14 +178,11 @@
 	LL_LENGTH_RSP,
 	LL_CTE_REQ,
 	LL_CTE_RSP,
-<<<<<<< HEAD
 	LL_CIS_REQ,
 	LL_CIS_RSP,
 	LL_CIS_IND,
 	LL_CIS_TERMINATE_IND,
-=======
 	LL_ZERO,
->>>>>>> 2ef3fe7b
 };
 
 enum helper_node_opcode {
