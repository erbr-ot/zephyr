--- conflicted
+++ resolved
@@ -276,11 +276,7 @@
 	ll_reset();
 	conn->lll.event_counter = 0;
 	conn->lll.interval = 6;
-<<<<<<< HEAD
-	conn->timeout = 600;
-=======
 	conn->supervision_timeout = 600;
->>>>>>> 17d3f3a5
 	event_active[0] = 0;
 
 	memset(emul_conn_pool, 0x00, sizeof(emul_conn_pool));
