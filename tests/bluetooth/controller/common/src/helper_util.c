--- conflicted
+++ resolved
@@ -87,14 +87,11 @@
 	[LL_LENGTH_RSP] = helper_pdu_encode_length_rsp,
 	[LL_CTE_REQ] = helper_pdu_encode_cte_req,
 	[LL_CTE_RSP] = helper_pdu_encode_cte_rsp,
-<<<<<<< HEAD
 	[LL_CIS_REQ] = helper_pdu_encode_cis_req,
 	[LL_CIS_RSP] = helper_pdu_encode_cis_rsp,
 	[LL_CIS_IND] = helper_pdu_encode_cis_ind,
 	[LL_CIS_TERMINATE_IND] = helper_pdu_encode_cis_terminate_ind,
-=======
 	[LL_ZERO] = helper_pdu_encode_zero,
->>>>>>> 2ef3fe7b
 };
 
 helper_pdu_verify_func_t *const helper_pdu_verify[] = {
@@ -158,16 +155,13 @@
 	[LL_LENGTH_REQ] = NULL,
 	[LL_LENGTH_RSP] = NULL,
 	[LL_CTE_REQ] = NULL,
-<<<<<<< HEAD
 	/* TODO (ppryga): Add verification for RSP notification */
 	[LL_CTE_RSP] = NULL,
 	[LL_CIS_REQ] = NULL,
 	[LL_CIS_RSP] = NULL,
 	[LL_CIS_IND] = NULL,
 	[LL_CIS_TERMINATE_IND] = NULL,
-=======
 	[LL_CTE_RSP] = helper_pdu_ntf_verify_cte_rsp,
->>>>>>> 2ef3fe7b
 };
 
 helper_node_encode_func_t *const helper_node_encode[] = {
