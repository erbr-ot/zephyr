/*
 * Copyright (c) 2020 Nordic Semiconductor ASA
 * Copyright (c) 2020 Demant
 *
 * SPDX-License-Identifier: Apache-2.0
 */

#include "zephyr/types.h"
#include "ztest.h"

#include <zephyr/bluetooth/hci.h>
#include <zephyr/sys/byteorder.h>
#include <zephyr/sys/slist.h>
#include <zephyr/sys/util.h>

#include "hal/ccm.h"

#include "util/util.h"
#include "util/mem.h"
#include "util/memq.h"
#include "util/dbuf.h"

#include "pdu.h"
#include "ll.h"
#include "ll_settings.h"
#include "ll_feat.h"

#include "lll.h"
#include "lll_df_types.h"
#include "lll_conn_iso.h"

#include "lll_conn.h"
#include "ull_tx_queue.h"
#include "isoal.h"
#include "ull_iso_types.h"
#include "ull_conn_types.h"
#include "ull_conn_iso_types.h"

#include "ull_llcp.h"

#include "helper_pdu.h"
#include "helper_features.h"

#define PDU_MEM_EQUAL(_f, _s, _p, _t)                                                              \
	zassert_mem_equal(_s._f, _p->_f, sizeof(_p->_f), _t "\nCalled at %s:%d\n", file, line);

void helper_pdu_encode_ping_req(struct pdu_data *pdu, void *param)
{
	pdu->ll_id = PDU_DATA_LLID_CTRL;
	pdu->len = offsetof(struct pdu_data_llctrl, ping_req) +
		   sizeof(struct pdu_data_llctrl_ping_req);
	pdu->llctrl.opcode = PDU_DATA_LLCTRL_TYPE_PING_REQ;
}

void helper_pdu_encode_ping_rsp(struct pdu_data *pdu, void *param)
{
	pdu->ll_id = PDU_DATA_LLID_CTRL;
	pdu->len = offsetof(struct pdu_data_llctrl, ping_rsp) +
		   sizeof(struct pdu_data_llctrl_ping_rsp);
	pdu->llctrl.opcode = PDU_DATA_LLCTRL_TYPE_PING_RSP;
}

void helper_pdu_encode_feature_req(struct pdu_data *pdu, void *param)
{
	struct pdu_data_llctrl_feature_req *feature_req = param;

	pdu->ll_id = PDU_DATA_LLID_CTRL;
	pdu->len = offsetof(struct pdu_data_llctrl, feature_req) +
		   sizeof(struct pdu_data_llctrl_feature_req);
	pdu->llctrl.opcode = PDU_DATA_LLCTRL_TYPE_FEATURE_REQ;
	for (int counter = 0; counter < 8; counter++) {
		uint8_t expected_value = feature_req->features[counter];

		pdu->llctrl.feature_req.features[counter] = expected_value;
	}
}
void helper_pdu_encode_peripheral_feature_req(struct pdu_data *pdu, void *param)
{
	struct pdu_data_llctrl_feature_req *feature_req = param;

	pdu->ll_id = PDU_DATA_LLID_CTRL;
	pdu->len = offsetof(struct pdu_data_llctrl, feature_req) +
		   sizeof(struct pdu_data_llctrl_feature_req);
	pdu->llctrl.opcode = PDU_DATA_LLCTRL_TYPE_PER_INIT_FEAT_XCHG;

	for (int counter = 0; counter < 8; counter++) {
		uint8_t expected_value = feature_req->features[counter];

		pdu->llctrl.feature_req.features[counter] = expected_value;
	}
}

void helper_pdu_encode_feature_rsp(struct pdu_data *pdu, void *param)
{
	struct pdu_data_llctrl_feature_rsp *feature_rsp = param;

	pdu->ll_id = PDU_DATA_LLID_CTRL;
	pdu->len = offsetof(struct pdu_data_llctrl, feature_rsp) +
		   sizeof(struct pdu_data_llctrl_feature_rsp);
	pdu->llctrl.opcode = PDU_DATA_LLCTRL_TYPE_FEATURE_RSP;
	for (int counter = 0; counter < 8; counter++) {
		uint8_t expected_value = feature_rsp->features[counter];

		pdu->llctrl.feature_req.features[counter] = expected_value;
	}
}

void helper_pdu_encode_min_used_chans_ind(struct pdu_data *pdu, void *param)
{
	struct pdu_data_llctrl_min_used_chans_ind *p = param;

	pdu->ll_id = PDU_DATA_LLID_CTRL;
	pdu->len = offsetof(struct pdu_data_llctrl, min_used_chans_ind) +
		   sizeof(struct pdu_data_llctrl_min_used_chans_ind);
	pdu->llctrl.opcode = PDU_DATA_LLCTRL_TYPE_MIN_USED_CHAN_IND;
	pdu->llctrl.min_used_chans_ind.phys = p->phys;
	pdu->llctrl.min_used_chans_ind.min_used_chans = p->min_used_chans;
}

void helper_pdu_encode_version_ind(struct pdu_data *pdu, void *param)
{
	struct pdu_data_llctrl_version_ind *p = param;

	pdu->ll_id = PDU_DATA_LLID_CTRL;
	pdu->len = offsetof(struct pdu_data_llctrl, version_ind) +
		   sizeof(struct pdu_data_llctrl_version_ind);
	pdu->llctrl.opcode = PDU_DATA_LLCTRL_TYPE_VERSION_IND;
	pdu->llctrl.version_ind.version_number = p->version_number;
	pdu->llctrl.version_ind.company_id = p->company_id;
	pdu->llctrl.version_ind.sub_version_number = p->sub_version_number;
}

void helper_pdu_encode_enc_req(struct pdu_data *pdu, void *param)
{
	struct pdu_data_llctrl_enc_req *p = param;

	pdu->ll_id = PDU_DATA_LLID_CTRL;
	pdu->len =
		offsetof(struct pdu_data_llctrl, enc_req) + sizeof(struct pdu_data_llctrl_enc_req);
	pdu->llctrl.opcode = PDU_DATA_LLCTRL_TYPE_ENC_REQ;
	memcpy(pdu->llctrl.enc_req.rand, p->rand, sizeof(pdu->llctrl.enc_req.rand));
	memcpy(pdu->llctrl.enc_req.ediv, p->ediv, sizeof(pdu->llctrl.enc_req.ediv));
	memcpy(pdu->llctrl.enc_req.skdm, p->skdm, sizeof(pdu->llctrl.enc_req.skdm));
	memcpy(pdu->llctrl.enc_req.ivm, p->ivm, sizeof(pdu->llctrl.enc_req.ivm));
}

void helper_pdu_encode_enc_rsp(struct pdu_data *pdu, void *param)
{
	struct pdu_data_llctrl_enc_rsp *p = param;

	pdu->ll_id = PDU_DATA_LLID_CTRL;
	pdu->len =
		offsetof(struct pdu_data_llctrl, enc_rsp) + sizeof(struct pdu_data_llctrl_enc_rsp);
	pdu->llctrl.opcode = PDU_DATA_LLCTRL_TYPE_ENC_RSP;
	memcpy(pdu->llctrl.enc_rsp.skds, p->skds, sizeof(pdu->llctrl.enc_rsp.skds));
	memcpy(pdu->llctrl.enc_rsp.ivs, p->ivs, sizeof(pdu->llctrl.enc_rsp.ivs));
}

void helper_pdu_encode_start_enc_req(struct pdu_data *pdu, void *param)
{
	pdu->ll_id = PDU_DATA_LLID_CTRL;
	pdu->len = offsetof(struct pdu_data_llctrl, start_enc_req) +
		   sizeof(struct pdu_data_llctrl_start_enc_req);
	pdu->llctrl.opcode = PDU_DATA_LLCTRL_TYPE_START_ENC_REQ;
}

void helper_pdu_encode_start_enc_rsp(struct pdu_data *pdu, void *param)
{
	pdu->ll_id = PDU_DATA_LLID_CTRL;
	pdu->len = offsetof(struct pdu_data_llctrl, start_enc_rsp) +
		   sizeof(struct pdu_data_llctrl_start_enc_rsp);
	pdu->llctrl.opcode = PDU_DATA_LLCTRL_TYPE_START_ENC_RSP;
}

void helper_pdu_encode_pause_enc_req(struct pdu_data *pdu, void *param)
{
	pdu->ll_id = PDU_DATA_LLID_CTRL;
	pdu->len = offsetof(struct pdu_data_llctrl, pause_enc_req) +
		   sizeof(struct pdu_data_llctrl_pause_enc_req);
	pdu->llctrl.opcode = PDU_DATA_LLCTRL_TYPE_PAUSE_ENC_REQ;
}

void helper_pdu_encode_pause_enc_rsp(struct pdu_data *pdu, void *param)
{
	pdu->ll_id = PDU_DATA_LLID_CTRL;
	pdu->len = offsetof(struct pdu_data_llctrl, pause_enc_rsp) +
		   sizeof(struct pdu_data_llctrl_pause_enc_rsp);
	pdu->llctrl.opcode = PDU_DATA_LLCTRL_TYPE_PAUSE_ENC_RSP;
}

void helper_pdu_encode_reject_ext_ind(struct pdu_data *pdu, void *param)
{
	struct pdu_data_llctrl_reject_ext_ind *p = param;

	pdu->ll_id = PDU_DATA_LLID_CTRL;
	pdu->len = offsetof(struct pdu_data_llctrl, reject_ext_ind) +
		   sizeof(struct pdu_data_llctrl_reject_ext_ind);
	pdu->llctrl.opcode = PDU_DATA_LLCTRL_TYPE_REJECT_EXT_IND;
	pdu->llctrl.reject_ext_ind.reject_opcode = p->reject_opcode;
	pdu->llctrl.reject_ext_ind.error_code = p->error_code;
}

void helper_pdu_encode_reject_ind(struct pdu_data *pdu, void *param)
{
	struct pdu_data_llctrl_reject_ind *p = param;

	pdu->ll_id = PDU_DATA_LLID_CTRL;
	pdu->len = offsetof(struct pdu_data_llctrl, reject_ind) +
		   sizeof(struct pdu_data_llctrl_reject_ind);
	pdu->llctrl.opcode = PDU_DATA_LLCTRL_TYPE_REJECT_IND;
	pdu->llctrl.reject_ind.error_code = p->error_code;
}

void helper_pdu_encode_phy_req(struct pdu_data *pdu, void *param)
{
	struct pdu_data_llctrl_phy_req *p = param;

	pdu->ll_id = PDU_DATA_LLID_CTRL;
	pdu->len =
		offsetof(struct pdu_data_llctrl, phy_req) + sizeof(struct pdu_data_llctrl_phy_req);
	pdu->llctrl.opcode = PDU_DATA_LLCTRL_TYPE_PHY_REQ;
	pdu->llctrl.phy_req.rx_phys = p->rx_phys;
	pdu->llctrl.phy_req.tx_phys = p->tx_phys;
}

void helper_pdu_encode_phy_rsp(struct pdu_data *pdu, void *param)
{
	struct pdu_data_llctrl_phy_rsp *p = param;

	pdu->ll_id = PDU_DATA_LLID_CTRL;
	pdu->len =
		offsetof(struct pdu_data_llctrl, phy_rsp) + sizeof(struct pdu_data_llctrl_phy_rsp);
	pdu->llctrl.opcode = PDU_DATA_LLCTRL_TYPE_PHY_RSP;
	pdu->llctrl.phy_rsp.rx_phys = p->rx_phys;
	pdu->llctrl.phy_rsp.tx_phys = p->tx_phys;
}

void helper_pdu_encode_phy_update_ind(struct pdu_data *pdu, void *param)
{
	struct pdu_data_llctrl_phy_upd_ind *p = param;

	pdu->ll_id = PDU_DATA_LLID_CTRL;
	pdu->len = offsetof(struct pdu_data_llctrl, phy_upd_ind) +
		   sizeof(struct pdu_data_llctrl_phy_upd_ind);
	pdu->llctrl.opcode = PDU_DATA_LLCTRL_TYPE_PHY_UPD_IND;
	pdu->llctrl.phy_upd_ind.instant = p->instant;
	pdu->llctrl.phy_upd_ind.c_to_p_phy = p->c_to_p_phy;
	pdu->llctrl.phy_upd_ind.p_to_c_phy = p->p_to_c_phy;
}

void helper_pdu_encode_unknown_rsp(struct pdu_data *pdu, void *param)
{
	struct pdu_data_llctrl_unknown_rsp *p = param;

	pdu->ll_id = PDU_DATA_LLID_CTRL;
	pdu->len = offsetof(struct pdu_data_llctrl, unknown_rsp) +
		   sizeof(struct pdu_data_llctrl_unknown_rsp);
	pdu->llctrl.opcode = PDU_DATA_LLCTRL_TYPE_UNKNOWN_RSP;
	pdu->llctrl.unknown_rsp.type = p->type;
}

void helper_pdu_encode_conn_param_req(struct pdu_data *pdu, void *param)
{
	struct pdu_data_llctrl_conn_param_req *p = param;

	pdu->ll_id = PDU_DATA_LLID_CTRL;
	pdu->len = offsetof(struct pdu_data_llctrl, conn_param_req) +
		   sizeof(struct pdu_data_llctrl_conn_param_req);
	pdu->llctrl.opcode = PDU_DATA_LLCTRL_TYPE_CONN_PARAM_REQ;

	pdu->llctrl.conn_param_req.interval_min = sys_cpu_to_le16(p->interval_min);
	pdu->llctrl.conn_param_req.interval_max = sys_cpu_to_le16(p->interval_max);
	pdu->llctrl.conn_param_req.latency = sys_cpu_to_le16(p->latency);
	pdu->llctrl.conn_param_req.timeout = sys_cpu_to_le16(p->timeout);
	pdu->llctrl.conn_param_req.preferred_periodicity = p->preferred_periodicity;
	pdu->llctrl.conn_param_req.reference_conn_event_count =
		sys_cpu_to_le16(p->reference_conn_event_count);
	pdu->llctrl.conn_param_req.offset0 = sys_cpu_to_le16(p->offset0);
	pdu->llctrl.conn_param_req.offset1 = sys_cpu_to_le16(p->offset1);
	pdu->llctrl.conn_param_req.offset2 = sys_cpu_to_le16(p->offset2);
	pdu->llctrl.conn_param_req.offset3 = sys_cpu_to_le16(p->offset3);
	pdu->llctrl.conn_param_req.offset4 = sys_cpu_to_le16(p->offset4);
	pdu->llctrl.conn_param_req.offset5 = sys_cpu_to_le16(p->offset5);
}

void helper_pdu_encode_conn_param_rsp(struct pdu_data *pdu, void *param)
{
	struct pdu_data_llctrl_conn_param_rsp *p = param;

	pdu->ll_id = PDU_DATA_LLID_CTRL;
	pdu->len = offsetof(struct pdu_data_llctrl, conn_param_rsp) +
		   sizeof(struct pdu_data_llctrl_conn_param_rsp);
	pdu->llctrl.opcode = PDU_DATA_LLCTRL_TYPE_CONN_PARAM_RSP;

	pdu->llctrl.conn_param_rsp.interval_min = sys_cpu_to_le16(p->interval_min);
	pdu->llctrl.conn_param_rsp.interval_max = sys_cpu_to_le16(p->interval_max);
	pdu->llctrl.conn_param_rsp.latency = sys_cpu_to_le16(p->latency);
	pdu->llctrl.conn_param_rsp.timeout = sys_cpu_to_le16(p->timeout);
	pdu->llctrl.conn_param_rsp.preferred_periodicity = p->preferred_periodicity;
	pdu->llctrl.conn_param_rsp.reference_conn_event_count =
		sys_cpu_to_le16(p->reference_conn_event_count);
	pdu->llctrl.conn_param_rsp.offset0 = sys_cpu_to_le16(p->offset0);
	pdu->llctrl.conn_param_rsp.offset1 = sys_cpu_to_le16(p->offset1);
	pdu->llctrl.conn_param_rsp.offset2 = sys_cpu_to_le16(p->offset2);
	pdu->llctrl.conn_param_rsp.offset3 = sys_cpu_to_le16(p->offset3);
	pdu->llctrl.conn_param_rsp.offset4 = sys_cpu_to_le16(p->offset4);
	pdu->llctrl.conn_param_rsp.offset5 = sys_cpu_to_le16(p->offset5);
}

void helper_pdu_encode_conn_update_ind(struct pdu_data *pdu, void *param)
{
	struct pdu_data_llctrl_conn_update_ind *p = param;

	pdu->ll_id = PDU_DATA_LLID_CTRL;
	pdu->len = offsetof(struct pdu_data_llctrl, conn_update_ind) +
		   sizeof(struct pdu_data_llctrl_conn_update_ind);
	pdu->llctrl.opcode = PDU_DATA_LLCTRL_TYPE_CONN_UPDATE_IND;

	pdu->llctrl.conn_update_ind.win_size = p->win_size;
	pdu->llctrl.conn_update_ind.win_offset = sys_cpu_to_le16(p->win_offset);
	pdu->llctrl.conn_update_ind.interval = sys_cpu_to_le16(p->interval);
	pdu->llctrl.conn_update_ind.latency = sys_cpu_to_le16(p->latency);
	pdu->llctrl.conn_update_ind.timeout = sys_cpu_to_le16(p->timeout);
	pdu->llctrl.conn_update_ind.instant = sys_cpu_to_le16(p->instant);
}

void helper_pdu_encode_terminate_ind(struct pdu_data *pdu, void *param)
{
	struct pdu_data_llctrl_terminate_ind *p = param;

	pdu->ll_id = PDU_DATA_LLID_CTRL;
	pdu->len = offsetof(struct pdu_data_llctrl, terminate_ind) +
		   sizeof(struct pdu_data_llctrl_terminate_ind);
	pdu->llctrl.opcode = PDU_DATA_LLCTRL_TYPE_TERMINATE_IND;
	pdu->llctrl.terminate_ind.error_code = p->error_code;
}

void helper_pdu_encode_channel_map_update_ind(struct pdu_data *pdu, void *param)
{
	struct pdu_data_llctrl_chan_map_ind *p = param;

	pdu->ll_id = PDU_DATA_LLID_CTRL;
	pdu->len = offsetof(struct pdu_data_llctrl, chan_map_ind) +
		   sizeof(struct pdu_data_llctrl_chan_map_ind);
	pdu->llctrl.opcode = PDU_DATA_LLCTRL_TYPE_CHAN_MAP_IND;
	pdu->llctrl.chan_map_ind.instant = p->instant;
	memcpy(pdu->llctrl.chan_map_ind.chm, p->chm, sizeof(pdu->llctrl.chan_map_ind.chm));
}

void helper_pdu_encode_length_req(struct pdu_data *pdu, void *param)
{
	struct pdu_data_llctrl_length_req *p = param;

	pdu->ll_id = PDU_DATA_LLID_CTRL;
	pdu->len = offsetof(struct pdu_data_llctrl, length_req) +
		   sizeof(struct pdu_data_llctrl_length_req);
	pdu->llctrl.opcode = PDU_DATA_LLCTRL_TYPE_LENGTH_REQ;

	pdu->llctrl.length_req.max_rx_octets = p->max_rx_octets;
	pdu->llctrl.length_req.max_tx_octets = p->max_tx_octets;
	pdu->llctrl.length_req.max_rx_time = p->max_rx_time;
	pdu->llctrl.length_req.max_tx_time = p->max_tx_time;
}

void helper_pdu_encode_length_rsp(struct pdu_data *pdu, void *param)
{
	struct pdu_data_llctrl_length_rsp *p = param;

	pdu->ll_id = PDU_DATA_LLID_CTRL;
	pdu->len = offsetof(struct pdu_data_llctrl, length_rsp) +
		   sizeof(struct pdu_data_llctrl_length_rsp);
	pdu->llctrl.opcode = PDU_DATA_LLCTRL_TYPE_LENGTH_RSP;

	pdu->llctrl.length_req.max_rx_octets = p->max_rx_octets;
	pdu->llctrl.length_req.max_tx_octets = p->max_tx_octets;
	pdu->llctrl.length_req.max_rx_time = p->max_rx_time;
	pdu->llctrl.length_req.max_tx_time = p->max_tx_time;
}
void helper_pdu_encode_cte_req(struct pdu_data *pdu, void *param)
{
	struct pdu_data_llctrl_cte_req *p = param;

	pdu->ll_id = PDU_DATA_LLID_CTRL;
	pdu->len =
		offsetof(struct pdu_data_llctrl, cte_req) + sizeof(struct pdu_data_llctrl_cte_req);
	pdu->llctrl.opcode = PDU_DATA_LLCTRL_TYPE_CTE_REQ;
	pdu->llctrl.cte_req.min_cte_len_req = p->min_cte_len_req;
	pdu->llctrl.cte_req.cte_type_req = p->cte_type_req;
}

void helper_pdu_encode_cte_rsp(struct pdu_data *pdu, void *param)
{
	pdu->ll_id = PDU_DATA_LLID_CTRL;
	pdu->len =
		offsetof(struct pdu_data_llctrl, cte_rsp) + sizeof(struct pdu_data_llctrl_cte_rsp);
	pdu->llctrl.opcode = PDU_DATA_LLCTRL_TYPE_CTE_RSP;
}

void helper_pdu_encode_zero(struct pdu_data *pdu, void *param)
{
	pdu->ll_id = PDU_DATA_LLID_CTRL;
	pdu->len = 0;
}

void helper_node_encode_cte_rsp(struct node_rx_pdu *rx, void *param)
{
	rx->hdr.rx_ftr.iq_report = (struct cte_conn_iq_report *)param;
}

void helper_pdu_encode_cis_req(struct pdu_data *pdu, void *param)
{
	struct pdu_data_llctrl_cis_req *p = param;

	pdu->ll_id = PDU_DATA_LLID_CTRL;
	pdu->len = offsetof(struct pdu_data_llctrl, cis_req) +
		   sizeof(struct pdu_data_llctrl_cis_req);
	pdu->llctrl.opcode = PDU_DATA_LLCTRL_TYPE_CIS_REQ;

	pdu->llctrl.cis_req.cig_id           =  p->cig_id;
	pdu->llctrl.cis_req.cis_id           =  p->cis_id;
	pdu->llctrl.cis_req.c_phy            =  p->c_phy;
	pdu->llctrl.cis_req.p_phy            =  p->p_phy;
	pdu->llctrl.cis_req.c_max_pdu        =  p->c_max_pdu;
	pdu->llctrl.cis_req.p_max_pdu        =  p->p_max_pdu;
	pdu->llctrl.cis_req.nse              =  p->nse;
	pdu->llctrl.cis_req.p_bn             =  p->p_bn;
	pdu->llctrl.cis_req.c_bn             =  p->c_bn;
	pdu->llctrl.cis_req.c_ft             =  p->c_ft;
	pdu->llctrl.cis_req.p_ft             =  p->p_ft;
	pdu->llctrl.cis_req.iso_interval     =  p->iso_interval;
	pdu->llctrl.cis_req.conn_event_count = p->conn_event_count;
	memcpy(pdu->llctrl.cis_req.c_max_sdu_packed, p->c_max_sdu_packed,
	       sizeof(p->c_max_sdu_packed));
	memcpy(pdu->llctrl.cis_req.p_max_sdu, p->p_max_sdu, sizeof(p->p_max_sdu));
	memcpy(pdu->llctrl.cis_req.c_sdu_interval, p->c_sdu_interval, sizeof(p->c_sdu_interval));
	memcpy(pdu->llctrl.cis_req.p_sdu_interval, p->p_sdu_interval, sizeof(p->p_sdu_interval));
	memcpy(pdu->llctrl.cis_req.sub_interval, p->sub_interval, sizeof(p->sub_interval));
	memcpy(pdu->llctrl.cis_req.cis_offset_min, p->cis_offset_min, sizeof(p->cis_offset_min));
	memcpy(pdu->llctrl.cis_req.cis_offset_max, p->cis_offset_max, sizeof(p->cis_offset_max));
}

void helper_pdu_encode_cis_rsp(struct pdu_data *pdu, void *param)
{
	struct pdu_data_llctrl_cis_rsp *p = param;

	pdu->ll_id = PDU_DATA_LLID_CTRL;
	pdu->len = offsetof(struct pdu_data_llctrl, cis_rsp) +
		   sizeof(struct pdu_data_llctrl_cis_rsp);
	pdu->llctrl.opcode = PDU_DATA_LLCTRL_TYPE_CIS_RSP;
	memcpy(pdu->llctrl.cis_rsp.cis_offset_min, p->cis_offset_min, sizeof(p->cis_offset_min));
	memcpy(pdu->llctrl.cis_rsp.cis_offset_max, p->cis_offset_max, sizeof(p->cis_offset_max));
	pdu->llctrl.cis_rsp.conn_event_count = p->conn_event_count;
}

void helper_pdu_encode_cis_ind(struct pdu_data *pdu, void *param)
{
	struct pdu_data_llctrl_cis_ind *p = param;

	pdu->ll_id = PDU_DATA_LLID_CTRL;
	pdu->len = offsetof(struct pdu_data_llctrl, cis_ind) +
		   sizeof(struct pdu_data_llctrl_cis_ind);
	pdu->llctrl.opcode = PDU_DATA_LLCTRL_TYPE_CIS_IND;
	memcpy(pdu->llctrl.cis_ind.aa, p->aa, sizeof(p->aa));
	memcpy(pdu->llctrl.cis_ind.cis_offset, p->cis_offset, sizeof(p->cis_offset));
	memcpy(pdu->llctrl.cis_ind.cig_sync_delay, p->cig_sync_delay, sizeof(p->cig_sync_delay));
	memcpy(pdu->llctrl.cis_ind.cis_sync_delay, p->cis_sync_delay, sizeof(p->cis_sync_delay));
	pdu->llctrl.cis_ind.conn_event_count = p->conn_event_count;
}

void helper_pdu_encode_cis_terminate_ind(struct pdu_data *pdu, void *param)
{
	struct pdu_data_llctrl_cis_terminate_ind *p = param;

	pdu->ll_id = PDU_DATA_LLID_CTRL;
	pdu->len = offsetof(struct pdu_data_llctrl, cis_terminate_ind) +
		   sizeof(struct pdu_data_llctrl_cis_terminate_ind);
	pdu->llctrl.opcode = PDU_DATA_LLCTRL_TYPE_CIS_TERMINATE_IND;
	pdu->llctrl.cis_terminate_ind.cig_id = p->cig_id;
	pdu->llctrl.cis_terminate_ind.cis_id = p->cis_id;
	pdu->llctrl.cis_terminate_ind.error_code = p->error_code;
}

void helper_pdu_encode_sca_req(struct pdu_data *pdu, void *param)
{
	struct pdu_data_llctrl_clock_accuracy_req *p = param;

	pdu->ll_id = PDU_DATA_LLID_CTRL;
<<<<<<< HEAD
	pdu->len = offsetof(struct pdu_data_llctrl, sca_req) +
		sizeof(struct pdu_data_llctrl_clock_accuracy_req);
	pdu->llctrl.opcode = PDU_DATA_LLCTRL_TYPE_CLOCK_ACCURACY_REQ;
	pdu->llctrl.sca_req.sca = p->sca;
=======
	pdu->len = offsetof(struct pdu_data_llctrl, clock_accuracy_req) +
		sizeof(struct pdu_data_llctrl_clock_accuracy_req);
	pdu->llctrl.opcode = PDU_DATA_LLCTRL_TYPE_CLOCK_ACCURACY_REQ;
	pdu->llctrl.clock_accuracy_req.sca = p->sca;
>>>>>>> 67e8d032
}

void helper_pdu_encode_sca_rsp(struct pdu_data *pdu, void *param)
{
	struct pdu_data_llctrl_clock_accuracy_rsp *p = param;

	pdu->ll_id = PDU_DATA_LLID_CTRL;
<<<<<<< HEAD
	pdu->len = offsetof(struct pdu_data_llctrl, sca_rsp) +
		sizeof(struct pdu_data_llctrl_clock_accuracy_rsp);
	pdu->llctrl.opcode = PDU_DATA_LLCTRL_TYPE_CLOCK_ACCURACY_RSP;
	pdu->llctrl.sca_rsp.sca = p->sca;
=======
	pdu->len = offsetof(struct pdu_data_llctrl, clock_accuracy_rsp) +
		sizeof(struct pdu_data_llctrl_clock_accuracy_rsp);
	pdu->llctrl.opcode = PDU_DATA_LLCTRL_TYPE_CLOCK_ACCURACY_RSP;
	pdu->llctrl.clock_accuracy_rsp.sca = p->sca;
>>>>>>> 67e8d032
}

void helper_pdu_verify_version_ind(const char *file, uint32_t line, struct pdu_data *pdu,
				   void *param)
{
	struct pdu_data_llctrl_version_ind *p = param;

	zassert_equal(pdu->ll_id, PDU_DATA_LLID_CTRL, "Not a Control PDU.\nCalled at %s:%d\n", file,
		      line);
	zassert_equal(pdu->llctrl.opcode, PDU_DATA_LLCTRL_TYPE_VERSION_IND,
		      "Not a LL_VERSION_IND.\nCalled at %s:%d\n", file, line);
	zassert_equal(pdu->llctrl.version_ind.version_number, p->version_number,
		      "Wrong version number.\nCalled at %s:%d\n", file, line);
	zassert_equal(pdu->llctrl.version_ind.company_id, p->company_id,
		      "Wrong company id.\nCalled at %s:%d\n", file, line);
	zassert_equal(pdu->llctrl.version_ind.sub_version_number, p->sub_version_number,
		      "Wrong sub version number.\nCalled at %s:%d\n", file, line);
}

void helper_pdu_verify_ping_req(const char *file, uint32_t line, struct pdu_data *pdu, void *param)
{
	zassert_equal(pdu->ll_id, PDU_DATA_LLID_CTRL, "Not a Control PDU.\nCalled at %s:%d\n", file,
		      line);
	zassert_equal(pdu->llctrl.opcode, PDU_DATA_LLCTRL_TYPE_PING_REQ,
		      "Not a LL_PING_REQ. Called at %s:%d\n", file, line);
}

void helper_pdu_verify_ping_rsp(const char *file, uint32_t line, struct pdu_data *pdu, void *param)
{
	zassert_equal(pdu->ll_id, PDU_DATA_LLID_CTRL, "Not a Control PDU.\nCalled at %s:%d\n", file,
		      line);
	zassert_equal(pdu->llctrl.opcode, PDU_DATA_LLCTRL_TYPE_PING_RSP,
		      "Not a LL_PING_RSP.\nCalled at %s:%d\n", file, line);
}

void helper_pdu_verify_feature_req(const char *file, uint32_t line, struct pdu_data *pdu,
				   void *param)
{
	struct pdu_data_llctrl_feature_req *feature_req = param;

	zassert_equal(pdu->ll_id, PDU_DATA_LLID_CTRL);
	zassert_equal(pdu->llctrl.opcode, PDU_DATA_LLCTRL_TYPE_FEATURE_REQ,
		      "Wrong opcode.\nCalled at %s:%d\n", file, line);

	for (int counter = 0; counter < 8; counter++) {
		uint8_t expected_value = feature_req->features[counter];

		zassert_equal(pdu->llctrl.feature_req.features[counter], expected_value,
			      "Wrong feature exchange data.\nAt %s:%d\n", file, line);
	}
}

void helper_pdu_verify_peripheral_feature_req(const char *file, uint32_t line, struct pdu_data *pdu,
					      void *param)
{
	struct pdu_data_llctrl_feature_req *feature_req = param;

	zassert_equal(pdu->ll_id, PDU_DATA_LLID_CTRL);
	zassert_equal(pdu->llctrl.opcode, PDU_DATA_LLCTRL_TYPE_PER_INIT_FEAT_XCHG);

	for (int counter = 0; counter < 8; counter++) {
		uint8_t expected_value = feature_req->features[counter];

		zassert_equal(pdu->llctrl.feature_req.features[counter], expected_value,
			      "Wrong feature data\nCalled at %s:%d\n", file, line);
	}
}

void helper_pdu_verify_feature_rsp(const char *file, uint32_t line, struct pdu_data *pdu,
				   void *param)
{
	struct pdu_data_llctrl_feature_rsp *feature_rsp = param;

	zassert_equal(pdu->ll_id, PDU_DATA_LLID_CTRL);
	zassert_equal(pdu->llctrl.opcode, PDU_DATA_LLCTRL_TYPE_FEATURE_RSP,
		      "Response: %d Expected: %d\n", pdu->llctrl.opcode,
		      PDU_DATA_LLCTRL_TYPE_FEATURE_RSP);

	for (int counter = 0; counter < 8; counter++) {
		uint8_t expected_value = feature_rsp->features[counter];

		zassert_equal(pdu->llctrl.feature_rsp.features[counter], expected_value,
			      "Wrong feature data\nCalled at %s:%d\n", file, line);
	}
}

void helper_pdu_verify_min_used_chans_ind(const char *file, uint32_t line, struct pdu_data *pdu,
					  void *param)
{
	struct pdu_data_llctrl_min_used_chans_ind *p = param;

	zassert_equal(pdu->ll_id, PDU_DATA_LLID_CTRL, "Not a Control PDU.\nCalled at %s:%d\n", file,
		      line);
	zassert_equal(pdu->llctrl.opcode, PDU_DATA_LLCTRL_TYPE_MIN_USED_CHAN_IND,
		      "Not a MIN_USED_CHAN_IND.\nCalled at %s:%d\n", file, line);
	zassert_equal(pdu->llctrl.min_used_chans_ind.phys, p->phys, "Wrong PHY.\nCalled at %s:%d\n",
		      file, line);
	zassert_equal(pdu->llctrl.min_used_chans_ind.min_used_chans, p->min_used_chans,
		      "Channel count\nCalled at %s:%d\n", file, line);
}

void helper_pdu_verify_enc_req(const char *file, uint32_t line, struct pdu_data *pdu, void *param)
{
	struct pdu_data_llctrl_enc_req *p = param;

	zassert_equal(pdu->ll_id, PDU_DATA_LLID_CTRL, "Not a Control PDU.\nCalled at %s:%d\n", file,
		      line);
	zassert_equal(pdu->llctrl.opcode, PDU_DATA_LLCTRL_TYPE_ENC_REQ,
		      "Not a LL_ENC_REQ. Called at %s:%d\n", file, line);

	PDU_MEM_EQUAL(rand, pdu->llctrl.enc_req, p, "Rand mismatch.");
	PDU_MEM_EQUAL(ediv, pdu->llctrl.enc_req, p, "EDIV mismatch.");
	PDU_MEM_EQUAL(skdm, pdu->llctrl.enc_req, p, "SKDm mismatch.");
	PDU_MEM_EQUAL(ivm, pdu->llctrl.enc_req, p, "IVm mismatch.");
}

void helper_pdu_ntf_verify_enc_req(const char *file, uint32_t line, struct pdu_data *pdu,
				   void *param)
{
	struct pdu_data_llctrl_enc_req *p = param;

	zassert_equal(pdu->ll_id, PDU_DATA_LLID_CTRL, "Not a Control PDU.\nCalled at %s:%d\n", file,
		      line);
	zassert_equal(pdu->llctrl.opcode, PDU_DATA_LLCTRL_TYPE_ENC_REQ,
		      "Not a LL_ENC_REQ. Called at %s:%d\n", file, line);

	PDU_MEM_EQUAL(rand, pdu->llctrl.enc_req, p, "Rand mismatch.");
	PDU_MEM_EQUAL(ediv, pdu->llctrl.enc_req, p, "EDIV mismatch.");
}

void helper_pdu_verify_enc_rsp(const char *file, uint32_t line, struct pdu_data *pdu, void *param)
{
	zassert_equal(pdu->ll_id, PDU_DATA_LLID_CTRL, "Not a Control PDU.\nCalled at %s:%d\n", file,
		      line);
	zassert_equal(pdu->llctrl.opcode, PDU_DATA_LLCTRL_TYPE_ENC_RSP,
		      "Not a LL_ENC_RSP.\nCalled at %s:%d\n", file, line);
}

void helper_pdu_verify_start_enc_req(const char *file, uint32_t line, struct pdu_data *pdu,
				     void *param)
{
	zassert_equal(pdu->ll_id, PDU_DATA_LLID_CTRL, "Not a Control PDU.\nCalled at %s:%d\n", file,
		      line);
	zassert_equal(pdu->llctrl.opcode, PDU_DATA_LLCTRL_TYPE_START_ENC_REQ,
		      "Not a LL_START_ENC_REQ.\nCalled at %s:%d\n", file, line);
}

void helper_pdu_verify_start_enc_rsp(const char *file, uint32_t line, struct pdu_data *pdu,
				     void *param)
{
	zassert_equal(pdu->ll_id, PDU_DATA_LLID_CTRL, "Not a Control PDU.\nCalled at %s:%d\n", file,
		      line);
	zassert_equal(pdu->llctrl.opcode, PDU_DATA_LLCTRL_TYPE_START_ENC_RSP,
		      "Not a LL_START_ENC_RSP.\nCalled at %s:%d\n", file, line);
}

void helper_pdu_verify_pause_enc_req(const char *file, uint32_t line, struct pdu_data *pdu,
				     void *param)
{
	zassert_equal(pdu->ll_id, PDU_DATA_LLID_CTRL, "Not a Control PDU.\nCalled at %s:%d\n", file,
		      line);
	zassert_equal(pdu->llctrl.opcode, PDU_DATA_LLCTRL_TYPE_PAUSE_ENC_REQ,
		      "Not a LL_PAUSE_ENC_REQ.\nCalled at %s:%d\n", file, line);
}

void helper_pdu_verify_pause_enc_rsp(const char *file, uint32_t line, struct pdu_data *pdu,
				     void *param)
{
	zassert_equal(pdu->ll_id, PDU_DATA_LLID_CTRL, "Not a Control PDU.\nCalled at %s:%d\n", file,
		      line);
	zassert_equal(pdu->llctrl.opcode, PDU_DATA_LLCTRL_TYPE_PAUSE_ENC_RSP,
		      "Not a LL_PAUSE_ENC_RSP.\nCalled at %s:%d\n", file, line);
}

void helper_node_verify_enc_refresh(const char *file, uint32_t line, struct node_rx_pdu *rx,
				    void *param)
{
	zassert_equal(rx->hdr.type, NODE_RX_TYPE_ENC_REFRESH,
		      "Not an ENC_REFRESH node.\nCalled at %s:%d\n", file, line);
}

void helper_pdu_verify_reject_ind(const char *file, uint32_t line, struct pdu_data *pdu,
				  void *param)
{
	struct pdu_data_llctrl_reject_ind *p = param;

	zassert_equal(pdu->ll_id, PDU_DATA_LLID_CTRL, "Not a Control PDU.\nCalled at %s:%d\n", file,
		      line);
	zassert_equal(pdu->len,
		      offsetof(struct pdu_data_llctrl, reject_ind) +
			      sizeof(struct pdu_data_llctrl_reject_ind),
		      "Wrong length.\nCalled at %s:%d\n", file, line);
	zassert_equal(pdu->llctrl.opcode, PDU_DATA_LLCTRL_TYPE_REJECT_IND,
		      "Not a LL_REJECT_IND.\nCalled at %s:%d\n", file, line);
	zassert_equal(pdu->llctrl.reject_ind.error_code, p->error_code,
		      "Error code mismatch.\nCalled at %s:%d\n", file, line);
}

void helper_pdu_verify_reject_ext_ind(const char *file, uint32_t line, struct pdu_data *pdu,
				      void *param)
{
	struct pdu_data_llctrl_reject_ext_ind *p = param;

	zassert_equal(pdu->ll_id, PDU_DATA_LLID_CTRL, "Not a Control PDU.\nCalled at %s:%d\n", file,
		      line);
	zassert_equal(pdu->len,
		      offsetof(struct pdu_data_llctrl, reject_ext_ind) +
			      sizeof(struct pdu_data_llctrl_reject_ext_ind),
		      "Wrong length.\nCalled at %s:%d\n", file, line);
	zassert_equal(pdu->llctrl.opcode, PDU_DATA_LLCTRL_TYPE_REJECT_EXT_IND,
		      "Not a LL_REJECT_EXT_IND.\nCalled at %s:%d\n", file, line);
	zassert_equal(pdu->llctrl.reject_ext_ind.reject_opcode, p->reject_opcode,
		      "Reject opcode mismatch.\nCalled at %s:%d\n", file, line);
	zassert_equal(pdu->llctrl.reject_ext_ind.error_code, p->error_code,
		      "Error code mismatch.\nCalled at %s:%d\n", file, line);
}

void helper_pdu_verify_phy_req(const char *file, uint32_t line, struct pdu_data *pdu, void *param)
{
	struct pdu_data_llctrl_phy_req *p = param;

	zassert_equal(pdu->ll_id, PDU_DATA_LLID_CTRL, "Not a Control PDU.\nCalled at %s:%d\n", file,
		      line);
	zassert_equal(pdu->len,
		      offsetof(struct pdu_data_llctrl, phy_req) +
			      sizeof(struct pdu_data_llctrl_phy_req),
		      "Wrong length.\nCalled at %s:%d\n", file, line);
	zassert_equal(pdu->llctrl.opcode, PDU_DATA_LLCTRL_TYPE_PHY_REQ,
		      "Not a LL_PHY_REQ.\nCalled at %s:%d\n", file, line);
	zassert_equal(pdu->llctrl.phy_req.rx_phys, p->rx_phys,
		      "rx phys mismatch.\nCalled at %s:%d\n", file, line);
	zassert_equal(pdu->llctrl.phy_req.tx_phys, p->tx_phys,
		      "tx phys mismatch.\nCalled at %s:%d\n", file, line);
}

void helper_pdu_verify_phy_rsp(const char *file, uint32_t line, struct pdu_data *pdu, void *param)
{
	struct pdu_data_llctrl_phy_rsp *p = param;

	zassert_equal(pdu->ll_id, PDU_DATA_LLID_CTRL, "Not a Control PDU.\nCalled at %s:%d\n", file,
		      line);
	zassert_equal(pdu->len,
		      offsetof(struct pdu_data_llctrl, phy_rsp) +
			      sizeof(struct pdu_data_llctrl_phy_rsp),
		      "Wrong length.\nCalled at %s:%d\n", file, line);
	zassert_equal(pdu->llctrl.opcode, PDU_DATA_LLCTRL_TYPE_PHY_RSP,
		      "Not a LL_PHY_RSP.\nCalled at %s:%d\n", file, line);
	zassert_equal(pdu->llctrl.phy_rsp.rx_phys, p->rx_phys,
		      "rx phys mismatch.\nCalled at %s:%d\n", file, line);
	zassert_equal(pdu->llctrl.phy_rsp.tx_phys, p->tx_phys,
		      "tx phys mismatch.\nCalled at %s:%d\n", file, line);
}

void helper_pdu_verify_phy_update_ind(const char *file, uint32_t line, struct pdu_data *pdu,
				      void *param)
{
	struct pdu_data_llctrl_phy_upd_ind *p = param;

	zassert_equal(pdu->ll_id, PDU_DATA_LLID_CTRL, "Not a Control PDU.\nCalled at %s:%d\n", file,
		      line);
	zassert_equal(pdu->len,
		      offsetof(struct pdu_data_llctrl, phy_upd_ind) +
			      sizeof(struct pdu_data_llctrl_phy_upd_ind),
		      "Wrong length.\nCalled at %s:%d\n", file, line);
	zassert_equal(pdu->llctrl.opcode, PDU_DATA_LLCTRL_TYPE_PHY_UPD_IND,
		      "Not a LL_PHY_UPDATE_IND.\nCalled at %s:%d\n", file, line);
	zassert_equal(pdu->llctrl.phy_upd_ind.instant, p->instant,
		      "instant mismatch.\nCalled at %s:%d\n", file, line);
	zassert_equal(pdu->llctrl.phy_upd_ind.c_to_p_phy, p->c_to_p_phy,
		      "c_to_p_phy mismatch.\nCalled at %s:%d\n", file, line);
	zassert_equal(pdu->llctrl.phy_upd_ind.p_to_c_phy, p->p_to_c_phy,
		      "p_to_c_phy mismatch.\nCalled at %s:%d\n", file, line);
}

void helper_node_verify_phy_update(const char *file, uint32_t line, struct node_rx_pdu *rx,
				   void *param)
{
	struct node_rx_pu *pdu = (struct node_rx_pu *)rx->pdu;
	struct node_rx_pu *p = param;

	zassert_equal(rx->hdr.type, NODE_RX_TYPE_PHY_UPDATE,
		      "Not a PHY_UPDATE node.\nCalled at %s:%d\n", file, line);
	zassert_equal(pdu->status, p->status, "Status mismatch.\nCalled at %s:%d\n", file, line);
}

void helper_node_verify_peer_sca_update(const char *file, uint32_t line, struct node_rx_pdu *rx,
				   void *param)
{
	struct node_rx_sca *pdu = (struct node_rx_sca *)rx->pdu;
	struct node_rx_sca *p = param;

	zassert_equal(rx->hdr.type, NODE_RX_TYPE_REQ_PEER_SCA_COMPLETE,
		      "Not an SCA node.\nCalled at %s:%d\n", file, line);
	zassert_equal(pdu->status, p->status, "Status mismatch.\nCalled at %s:%d\n", file, line);
	zassert_equal(pdu->sca, p->sca, "SCA mismatch.\nCalled at %s:%d\n", file, line);
}

void helper_pdu_verify_unknown_rsp(const char *file, uint32_t line, struct pdu_data *pdu,
				   void *param)
{
	struct pdu_data_llctrl_unknown_rsp *p = param;

	zassert_equal(pdu->ll_id, PDU_DATA_LLID_CTRL, "Not a Control PDU.\nCalled at %s:%d\n", file,
		      line);
	zassert_equal(pdu->len,
		      offsetof(struct pdu_data_llctrl, unknown_rsp) +
			      sizeof(struct pdu_data_llctrl_unknown_rsp),
		      "Wrong length.\nCalled at %s:%d\n", file, line);
	zassert_equal(pdu->llctrl.opcode, PDU_DATA_LLCTRL_TYPE_UNKNOWN_RSP,
		      "Not a LL_UNKNOWN_RSP.\nCalled at %s:%d\n", file, line);
	zassert_equal(pdu->llctrl.unknown_rsp.type, p->type, "Type mismatch.\nCalled at %s:%d\n",
		      file, line);
}

void helper_pdu_verify_conn_param_req(const char *file, uint32_t line, struct pdu_data *pdu,
				      void *param)
{
	struct pdu_data_llctrl_conn_param_req *p = param;

	zassert_equal(pdu->ll_id, PDU_DATA_LLID_CTRL, "Not a Control PDU.\nCalled at %s:%d\n", file,
		      line);
	zassert_equal(pdu->len,
		      offsetof(struct pdu_data_llctrl, conn_param_req) +
			      sizeof(struct pdu_data_llctrl_conn_param_req),
		      "Wrong length.\nCalled at %s:%d\n", file, line);
	zassert_equal(pdu->llctrl.opcode, PDU_DATA_LLCTRL_TYPE_CONN_PARAM_REQ,
		      "Not a LL_CONNECTION_PARAM_REQ.\nCalled at %s:%d\n", file, line);

	zassert_equal(pdu->llctrl.conn_param_req.interval_min, p->interval_min,
		      "Interval_min mismatch.\nCalled at %s:%d\n", file, line);
	zassert_equal(pdu->llctrl.conn_param_req.interval_max, p->interval_max,
		      "Interval_max mismatch.\nCalled at %s:%d\n", file, line);
	zassert_equal(pdu->llctrl.conn_param_req.latency, p->latency,
		      "Latency mismatch.\nCalled at %s:%d\n", file, line);
	zassert_equal(pdu->llctrl.conn_param_req.timeout, p->timeout,
		      "Timeout mismatch.\nCalled at %s:%d\n", file, line);
	zassert_equal(pdu->llctrl.conn_param_req.preferred_periodicity, p->preferred_periodicity,
		      "Preferred_periodicity mismatch.\nCalled at %s:%d\n", file, line);
	zassert_equal(pdu->llctrl.conn_param_req.reference_conn_event_count,
		      p->reference_conn_event_count,
		      "Reference_conn_event_count mismatch.\nCalled at %s:%d\n", file, line);
	zassert_equal(pdu->llctrl.conn_param_req.offset0, p->offset0,
		      "Offset0 mismatch.\nCalled at %s:%d\n", file, line);
	zassert_equal(pdu->llctrl.conn_param_req.offset1, p->offset1,
		      "Offset1 mismatch.\nCalled at %s:%d\n", file, line);
	zassert_equal(pdu->llctrl.conn_param_req.offset2, p->offset2,
		      "Offset2 mismatch.\nCalled at %s:%d\n", file, line);
	zassert_equal(pdu->llctrl.conn_param_req.offset3, p->offset3,
		      "Offset3 mismatch.\nCalled at %s:%d\n", file, line);
	zassert_equal(pdu->llctrl.conn_param_req.offset4, p->offset4,
		      "Offset4 mismatch.\nCalled at %s:%d\n", file, line);
	zassert_equal(pdu->llctrl.conn_param_req.offset5, p->offset5,
		      "Offset5 mismatch.\nCalled at %s:%d\n", file, line);
}

void helper_pdu_verify_conn_param_rsp(const char *file, uint32_t line, struct pdu_data *pdu,
				      void *param)
{
	struct pdu_data_llctrl_conn_param_rsp *p = param;

	zassert_equal(pdu->ll_id, PDU_DATA_LLID_CTRL, "Not a Control PDU.\nCalled at %s:%d\n", file,
		      line);
	zassert_equal(pdu->len,
		      offsetof(struct pdu_data_llctrl, conn_param_rsp) +
			      sizeof(struct pdu_data_llctrl_conn_param_rsp),
		      "Wrong length.\nCalled at %s:%d\n", file, line);
	zassert_equal(pdu->llctrl.opcode, PDU_DATA_LLCTRL_TYPE_CONN_PARAM_RSP,
		      "Not a LL_CONNECTION_PARAM_RSP.\nCalled at %s:%d\n", file, line);

	zassert_equal(pdu->llctrl.conn_param_rsp.interval_min, p->interval_min,
		      "Interval_min mismatch.\nCalled at %s:%d\n", file, line);
	zassert_equal(pdu->llctrl.conn_param_rsp.interval_max, p->interval_max,
		      "Interval_max mismatch.\nCalled at %s:%d\n", file, line);
	zassert_equal(pdu->llctrl.conn_param_rsp.latency, p->latency,
		      "Latency mismatch.\nCalled at %s:%d\n", file, line);
	zassert_equal(pdu->llctrl.conn_param_rsp.timeout, p->timeout,
		      "Timeout mismatch.\nCalled at %s:%d\n", file, line);
	zassert_equal(pdu->llctrl.conn_param_rsp.preferred_periodicity, p->preferred_periodicity,
		      "Preferred_periodicity mismatch.\nCalled at %s:%d\n", file, line);
	zassert_equal(pdu->llctrl.conn_param_rsp.reference_conn_event_count,
		      p->reference_conn_event_count,
		      "Reference_conn_event_count mismatch.\nCalled at %s:%d\n", file, line);
	zassert_equal(pdu->llctrl.conn_param_rsp.offset0, p->offset0,
		      "Offset0 mismatch.\nCalled at %s:%d\n", file, line);
	zassert_equal(pdu->llctrl.conn_param_rsp.offset1, p->offset1,
		      "Offset1 mismatch.\nCalled at %s:%d\n", file, line);
	zassert_equal(pdu->llctrl.conn_param_rsp.offset2, p->offset2,
		      "Offset2 mismatch.\nCalled at %s:%d\n", file, line);
	zassert_equal(pdu->llctrl.conn_param_rsp.offset3, p->offset3,
		      "Offset3 mismatch.\nCalled at %s:%d\n", file, line);
	zassert_equal(pdu->llctrl.conn_param_rsp.offset4, p->offset4,
		      "Offset4 mismatch.\nCalled at %s:%d\n", file, line);
	zassert_equal(pdu->llctrl.conn_param_rsp.offset5, p->offset5,
		      "Offset5 mismatch.\nCalled at %s:%d\n", file, line);
}

void helper_pdu_verify_conn_update_ind(const char *file, uint32_t line, struct pdu_data *pdu,
				       void *param)
{
	struct pdu_data_llctrl_conn_update_ind *p = param;

	zassert_equal(pdu->ll_id, PDU_DATA_LLID_CTRL, "Not a Control PDU.\nCalled at %s:%d\n", file,
		      line);
	zassert_equal(pdu->len,
		      offsetof(struct pdu_data_llctrl, conn_update_ind) +
			      sizeof(struct pdu_data_llctrl_conn_update_ind),
		      "Wrong length.\nCalled at %s:%d\n", file, line);
	zassert_equal(pdu->llctrl.opcode, PDU_DATA_LLCTRL_TYPE_CONN_UPDATE_IND,
		      "Not a LL_CONNECTION_UPDATE_IND.\nCalled at %s:%d\n", file, line);
	zassert_equal(pdu->llctrl.conn_update_ind.win_size, p->win_size,
		      "Win_size mismatch.\nCalled at %s:%d\n", file, line);
	zassert_equal(pdu->llctrl.conn_update_ind.win_offset, p->win_offset,
		      "Win_offset mismatch.\nCalled at %s:%d\n", file, line);
	zassert_equal(pdu->llctrl.conn_update_ind.latency, p->latency,
		      "Latency.\nCalled at %s:%d\n", file, line);
	zassert_equal(pdu->llctrl.conn_update_ind.interval, p->interval,
		      "Interval mismatch.\nCalled at %s:%d\n", file, line);
	zassert_equal(pdu->llctrl.conn_update_ind.timeout, p->timeout,
		      "Timeout mismatch.\nCalled at %s:%d\n", file, line);
	zassert_equal(pdu->llctrl.conn_update_ind.instant, p->instant,
		      "Instant mismatch.\nCalled at %s:%d\n", file, line);
}

void helper_node_verify_conn_update(const char *file, uint32_t line, struct node_rx_pdu *rx,
				    void *param)
{
	struct node_rx_pu *pdu = (struct node_rx_pu *)rx->pdu;
	struct node_rx_pu *p = param;

	zassert_equal(rx->hdr.type, NODE_RX_TYPE_CONN_UPDATE,
		      "Not a CONN_UPDATE node.\nCalled at %s:%d\n", file, line);
	zassert_equal(pdu->status, p->status, "Status mismatch.\nCalled at %s:%d\n", file, line);
}

void helper_pdu_verify_terminate_ind(const char *file, uint32_t line, struct pdu_data *pdu,
				     void *param)
{
	struct pdu_data_llctrl_terminate_ind *p = param;

	zassert_equal(pdu->ll_id, PDU_DATA_LLID_CTRL, "Not a Control PDU.\nCalled at %s:%d\n", file,
		      line);
	zassert_equal(pdu->len,
		      offsetof(struct pdu_data_llctrl, terminate_ind) +
			      sizeof(struct pdu_data_llctrl_terminate_ind),
		      "Wrong length.\nCalled at %s:%d\n", file, line);
	zassert_equal(pdu->llctrl.opcode, PDU_DATA_LLCTRL_TYPE_TERMINATE_IND,
		      "Not a LL_TERMINATE_IND.\nCalled at %s:%d\n", file, line);
	zassert_equal(pdu->llctrl.terminate_ind.error_code, p->error_code,
		      "Error code mismatch.\nCalled at %s:%d\n", file, line);
}

void helper_pdu_verify_channel_map_update_ind(const char *file, uint32_t line, struct pdu_data *pdu,
					      void *param)
{
	struct pdu_data_llctrl_chan_map_ind *p = param;

	zassert_equal(pdu->ll_id, PDU_DATA_LLID_CTRL, "Not a Control PDU.\nCalled at %s:%d\n", file,
		      line);
	zassert_equal(pdu->llctrl.opcode, PDU_DATA_LLCTRL_TYPE_CHAN_MAP_IND,
		      "Not a LL_CHANNEL_MAP_UPDATE_IND.\nCalled at %s:%d ( %d %d)\n", file, line,
		      pdu->llctrl.opcode, PDU_DATA_LLCTRL_TYPE_CHAN_MAP_IND);
	zassert_equal(pdu->len,
		      offsetof(struct pdu_data_llctrl, chan_map_ind) +
			      sizeof(struct pdu_data_llctrl_chan_map_ind),
		      "Wrong length.\nCalled at %s:%d\n", file, line);
	zassert_equal(pdu->llctrl.chan_map_ind.instant, p->instant,
		      "Instant mismatch.\nCalled at %s:%d\n", file, line);
	zassert_mem_equal(pdu->llctrl.chan_map_ind.chm, p->chm, sizeof(p->chm),
			  "Channel Map mismatch.\nCalled at %s:%d\n", file, line);
}

void helper_pdu_verify_length_req(const char *file, uint32_t line, struct pdu_data *pdu,
				  void *param)
{
	struct pdu_data_llctrl_length_req *p = param;

	zassert_equal(pdu->ll_id, PDU_DATA_LLID_CTRL, "Not a Control PDU.\nCalled at %s:%d\n", file,
		      line);
	zassert_equal(pdu->len,
		      offsetof(struct pdu_data_llctrl, length_req) +
			      sizeof(struct pdu_data_llctrl_length_req),
		      "Wrong length.\nCalled at %s:%d\n", file, line);
	zassert_equal(pdu->llctrl.opcode, PDU_DATA_LLCTRL_TYPE_LENGTH_REQ,
		      "Not a LL_LENGTH_REQ.\nCalled at %s:%d\n", file, line);
	zassert_equal(pdu->llctrl.length_req.max_rx_octets, p->max_rx_octets,
		      "max_rx_octets mismatch.\nCalled at %s:%d\n", file, line);
	zassert_equal(pdu->llctrl.length_req.max_tx_octets, p->max_tx_octets,
		      "max_tx_octets mismatch.\nCalled at %s:%d\n", file, line);
	zassert_equal(pdu->llctrl.length_req.max_rx_time, p->max_rx_time,
		      "max_rx_time mismatch.\nCalled at %s:%d\n", file, line);
	zassert_equal(pdu->llctrl.length_req.max_tx_time, p->max_tx_time,
		      "max_tx_time mismatch.\nCalled at %s:%d\n", file, line);
}

void helper_pdu_verify_length_rsp(const char *file, uint32_t line, struct pdu_data *pdu,
				  void *param)
{
	struct pdu_data_llctrl_length_rsp *p = param;

	zassert_equal(pdu->ll_id, PDU_DATA_LLID_CTRL, "Not a Control PDU.\nCalled at %s:%d\n", file,
		      line);
	zassert_equal(pdu->len,
		      offsetof(struct pdu_data_llctrl, length_rsp) +
			      sizeof(struct pdu_data_llctrl_length_rsp),
		      "Wrong length.\nCalled at %s:%d\n", file, line);
	zassert_equal(pdu->llctrl.opcode, PDU_DATA_LLCTRL_TYPE_LENGTH_RSP,
		      "Not a LL_LENGTH_RSP.\nCalled at %s:%d\n", file, line);
	zassert_equal(pdu->llctrl.length_rsp.max_rx_octets, p->max_rx_octets,
		      "max_rx_octets mismatch.\nCalled at %s:%d\n", file, line);
	zassert_equal(pdu->llctrl.length_rsp.max_tx_octets, p->max_tx_octets,
		      "max_tx_octets mismatch.\nCalled at %s:%d\n", file, line);
	zassert_equal(pdu->llctrl.length_rsp.max_rx_time, p->max_rx_time,
		      "max_rx_time mismatch.\nCalled at %s:%d\n", file, line);
	zassert_equal(pdu->llctrl.length_rsp.max_tx_time, p->max_tx_time,
		      "max_tx_time mismatch.\nCalled at %s:%d\n", file, line);
}

void helper_pdu_verify_cte_req(const char *file, uint32_t line, struct pdu_data *pdu, void *param)
{
	struct pdu_data_llctrl_cte_req *p = param;

	zassert_equal(pdu->ll_id, PDU_DATA_LLID_CTRL, "Not a Control PDU.\nCalled at %s:%d\n", file,
		      line);
	zassert_equal(pdu->llctrl.opcode, PDU_DATA_LLCTRL_TYPE_CTE_REQ,
		      "Not a LL_CTE_REQ.\nCalled at %s:%d ( %d %d)\n", file, line,
		      pdu->llctrl.opcode, PDU_DATA_LLCTRL_TYPE_CTE_REQ);
	zassert_equal(pdu->len,
		      offsetof(struct pdu_data_llctrl, cte_req) +
			      sizeof(struct pdu_data_llctrl_cte_req),
		      "Wrong length.\nCalled at %s:%d\n", file, line);
	zassert_equal(pdu->llctrl.cte_req.min_cte_len_req, p->min_cte_len_req,
		      "Minimal CTE length request mismatch.\nCalled at %s:%d\n", file, line);
	zassert_equal(pdu->llctrl.cte_req.cte_type_req, p->cte_type_req,
		      "CTE type request mismatch.\nCalled at %s:%d\n", file, line);
}

void helper_pdu_verify_cte_rsp(const char *file, uint32_t line, struct pdu_data *pdu, void *param)
{
	zassert_equal(pdu->ll_id, PDU_DATA_LLID_CTRL, "Not a Control PDU.\nCalled at %s:%d\n", file,
		      line);
	zassert_equal(pdu->len,
		      offsetof(struct pdu_data_llctrl, cte_rsp) +
			      sizeof(struct pdu_data_llctrl_cte_rsp),
		      "Wrong length.\nCalled at %s:%d\n", file, line);
	zassert_equal(pdu->llctrl.opcode, PDU_DATA_LLCTRL_TYPE_CTE_RSP,
		      "Not a LL_CTE_RSP.\nCalled at %s:%d\n", file, line);
}

void helper_node_verify_cte_rsp(const char *file, uint32_t line, struct node_rx_pdu *rx,
				void *param)
{
	struct cte_conn_iq_report *p_iq_report = param;
	struct cte_conn_iq_report *rx_iq_report = rx->hdr.rx_ftr.iq_report;

	zassert_equal(rx_iq_report->cte_info.time, p_iq_report->cte_info.time,
		      "CTE Time mismatch.\nCalled at %s:%d\n", file, line);
	zassert_equal(rx_iq_report->local_slot_durations, p_iq_report->local_slot_durations,
		      "Slot duration mismatch.\nCalled at %s:%d\n", file, line);
	zassert_equal(rx_iq_report->packet_status, p_iq_report->packet_status,
		      "Packet status mismatch.\nCalled at %s:%d\n", file, line);
	zassert_equal(rx_iq_report->rssi_ant_id, p_iq_report->rssi_ant_id,
		      "RSSI antenna id mismatch.\nCalled at %s:%d\n", file, line);
	zassert_equal(rx_iq_report->sample_count, p_iq_report->sample_count,
		      "Sample count mismatch.\nCalled at %s:%d\n", file, line);
	zassert_equal(memcmp(rx_iq_report->sample, p_iq_report->sample, p_iq_report->sample_count),
		      0, "IQ samples mismatch.\nCalled at %s:%d\n", file, line);
}

void helper_pdu_ntf_verify_cte_rsp(const char *file, uint32_t line, struct pdu_data *pdu,
				   void *param)
{
	zassert_equal(pdu->ll_id, PDU_DATA_LLID_CTRL, "Not a Control PDU.\nCalled at %s:%d\n", file,
		      line);
	zassert_equal(pdu->llctrl.opcode, PDU_DATA_LLCTRL_TYPE_CTE_RSP,
		      "Not a LL_CTE_RSP. Called at %s:%d\n", file, line);
}

void helper_node_verify_cis_request(const char *file, uint32_t line, struct node_rx_pdu *rx,
				    void *param)
{
	struct node_rx_conn_iso_req *p = (struct node_rx_conn_iso_req *)param;
	struct node_rx_conn_iso_req *pdu = (struct node_rx_conn_iso_req *)rx->pdu;

	zassert_equal(rx->hdr.type, NODE_RX_TYPE_CIS_REQUEST,
		      "Not a CIS_REQUEST node.\nCalled at %s:%d\n", file, line);
	zassert_equal(p->cig_id, pdu->cig_id,
		      "cig_id mismatch.\nCalled at %s:%d\n", file, line);
	zassert_equal(p->cis_handle, pdu->cis_handle,
		      "cis_handle mismatch.\nCalled at %s:%d\n", file, line);
	zassert_equal(p->cis_id, pdu->cis_id,
		      "cis_id mismatch.\nCalled at %s:%d\n", file, line);
}

void helper_node_verify_cis_established(const char *file, uint32_t line, struct node_rx_pdu *rx,
					void *param)
{
	struct node_rx_conn_iso_estab *p = (struct node_rx_conn_iso_estab *)param;
	struct node_rx_conn_iso_estab *pdu = (struct node_rx_conn_iso_estab *)rx->pdu;

	zassert_equal(rx->hdr.type, NODE_RX_TYPE_CIS_ESTABLISHED,
		      "Not a CIS_ESTABLISHED node.\nCalled at %s:%d\n", file, line);
	zassert_equal(p->status, pdu->status,
		      "status mismatch.\nCalled at %s:%d\n", file, line);
	zassert_equal(p->cis_handle, pdu->cis_handle,
		      "cis_handle mismatch.\nCalled at %s:%d\n", file, line);
}

void helper_pdu_verify_cis_req(const char *file, uint32_t line, struct pdu_data *pdu, void *param)
{
	struct pdu_data_llctrl_cis_req *p = param;

	pdu->ll_id = PDU_DATA_LLID_CTRL;
	pdu->len = offsetof(struct pdu_data_llctrl, cis_req) +
		   sizeof(struct pdu_data_llctrl_cis_req);
	pdu->llctrl.opcode = PDU_DATA_LLCTRL_TYPE_CIS_REQ;

	zassert_equal(pdu->llctrl.cis_req.cig_id, p->cig_id,
		      "cig_id mismatch.\nCalled at %s:%d\n", file, line);
	zassert_equal(pdu->llctrl.cis_req.cis_id, p->cis_id,
		      "cis_id mismatch.\nCalled at %s:%d\n", file, line);
	zassert_equal(pdu->llctrl.cis_req.c_phy, p->c_phy,
		      "c_phy mismatch.\nCalled at %s:%d\n", file, line);
	zassert_equal(pdu->llctrl.cis_req.p_phy, p->p_phy,
		      "p_phy mismatch.\nCalled at %s:%d\n", file, line);
	zassert_equal(pdu->llctrl.cis_req.c_max_pdu, p->c_max_pdu,
		      "c_max_pdu mismatch.\nCalled at %s:%d\n", file, line);
	zassert_equal(pdu->llctrl.cis_req.p_max_pdu, p->p_max_pdu,
		      "p_max_pdu mismatch.\nCalled at %s:%d\n", file, line);
	zassert_equal(pdu->llctrl.cis_req.nse, p->nse,
		      "nse mismatch.\nCalled at %s:%d\n", file, line);
	zassert_equal(pdu->llctrl.cis_req.p_bn, p->p_bn,
		      "p_bn mismatch.\nCalled at %s:%d\n", file, line);
	zassert_equal(pdu->llctrl.cis_req.c_bn, p->c_bn,
		      "c_bn mismatch.\nCalled at %s:%d\n", file, line);
	zassert_equal(pdu->llctrl.cis_req.c_ft, p->c_ft,
		      "c_ft mismatch.\nCalled at %s:%d\n", file, line);
	zassert_equal(pdu->llctrl.cis_req.p_ft, p->p_ft,
		      "p_ft mismatch.\nCalled at %s:%d\n", file, line);
	zassert_equal(pdu->llctrl.cis_req.iso_interval, p->iso_interval,
		      "iso_interval mismatch.\nCalled at %s:%d\n", file, line);
	zassert_equal(pdu->llctrl.cis_req.conn_event_count, p->conn_event_count,
		      "conn_event_count mismatch.\nCalled at %s:%d\n", file, line);
	zassert_mem_equal(pdu->llctrl.cis_req.c_max_sdu_packed, p->c_max_sdu_packed,
			  sizeof(p->c_max_sdu_packed),
			  "c_max_sdu_packed mismatch.\nCalled at %s:%d\n", file, line);
	zassert_mem_equal(pdu->llctrl.cis_req.p_max_sdu, p->p_max_sdu,
			  sizeof(p->p_max_sdu),
			  "p_max_sdu mismatch.\nCalled at %s:%d\n", file, line);
	zassert_mem_equal(pdu->llctrl.cis_req.c_sdu_interval, p->c_sdu_interval,
			  sizeof(p->c_sdu_interval),
			  "c_sdu_interval mismatch.\nCalled at %s:%d\n", file, line);
	zassert_mem_equal(pdu->llctrl.cis_req.p_sdu_interval, p->p_sdu_interval,
			  sizeof(p->p_sdu_interval),
			  "p_sdu_interval mismatch.\nCalled at %s:%d\n", file, line);
	zassert_mem_equal(pdu->llctrl.cis_req.sub_interval, p->sub_interval,
			  sizeof(p->sub_interval),
			  "sub_interval mismatch.\nCalled at %s:%d\n", file, line);
	zassert_mem_equal(pdu->llctrl.cis_req.cis_offset_min, p->cis_offset_min,
			  sizeof(p->cis_offset_min),
			  "cis_offset_min mismatch.\nCalled at %s:%d\n", file, line);
	zassert_mem_equal(pdu->llctrl.cis_req.cis_offset_max, p->cis_offset_max,
			  sizeof(p->cis_offset_max),
			  "cis_offset_max mismatch.\nCalled at %s:%d\n", file, line);
}

void helper_pdu_verify_cis_rsp(const char *file, uint32_t line, struct pdu_data *pdu, void *param)
{
	struct pdu_data_llctrl_cis_rsp *p = param;

	zassert_equal(pdu->ll_id, PDU_DATA_LLID_CTRL, "Not a Control PDU.\nCalled at %s:%d\n", file,
		      line);
	zassert_equal(pdu->len,
		      offsetof(struct pdu_data_llctrl, cis_rsp) +
			      sizeof(struct pdu_data_llctrl_cis_rsp),
		      "Wrong length.\nCalled at %s:%d\n", file, line);
	zassert_equal(pdu->llctrl.opcode, PDU_DATA_LLCTRL_TYPE_CIS_RSP,
		      "Not a LL_CIS_RSP.\nCalled at %s:%d\n", file, line);

	zassert_mem_equal(pdu->llctrl.cis_rsp.cis_offset_min, p->cis_offset_min,
			  sizeof(p->cis_offset_min),
			  "cis_offset_min mismatch.\nCalled at %s:%d\n", file, line);
	zassert_mem_equal(pdu->llctrl.cis_rsp.cis_offset_max, p->cis_offset_max,
			  sizeof(p->cis_offset_max),
			  "cis_offset_max mismatch.\nCalled at %s:%d\n", file, line);
	zassert_equal(pdu->llctrl.cis_rsp.conn_event_count, p->conn_event_count,
		      "conn_event_count mismatch.\nCalled at %s:%d\n", file, line);
}

void helper_pdu_verify_cis_ind(const char *file, uint32_t line, struct pdu_data *pdu, void *param)
{
	struct pdu_data_llctrl_cis_ind *p = param;

	zassert_equal(pdu->ll_id, PDU_DATA_LLID_CTRL, "Not a Control PDU.\nCalled at %s:%d\n", file,
		      line);
	zassert_equal(pdu->len,
		      offsetof(struct pdu_data_llctrl, cis_ind) +
			      sizeof(struct pdu_data_llctrl_cis_ind),
		      "Wrong length.\nCalled at %s:%d\n", file, line);
	zassert_equal(pdu->llctrl.opcode, PDU_DATA_LLCTRL_TYPE_CIS_IND,
		      "Not a LL_CIS_IND.\nCalled at %s:%d\n", file, line);

	zassert_mem_equal(pdu->llctrl.cis_ind.aa, p->aa, sizeof(p->aa),
			  "aa mismatch.\nCalled at %s:%d\n", file, line);
	zassert_mem_equal(pdu->llctrl.cis_ind.cis_offset, p->cis_offset, sizeof(p->cis_offset),
			  "cis_offset mismatch.\nCalled at %s:%d\n", file, line);
	zassert_mem_equal(pdu->llctrl.cis_ind.cig_sync_delay, p->cig_sync_delay,
			  sizeof(p->cig_sync_delay),
			  "cig_sync_delay mismatch.\nCalled at %s:%d\n", file, line);
	zassert_mem_equal(pdu->llctrl.cis_ind.cis_sync_delay, p->cis_sync_delay,
			  sizeof(p->cis_sync_delay),
			  "cis_sync_delay mismatch.\nCalled at %s:%d\n", file, line);

	pdu->llctrl.cis_ind.conn_event_count = p->conn_event_count;
}

void helper_pdu_verify_cis_terminate_ind(const char *file, uint32_t line, struct pdu_data *pdu,
					 void *param)
{
	struct pdu_data_llctrl_cis_terminate_ind *p = param;

	zassert_equal(pdu->ll_id, PDU_DATA_LLID_CTRL, "Not a Control PDU.\nCalled at %s:%d\n", file,
		      line);
	zassert_equal(pdu->len,
		      offsetof(struct pdu_data_llctrl, cis_terminate_ind) +
			      sizeof(struct pdu_data_llctrl_cis_terminate_ind),
		      "Wrong length.\nCalled at %s:%d\n", file, line);
	zassert_equal(pdu->llctrl.opcode, PDU_DATA_LLCTRL_TYPE_CIS_TERMINATE_IND,
		      "Not a LL_CIS_TERMINATE_IND.\nCalled at %s:%d\n", file, line);
	zassert_equal(pdu->llctrl.cis_terminate_ind.cig_id, p->cig_id,
		      "CIG ID mismatch.\nCalled at %s:%d\n", file, line);
	zassert_equal(pdu->llctrl.cis_terminate_ind.cis_id, p->cis_id,
		      "CIS ID mismatch.\nCalled at %s:%d\n", file, line);
	zassert_equal(pdu->llctrl.cis_terminate_ind.error_code, p->error_code,
		      "Error code mismatch.\nCalled at %s:%d\n", file, line);
}

void helper_pdu_verify_sca_req(const char *file, uint32_t line, struct pdu_data *pdu, void *param)
{
	zassert_equal(pdu->ll_id, PDU_DATA_LLID_CTRL, "Not a Control PDU.\nCalled at %s:%d\n", file,
		      line);
	zassert_equal(pdu->llctrl.opcode, PDU_DATA_LLCTRL_TYPE_CLOCK_ACCURACY_REQ,
		      "Not a LL_CLOCK_ACCURACY_REQ. Called at %s:%d\n", file, line);
}

void helper_pdu_verify_sca_rsp(const char *file, uint32_t line, struct pdu_data *pdu, void *param)
{
	zassert_equal(pdu->ll_id, PDU_DATA_LLID_CTRL, "Not a Control PDU.\nCalled at %s:%d\n", file,
		      line);
	zassert_equal(pdu->llctrl.opcode, PDU_DATA_LLCTRL_TYPE_CLOCK_ACCURACY_RSP,
		      "Not a LL_CLOCK_ACCURACY_RSP.\nCalled at %s:%d\n", file, line);
<<<<<<< HEAD
}

=======
}
>>>>>>> 67e8d032
<|MERGE_RESOLUTION|>--- conflicted
+++ resolved
@@ -485,17 +485,10 @@
 	struct pdu_data_llctrl_clock_accuracy_req *p = param;
 
 	pdu->ll_id = PDU_DATA_LLID_CTRL;
-<<<<<<< HEAD
-	pdu->len = offsetof(struct pdu_data_llctrl, sca_req) +
-		sizeof(struct pdu_data_llctrl_clock_accuracy_req);
-	pdu->llctrl.opcode = PDU_DATA_LLCTRL_TYPE_CLOCK_ACCURACY_REQ;
-	pdu->llctrl.sca_req.sca = p->sca;
-=======
 	pdu->len = offsetof(struct pdu_data_llctrl, clock_accuracy_req) +
 		sizeof(struct pdu_data_llctrl_clock_accuracy_req);
 	pdu->llctrl.opcode = PDU_DATA_LLCTRL_TYPE_CLOCK_ACCURACY_REQ;
 	pdu->llctrl.clock_accuracy_req.sca = p->sca;
->>>>>>> 67e8d032
 }
 
 void helper_pdu_encode_sca_rsp(struct pdu_data *pdu, void *param)
@@ -503,17 +496,10 @@
 	struct pdu_data_llctrl_clock_accuracy_rsp *p = param;
 
 	pdu->ll_id = PDU_DATA_LLID_CTRL;
-<<<<<<< HEAD
-	pdu->len = offsetof(struct pdu_data_llctrl, sca_rsp) +
-		sizeof(struct pdu_data_llctrl_clock_accuracy_rsp);
-	pdu->llctrl.opcode = PDU_DATA_LLCTRL_TYPE_CLOCK_ACCURACY_RSP;
-	pdu->llctrl.sca_rsp.sca = p->sca;
-=======
 	pdu->len = offsetof(struct pdu_data_llctrl, clock_accuracy_rsp) +
 		sizeof(struct pdu_data_llctrl_clock_accuracy_rsp);
 	pdu->llctrl.opcode = PDU_DATA_LLCTRL_TYPE_CLOCK_ACCURACY_RSP;
 	pdu->llctrl.clock_accuracy_rsp.sca = p->sca;
->>>>>>> 67e8d032
 }
 
 void helper_pdu_verify_version_ind(const char *file, uint32_t line, struct pdu_data *pdu,
@@ -1264,9 +1250,4 @@
 		      line);
 	zassert_equal(pdu->llctrl.opcode, PDU_DATA_LLCTRL_TYPE_CLOCK_ACCURACY_RSP,
 		      "Not a LL_CLOCK_ACCURACY_RSP.\nCalled at %s:%d\n", file, line);
-<<<<<<< HEAD
-}
-
-=======
-}
->>>>>>> 67e8d032
+}