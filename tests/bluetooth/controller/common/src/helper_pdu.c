--- conflicted
+++ resolved
@@ -1034,7 +1034,6 @@
 		      0, "IQ samples mismatch.\nCalled at %s:%d\n", file, line);
 }
 
-<<<<<<< HEAD
 void helper_node_verify_cis_request(const char *file, uint32_t line, struct node_rx_pdu *rx,
 				void *param)
 {
@@ -1193,7 +1192,7 @@
 	zassert_equal(pdu->llctrl.cis_terminate_ind.error_code, p->error_code,
 		      "Error code mismatch.\nCalled at %s:%d\n", file, line);
 }
-=======
+
 void helper_pdu_ntf_verify_cte_rsp(const char *file, uint32_t line, struct pdu_data *pdu,
 				   void *param)
 {
@@ -1201,5 +1200,4 @@
 		      line);
 	zassert_equal(pdu->llctrl.opcode, PDU_DATA_LLCTRL_TYPE_CTE_RSP,
 		      "Not a LL_CTE_RSP. Called at %s:%d\n", file, line);
-}
->>>>>>> 2ef3fe7b
+}