/*
 * Copyright (c) 2020 Demant
 *
 * SPDX-License-Identifier: Apache-2.0
 */

#include <zephyr/types.h>
#include <zephyr/ztest.h>

#define ULL_LLCP_UNITTEST

#include <zephyr/bluetooth/hci.h>
#include <zephyr/sys/byteorder.h>
#include <zephyr/sys/slist.h>
#include <zephyr/sys/util.h>
#include "hal/ccm.h"

#include "util/util.h"
#include "util/mem.h"
#include "util/memq.h"
#include "util/dbuf.h"

#include "pdu.h"
#include "ll.h"
#include "ll_settings.h"

#include "lll.h"
#include "lll_df_types.h"
#include "lll_conn.h"
#include "lll_conn_iso.h"

#include "ull_tx_queue.h"

#include "isoal.h"
#include "ull_iso_types.h"
#include "ull_conn_iso_types.h"
#include "ull_conn_types.h"
#include "ull_llcp.h"
#include "ull_conn_internal.h"
#include "ull_llcp_internal.h"

#include "helper_pdu.h"
#include "helper_util.h"

/* Default connection values */
#define INTVL_MIN 6U /* multiple of 1.25 ms (min 6, max 3200) */
#define INTVL_MAX 6U /* multiple of 1.25 ms (min 6, max 3200) */
#define LATENCY 1U
#define TIMEOUT 10U /* multiple of 10 ms (min 10, max 3200) */

/* Default conn_update_ind PDU */
struct pdu_data_llctrl_conn_update_ind conn_update_ind = { .win_size = 1U,
							   .win_offset = 0U,
							   .interval = INTVL_MAX,
							   .latency = LATENCY,
							   .timeout = TIMEOUT,
							   .instant = 6U };

/* Default conn_param_req PDU */
struct pdu_data_llctrl_conn_param_req conn_param_req = { .interval_min = INTVL_MIN,
							 .interval_max = INTVL_MAX,
							 .latency = LATENCY,
							 .timeout = TIMEOUT,
							 .preferred_periodicity = 0U,
							 .reference_conn_event_count = 0u,
							 .offset0 = 0x0000U,
							 .offset1 = 0xffffU,
							 .offset2 = 0xffffU,
							 .offset3 = 0xffffU,
							 .offset4 = 0xffffU,
							 .offset5 = 0xffffU };

#if defined(CONFIG_BT_CTLR_CONN_PARAM_REQ)
/* Default conn_param_rsp PDU */
struct pdu_data_llctrl_conn_param_rsp conn_param_rsp = { .interval_min = INTVL_MIN,
							 .interval_max = INTVL_MAX,
							 .latency = LATENCY,
							 .timeout = TIMEOUT,
							 .preferred_periodicity = 0U,
							 .reference_conn_event_count = 0u,
							 .offset0 = 0x0000U,
							 .offset1 = 0xffffU,
							 .offset2 = 0xffffU,
							 .offset3 = 0xffffU,
							 .offset4 = 0xffffU,
							 .offset5 = 0xffffU };

/* Invalid conn_param_req PDU */
struct pdu_data_llctrl_conn_param_req conn_param_req_invalid = { .interval_min = INTVL_MIN - 1,
							 .interval_max = INTVL_MAX + 1,
							 .latency = LATENCY,
							 .timeout = TIMEOUT - 1,
							 .preferred_periodicity = 0U,
							 .reference_conn_event_count = 0u,
							 .offset0 = 0x0000U,
							 .offset1 = 0xffffU,
							 .offset2 = 0xffffU,
							 .offset3 = 0xffffU,
							 .offset4 = 0xffffU,
							 .offset5 = 0xffffU };
/* Invalid conn_param_rsp PDU */
struct pdu_data_llctrl_conn_param_rsp conn_param_rsp_invalid = { .interval_min = INTVL_MIN - 1,
								 .interval_max = INTVL_MAX + 1,
								 .latency = LATENCY,
								 .timeout = TIMEOUT - 1,
								 .preferred_periodicity = 0U,
								 .reference_conn_event_count = 0u,
								 .offset0 = 0x0000U,
								 .offset1 = 0xffffU,
								 .offset2 = 0xffffU,
								 .offset3 = 0xffffU,
								 .offset4 = 0xffffU,
								 .offset5 = 0xffffU };
/* Different PDU contents for (B) */

/* Default conn_param_req PDU (B) */
struct pdu_data_llctrl_conn_param_req conn_param_req_B = {
	.interval_min = INTVL_MIN,
	.interval_max = INTVL_MAX,
	.latency = LATENCY + 1U, /* differentiate parameter */
	.timeout = TIMEOUT + 1U, /* differentiate parameter */
	.preferred_periodicity = 0U,
	.reference_conn_event_count = 0u,
	.offset0 = 0x0000U,
	.offset1 = 0xffffU,
	.offset2 = 0xffffU,
	.offset3 = 0xffffU,
	.offset4 = 0xffffU,
	.offset5 = 0xffffU
};

/* Default conn_param_rsp PDU (B) */
struct pdu_data_llctrl_conn_param_rsp conn_param_rsp_B = {
	.interval_min = INTVL_MIN,
	.interval_max = INTVL_MAX,
	.latency = LATENCY + 1U, /* differentiate parameter */
	.timeout = TIMEOUT + 1U, /* differentiate parameter */
	.preferred_periodicity = 0U,
	.reference_conn_event_count = 0u,
	.offset0 = 0x0000U,
	.offset1 = 0xffffU,
	.offset2 = 0xffffU,
	.offset3 = 0xffffU,
	.offset4 = 0xffffU,
	.offset5 = 0xffffU
};
#endif /* CONFIG_BT_CTLR_CONN_PARAM_REQ */

/* Default conn_update_ind PDU (B) */
struct pdu_data_llctrl_conn_update_ind conn_update_ind_B = {
	.win_size = 1U,
	.win_offset = 0U,
	.interval = INTVL_MAX,
	.latency = LATENCY + 1U, /* differentiate parameter */
	.timeout = TIMEOUT + 1U, /* differentiate parameter */
	.instant = 6U
};

#if defined(CONFIG_BT_CTLR_CONN_PARAM_REQ)
struct pdu_data_llctrl_conn_param_req *req_B = &conn_param_req_B;
struct pdu_data_llctrl_conn_param_rsp *rsp_B = &conn_param_rsp_B;
#endif /* CONFIG_BT_CTLR_CONN_PARAM_REQ */

struct pdu_data_llctrl_conn_update_ind *cu_ind_B = &conn_update_ind_B;

static struct ll_conn conn;


#if defined(CONFIG_BT_CTLR_CONN_PARAM_REQ)
#if defined(CONFIG_BT_CTLR_USER_CPR_ANCHOR_POINT_MOVE)
bool ull_handle_cpr_anchor_point_move(struct ll_conn *conn, uint16_t *offsets, uint8_t *status)
{
	ztest_copy_return_data(status, 1);
	return ztest_get_return_value();
}
#endif /* CONFIG_BT_CTLR_USER_CPR_ANCHOR_POINT_MOVE */

static void test_unmask_feature_conn_param_req(struct ll_conn *conn)
{
	conn->llcp.fex.features_used &= ~BIT64(BT_LE_FEAT_BIT_CONN_PARAM_REQ);
}

static bool test_get_feature_conn_param_req(struct ll_conn *conn)
{
	return (conn->llcp.fex.features_used & BIT64(BT_LE_FEAT_BIT_CONN_PARAM_REQ));
}
#endif /* CONFIG_BT_CTLR_CONN_PARAM_REQ */

static void setup(void)
{
	test_setup(&conn);

	/* Initialize lll conn parameters (different from new) */
	struct lll_conn *lll = &conn.lll;

	lll->interval = 0;
	lll->latency = 0;
<<<<<<< HEAD
	conn.timeout = 1U;
=======
	conn.supervision_reload = 1U;
>>>>>>> 67e8d032
	lll->event_counter = 0;
}

static bool is_instant_reached(struct ll_conn *conn, uint16_t instant)
{
	return ((event_counter(conn) - instant) & 0xFFFF) <= 0x7FFF;
}

#if defined(CONFIG_BT_CTLR_CONN_PARAM_REQ)
/*
 * Central-initiated Connection Parameters Request procedure.
 * Central requests change in LE connection parameters, peripheral’s Host accepts.
 *
 * +-----+                    +-------+                    +-----+
 * | UT  |                    | LL_C  |                    | LT  |
 * +-----+                    +-------+                    +-----+
 *    |                           |                           |
 *    | LE Connection Update      |                           |
 *    |-------------------------->|                           |
 *    |                           | LL_CONNECTION_PARAM_REQ   |
 *    |                           |-------------------------->|
 *    |                           |                           |
 *    |                           |   LL_CONNECTION_PARAM_RSP |
 *    |                           |<--------------------------|
 *    |                           |                           |
 *    |                           | LL_CONNECTION_UPDATE_IND  |
 *    |                           |-------------------------->|
 *    |                           |                           |
 *    ~~~~~~~~~~~~~~~~~~~~~~~~~~~~~~~~~~~~~~~~~~~~~~~~~~~~~~~~~
 *    |                           |                           |
 *    |      LE Connection Update |                           |
 *    |                  Complete |                           |
 *    |<--------------------------|                           |
 *    |                           |                           |
 */
void test_conn_update_central_loc_accept(void)
{
	uint8_t err;
	struct node_tx *tx;
	struct node_rx_pdu *ntf;
	struct pdu_data *pdu;
	uint16_t instant;

	struct node_rx_pu cu = { .status = BT_HCI_ERR_SUCCESS };

	/* Role */
	test_set_role(&conn, BT_HCI_ROLE_CENTRAL);

	/* Connect */
	ull_cp_state_set(&conn, ULL_CP_CONNECTED);

	/* Initiate a Connection Parameter Request Procedure */
	err = ull_cp_conn_update(&conn, INTVL_MIN, INTVL_MAX, LATENCY, TIMEOUT, NULL);
	zassert_equal(err, BT_HCI_ERR_SUCCESS);

	/* Prepare */
	event_prepare(&conn);

	/* Tx Queue should have one LL Control PDU */
	conn_param_req.reference_conn_event_count = event_counter(&conn);
	lt_rx(LL_CONNECTION_PARAM_REQ, &conn, &tx, &conn_param_req);
	lt_rx_q_is_empty(&conn);

	/* Rx */
	conn_param_rsp.reference_conn_event_count = conn_param_req.reference_conn_event_count;
	lt_tx(LL_CONNECTION_PARAM_RSP, &conn, &conn_param_rsp);

	/* Done */
	event_done(&conn);

	/* Release Tx */
	ull_cp_release_tx(&conn, tx);

	/* Prepare */
	event_prepare(&conn);

	/* Tx Queue should have one LL Control PDU */
	conn_update_ind.instant = event_counter(&conn) + 6U;
	lt_rx(LL_CONNECTION_UPDATE_IND, &conn, &tx, &conn_update_ind);
	lt_rx_q_is_empty(&conn);

	/* Done */
	event_done(&conn);

	/* Save Instant */
	pdu = (struct pdu_data *)tx->pdu;
	instant = sys_le16_to_cpu(pdu->llctrl.conn_update_ind.instant);

	/* Release Tx */
	ull_cp_release_tx(&conn, tx);

	/* */
	while (!is_instant_reached(&conn, instant)) {
		/* Prepare */
		event_prepare(&conn);

		/* Tx Queue should NOT have a LL Control PDU */
		lt_rx_q_is_empty(&conn);

		/* Done */
		event_done(&conn);

		/* There should NOT be a host notification */
		ut_rx_q_is_empty();
	}

	/* Prepare */
	event_prepare(&conn);

	/* Tx Queue should NOT have a LL Control PDU */
	lt_rx_q_is_empty(&conn);

	/* Done */
	event_done(&conn);

	/* There should be one host notification */
	ut_rx_node(NODE_CONN_UPDATE, &ntf, &cu);
	ut_rx_q_is_empty();

	/* Release Ntf */
	ull_cp_release_ntf(ntf);
	zassert_equal(ctx_buffers_free(), test_ctx_buffers_cnt(),
		      "Free CTX buffers %d", ctx_buffers_free());
}


/*
 * Central-initiated Connection Parameters Request procedure.
 * Central requests change in LE connection parameters, peripheral’s Host accepts.
 * Parallel CPRs attemtped and rejected/cached
 *
 * +-----+                    +-------+                    +-----+
 * | UT  |                    | LL_C  |                    | LT  |
 * +-----+                    +-------+                    +-----+
 *    |                           |                           |
 *    | LE Connection Update      |                           |
 *    |-------------------------->|                           |
 *    |                           | LL_CONNECTION_PARAM_REQ   |
 *    |                           |-------------------------->|
 *    |                           |                           |
 * ~~~~~~~~~~~~~~~~~~~~~~~~~~~~~~~~~~~~~~~~~~~~~~~~~~~~~~~~~~~~~~
 * ~~~~~  parallel remote CPR is attempted and rejected   ~~~~~~~
 * ~~~~~~~~~~~~~~~~~~~~~~~~~~~~~~~~~~~~~~~~~~~~~~~~~~~~~~~~~~~~~~
 *    |                           |                           |
 *    |                           |   LL_CONNECTION_PARAM_RSP |
 *    |                           |<--------------------------|
 *    |                           |                           |
 * ~~~~~~~~~~~~~~~~~~~~~~~~~~~~~~~~~~~~~~~~~~~~~~~~~~~~~~~~~~~~~~
 * ~~~~~  parallel remote CPR is attempted and rejected   ~~~~~~~
 * ~~~~~~~~~~~~~~~~~~~~~~~~~~~~~~~~~~~~~~~~~~~~~~~~~~~~~~~~~~~~~~
 *    |                           |                           |
 * ~~~~~~~~~~~~~~~~~~~~~~~~~~~~~~~~~~~~~~~~~~~~~~~~~~~~~~~~~~~~~~
 * ~~~~~    parallel local CPR is attempted and cached    ~~~~~~~
 * ~~~~~~~~~~~~~~~~~~~~~~~~~~~~~~~~~~~~~~~~~~~~~~~~~~~~~~~~~~~~~~
 *    |                           |                           |
 *    |                           | LL_CONNECTION_UPDATE_IND  |
 *    |                           |-------------------------->|
 *    |                           |                           |
 *    ~~~~~~~~~~~~~~~~~~~~~~~~~~~~~~~~~~~~~~~~~~~~~~~~~~~~~~~~~
 *    |                           |                           |
 *    |      LE Connection Update |                           |
 *    |                  Complete |                           |
 *    |<--------------------------|                           |
 *    |                           |                           |
 * ~~~~~~~~~~~~~~~~~~~~~~~~~~~~~~~~~~~~~~~~~~~~~~~~~~~~~~~~~~~~~~
 * ~~~~~~~~~    parallel local CPR is now started    ~~~~~~~~~~~~
 * ~~~~~~~~~~~~~~~~~~~~~~~~~~~~~~~~~~~~~~~~~~~~~~~~~~~~~~~~~~~~~~
 *    |                           |                           |
 */
void test_conn_update_central_loc_accept_reject_2nd_cpr(void)
{
	struct ll_conn conn_2nd;
	struct ll_conn conn_3rd;
	uint8_t err;
	struct node_tx *tx;
	struct node_rx_pdu *ntf;
	struct pdu_data *pdu;
	uint16_t instant;
	struct pdu_data_llctrl_reject_ext_ind reject_ext_ind = {
		.reject_opcode = PDU_DATA_LLCTRL_TYPE_CONN_PARAM_REQ,
		.error_code = BT_HCI_ERR_UNSUPP_LL_PARAM_VAL
	};
	struct node_rx_pu cu = { .status = BT_HCI_ERR_SUCCESS };

	/* Initialize extra connections */
	test_setup_idx(&conn_2nd, 1);
	test_setup_idx(&conn_3rd, 2);

	/* Role */
	test_set_role(&conn, BT_HCI_ROLE_CENTRAL);
	/* Role */
	test_set_role(&conn_2nd, BT_HCI_ROLE_PERIPHERAL);
	/* Role */
	test_set_role(&conn_3rd, BT_HCI_ROLE_PERIPHERAL);

	/* Connect */
	ull_cp_state_set(&conn, ULL_CP_CONNECTED);

	/* Connect */
	ull_cp_state_set(&conn_2nd, ULL_CP_CONNECTED);

	/* Connect */
	ull_cp_state_set(&conn_3rd, ULL_CP_CONNECTED);

	/* Initiate a Connection Parameter Request Procedure */
	err = ull_cp_conn_update(&conn, INTVL_MIN, INTVL_MAX, LATENCY, TIMEOUT, NULL);
	zassert_equal(err, BT_HCI_ERR_SUCCESS);

	/* Prepare */
	event_prepare(&conn);

	/* Tx Queue should have one LL Control PDU */
	conn_param_req.reference_conn_event_count = event_counter(&conn);
	lt_rx(LL_CONNECTION_PARAM_REQ, &conn, &tx, &conn_param_req);
	lt_rx_q_is_empty(&conn);

	/* Done */
	event_done(&conn);

	/* Release Tx */
	ull_cp_release_tx(&conn, tx);

	/* Now CPR is active on 'conn' so let 'conn_2nd' attempt to start a CPR */
	/* Prepare */
	event_prepare(&conn_2nd);

	/* Tx Queue should NOT have a LL Control PDU */
	lt_rx_q_is_empty(&conn_2nd);

	/* Rx */
	lt_tx(LL_CONNECTION_PARAM_REQ, &conn_2nd, &conn_param_req);

	/* Done */
	event_done(&conn_2nd);

	/* Prepare */
	event_prepare(&conn_2nd);

	/* Tx Queue should have one LL Control PDU */
	lt_rx(LL_REJECT_EXT_IND, &conn_2nd, &tx, &reject_ext_ind);
	lt_rx_q_is_empty(&conn_2nd);

	/* Done */
	event_done(&conn_2nd);

	/* Release Tx */
	ull_cp_release_tx(&conn_2nd, tx);

	/* Rx */
	conn_param_rsp.reference_conn_event_count = conn_param_req.reference_conn_event_count;
	lt_tx(LL_CONNECTION_PARAM_RSP, &conn, &conn_param_rsp);

	/* Prepare */
	event_prepare(&conn);

	/* Tx Queue should NOT have a LL Control PDU */
	lt_rx_q_is_empty(&conn);

	/* Done */
	event_done(&conn);

	/* Now CPR is active on 'conn' so let 'conn_2nd' attempt to start a CPR again */
	/* Prepare */
	event_prepare(&conn_3rd);

	/* Tx Queue should NOT have a LL Control PDU */
	lt_rx_q_is_empty(&conn_3rd);

	/* Rx */
	lt_tx(LL_CONNECTION_PARAM_REQ, &conn_3rd, &conn_param_req);

	/* Done */
	event_done(&conn_3rd);

	/* Prepare */
	event_prepare(&conn_3rd);

	/* Tx Queue should have one LL Control PDU */
	lt_rx(LL_REJECT_EXT_IND, &conn_3rd, &tx, &reject_ext_ind);
	lt_rx_q_is_empty(&conn_3rd);

	/* Done */
	event_done(&conn_3rd);

	/* Release Tx */
	ull_cp_release_tx(&conn_3rd, tx);

	/* Initiate a parallel Connection Parameter Request Procedure */
	err = ull_cp_conn_update(&conn_3rd, INTVL_MIN, INTVL_MAX, LATENCY, TIMEOUT, NULL);
	zassert_equal(err, BT_HCI_ERR_SUCCESS);

	/* Prepare */
	event_prepare(&conn_3rd);

	/* Tx Queue should have no LL Control PDU */
	lt_rx_q_is_empty(&conn_3rd);

	/* Done */
	event_done(&conn_3rd);

	/* Prepare */
	event_prepare(&conn_3rd);

	/* Tx Queue should have no LL Control PDU */
	lt_rx_q_is_empty(&conn_3rd);

	/* Done */
	event_done(&conn_3rd);

	/* Prepare */
	event_prepare(&conn);

	/* Tx Queue should have one LL Control PDU */
	conn_update_ind.instant = event_counter(&conn) + 6U;
	lt_rx(LL_CONNECTION_UPDATE_IND, &conn, &tx, &conn_update_ind);
	lt_rx_q_is_empty(&conn);

	/* Done */
	event_done(&conn);

	/* Save Instant */
	pdu = (struct pdu_data *)tx->pdu;
	instant = sys_le16_to_cpu(pdu->llctrl.conn_update_ind.instant);

	/* Release Tx */
	ull_cp_release_tx(&conn, tx);

	/* */
	while (!is_instant_reached(&conn, instant)) {
		/* Prepare */
		event_prepare(&conn);

		/* Tx Queue should NOT have a LL Control PDU */
		lt_rx_q_is_empty(&conn);

		/* Done */
		event_done(&conn);

		/* There should NOT be a host notification */
		ut_rx_q_is_empty();

		/* Prepare on conn_3rd for parallel CPR */
		event_prepare(&conn_3rd);

		/* Tx Queue should have no LL Control PDU */
		lt_rx_q_is_empty(&conn_3rd);

		/* Done on conn_3rd for parallel CPR */
		event_done(&conn_3rd);
	}

	/* Prepare */
	event_prepare(&conn);

	/* Tx Queue should NOT have a LL Control PDU */
	lt_rx_q_is_empty(&conn);

	/* Done */
	event_done(&conn);

	/* There should be one host notification */
	ut_rx_node(NODE_CONN_UPDATE, &ntf, &cu);
	ut_rx_q_is_empty();

	/* Now the locally initiated CPR on conn_3rd should be allowed to run */
	/* Prepare */
	event_prepare(&conn_3rd);

	/* Tx Queue should have one LL Control PDU, indicating parallel CPR is now active */
	conn_param_req.reference_conn_event_count = event_counter(&conn_3rd);
	lt_rx(LL_CONNECTION_PARAM_REQ, &conn_3rd, &tx, &conn_param_req);
	lt_rx_q_is_empty(&conn_3rd);

	/* Done */
	event_done(&conn_3rd);

	/* Release Tx */
	ull_cp_release_tx(&conn_3rd, tx);

	/* Release Ntf */
	ull_cp_release_ntf(ntf);

	/* One less CTXs as the conn_3rd CPR is still 'running' */
	zassert_equal(ctx_buffers_free(), test_ctx_buffers_cnt()-1,
		      "Free CTX buffers %d", ctx_buffers_free());
}

/*
 * Central-initiated Connection Parameters Request procedure.
 * Central requests change in LE connection parameters, peripheral
 * responds with invalid params
 *
 * +-----+                    +-------+                    +-----+
 * | UT  |                    | LL_C  |                    | LT  |
 * +-----+                    +-------+                    +-----+
 *    |                           |                           |
 *    | LE Connection Update      |                           |
 *    |-------------------------->|                           |
 *    |                           | LL_CONNECTION_PARAM_REQ   |
 *    |                           |-------------------------->|
 *    |                           |                           |
 *    |                           |   LL_CONNECTION_PARAM_RSP |
 *    |                           |<--------------------------|
 *    |                           |                           |
 *    |                           | LL_REJECT_EXT_IND         |
 *    |                           |-------------------------->|
 *    |                           |                           |
 *    |                           |                           |
 *    |                           |                           |
 */
void test_conn_update_central_loc_invalid_param_rsp(void)
{
	uint8_t err;
	struct node_tx *tx;
	struct pdu_data_llctrl_reject_ext_ind reject_ext_ind = {
		.reject_opcode = PDU_DATA_LLCTRL_TYPE_CONN_PARAM_RSP,
		.error_code = BT_HCI_ERR_INVALID_LL_PARAM
	};

	/* Role */
	test_set_role(&conn, BT_HCI_ROLE_CENTRAL);

	/* Connect */
	ull_cp_state_set(&conn, ULL_CP_CONNECTED);

	/* Initiate a Connection Parameter Request Procedure */
	err = ull_cp_conn_update(&conn, INTVL_MIN, INTVL_MAX, LATENCY, TIMEOUT, NULL);
	zassert_equal(err, BT_HCI_ERR_SUCCESS);

	/* Prepare */
	event_prepare(&conn);

	/* Tx Queue should have one LL Control PDU */
	conn_param_req.reference_conn_event_count = event_counter(&conn);
	lt_rx(LL_CONNECTION_PARAM_REQ, &conn, &tx, &conn_param_req);
	lt_rx_q_is_empty(&conn);

	/* Rx */
	lt_tx(LL_CONNECTION_PARAM_RSP, &conn, &conn_param_rsp_invalid);

	/* Done */
	event_done(&conn);

	/* Release Tx */
	ull_cp_release_tx(&conn, tx);

	/* Prepare */
	event_prepare(&conn);

	/* Tx Queue should have one LL Control PDU */
	lt_rx(LL_REJECT_EXT_IND, &conn, &tx, &reject_ext_ind);
	lt_rx_q_is_empty(&conn);

	/* Done */
	event_done(&conn);

	zassert_equal(ctx_buffers_free(), test_ctx_buffers_cnt(),
		      "Free CTX buffers %d", ctx_buffers_free());
}

/*
 * Central-initiated Connection Parameters Request procedure.
 * Central requests change in LE connection parameters, peripheral’s Host accepts.
 *
 * +-----+                    +-------+                    +-----+
 * | UT  |                    | LL_C  |                    | LT  |
 * +-----+                    +-------+                    +-----+
 *    |                           |                           |
 *    | LE Connection Update      |                           |
 *    |-------------------------->|                           |
 *    |                           | LL_CONNECTION_PARAM_REQ   |
 *    |                           |-------------------------->|
 *    |                           |                           |
 *    |                           |   LL_REJECT_IND           |
 *    |                           |<--------------------------|
 *    |                           |                           |
 *    ~~~~~~~~~~~~~~~~~~ TERMINATE CONNECTION ~~~~~~~~~~~~~~~~~
 *    |                           |                           |
 *    |                           |                           |
 */
void test_conn_update_central_loc_invalid_rsp(void)
{
	uint8_t err;
	struct node_tx *tx;
	struct pdu_data_llctrl_reject_ind reject_ind = {
		.error_code = BT_HCI_ERR_LL_PROC_COLLISION
	};

	/* Role */
	test_set_role(&conn, BT_HCI_ROLE_CENTRAL);

	/* Connect */
	ull_cp_state_set(&conn, ULL_CP_CONNECTED);

	/* Initiate a Connection Parameter Request Procedure */
	err = ull_cp_conn_update(&conn, INTVL_MIN, INTVL_MAX, LATENCY, TIMEOUT, NULL);
	zassert_equal(err, BT_HCI_ERR_SUCCESS);

	/* Prepare */
	event_prepare(&conn);

	/* Tx Queue should have one LL Control PDU */
	conn_param_req.reference_conn_event_count = event_counter(&conn);
	lt_rx(LL_CONNECTION_PARAM_REQ, &conn, &tx, &conn_param_req);
	lt_rx_q_is_empty(&conn);

	/* Rx */
	lt_tx(LL_REJECT_IND, &conn, &reject_ind);

	/* Done */
	event_done(&conn);

	/* Release Tx */
	ull_cp_release_tx(&conn, tx);

	/* Termination 'triggered' */
	zassert_equal(conn.llcp_terminate.reason_final, BT_HCI_ERR_LMP_PDU_NOT_ALLOWED,
		      "Terminate reason %d", conn.llcp_terminate.reason_final);

	/* There should be no host notifications */
	ut_rx_q_is_empty();

	zassert_equal(ctx_buffers_free(), test_ctx_buffers_cnt(),
		      "Free CTX buffers %d", ctx_buffers_free());

}

/*
 * Central-initiated Connection Parameters Request procedure.
 * Central requests change in LE connection parameters, peripheral’s Host rejects.
 *
 * +-----+                    +-------+                    +-----+
 * | UT  |                    | LL_C  |                    | LT  |
 * +-----+                    +-------+                    +-----+
 *    |                           |                           |
 *    | LE Connection Update      |                           |
 *    |-------------------------->|                           |
 *    |                           | LL_CONNECTION_PARAM_REQ   |
 *    |                           |-------------------------->|
 *    |                           |                           |
 *    |                           |         LL_REJECT_EXT_IND |
 *    |                           |<--------------------------|
 *    |                           |                           |
 *    |      LE Connection Update |                           |
 *    |                  Complete |                           |
 *    |<--------------------------|                           |
 *    |                           |                           |
 */
void test_conn_update_central_loc_reject(void)
{
	uint8_t err;
	struct node_tx *tx;
	struct node_rx_pdu *ntf;

	struct pdu_data_llctrl_reject_ext_ind reject_ext_ind = {
		.reject_opcode = PDU_DATA_LLCTRL_TYPE_CONN_PARAM_REQ,
		.error_code = BT_HCI_ERR_UNACCEPT_CONN_PARAM
	};

	struct node_rx_pu cu = { .status = BT_HCI_ERR_UNACCEPT_CONN_PARAM };

	/* Role */
	test_set_role(&conn, BT_HCI_ROLE_CENTRAL);

	/* Connect */
	ull_cp_state_set(&conn, ULL_CP_CONNECTED);

	/* Initiate a Connection Parameter Request Procedure */
	err = ull_cp_conn_update(&conn, INTVL_MIN, INTVL_MAX, LATENCY, TIMEOUT, NULL);
	zassert_equal(err, BT_HCI_ERR_SUCCESS);

	/* Prepare */
	event_prepare(&conn);

	/* Tx Queue should have one LL Control PDU */
	conn_param_req.reference_conn_event_count = event_counter(&conn);
	lt_rx(LL_CONNECTION_PARAM_REQ, &conn, &tx, &conn_param_req);
	lt_rx_q_is_empty(&conn);

	/* Rx */
	lt_tx(LL_REJECT_EXT_IND, &conn, &reject_ext_ind);

	/* Done */
	event_done(&conn);

	/* Release Tx */
	ull_cp_release_tx(&conn, tx);

	/* There should be one host notification */
	ut_rx_node(NODE_CONN_UPDATE, &ntf, &cu);
	ut_rx_q_is_empty();

	/* Release Ntf */
	ull_cp_release_ntf(ntf);
	zassert_equal(ctx_buffers_free(), test_ctx_buffers_cnt(),
		      "Free CTX buffers %d", ctx_buffers_free());
}

/*
 * Central-initiated Connection Parameters Request procedure.
 * Central requests change in LE connection parameters, peripheral’s Host is legacy.
 *
 * +-----+                    +-------+                    +-----+
 * | UT  |                    | LL_C  |                    | LT  |
 * +-----+                    +-------+                    +-----+
 *    |                           |                           |
 *    | LE Connection Update      |                           |
 *    |-------------------------->|                           |
 *    |                           | LL_CONNECTION_PARAM_REQ   |
 *    |                           |-------------------------->|
 *    |                           |                           |
 *    |                           |         LL_REJECT_EXT_IND |
 *    |                           |<--------------------------|
 *    |                           |                           |
 *    |                           | LL_CONNECTION_UPDATE_IND  |
 *    |                           |-------------------------->|
 *    |                           |                           |
 *    ~~~~~~~~~~~~~~~~~~~~~~~~~~~~~~~~~~~~~~~~~~~~~~~~~~~~~~~~~
 *    |                           |                           |
 *    |      LE Connection Update |                           |
 *    |                  Complete |                           |
 *    |<--------------------------|                           |
 *    |                           |                           |
 */
void test_conn_update_central_loc_remote_legacy(void)
{
	bool feature_bit_param_req;
	uint8_t err;
	struct node_tx *tx;
	struct node_rx_pdu *ntf;
	struct pdu_data *pdu;
	uint16_t instant;

	struct pdu_data_llctrl_reject_ext_ind reject_ext_ind = {
		.reject_opcode = PDU_DATA_LLCTRL_TYPE_CONN_PARAM_REQ,
		.error_code = BT_HCI_ERR_UNSUPP_REMOTE_FEATURE
	};

	struct node_rx_pu cu = { .status = BT_HCI_ERR_SUCCESS };

	/* Role */
	test_set_role(&conn, BT_HCI_ROLE_CENTRAL);

	/* Connect */
	ull_cp_state_set(&conn, ULL_CP_CONNECTED);

	/* Initiate a Connection Parameter Request Procedure */
	err = ull_cp_conn_update(&conn, INTVL_MIN, INTVL_MAX, LATENCY, TIMEOUT, NULL);
	zassert_equal(err, BT_HCI_ERR_SUCCESS);

	/* Prepare */
	event_prepare(&conn);

	/* Tx Queue should have one LL Control PDU */
	conn_param_req.reference_conn_event_count = event_counter(&conn);
	lt_rx(LL_CONNECTION_PARAM_REQ, &conn, &tx, &conn_param_req);
	lt_rx_q_is_empty(&conn);

	/* Rx */
	lt_tx(LL_REJECT_EXT_IND, &conn, &reject_ext_ind);

	/* Done */
	event_done(&conn);

	/* Release Tx */
	ull_cp_release_tx(&conn, tx);

	/* Prepare */
	event_prepare(&conn);

	/* Check that feature Param Reg. is unmasked */
	feature_bit_param_req = test_get_feature_conn_param_req(&conn);
	zassert_equal(feature_bit_param_req, false, "Feature bit not unmasked");

	/* Tx Queue should have one LL Control PDU */
	conn_update_ind.instant = event_counter(&conn) + 6U;
	lt_rx(LL_CONNECTION_UPDATE_IND, &conn, &tx, &conn_update_ind);
	lt_rx_q_is_empty(&conn);

	/* Done */
	event_done(&conn);

	/* Save Instant */
	pdu = (struct pdu_data *)tx->pdu;
	instant = sys_le16_to_cpu(pdu->llctrl.conn_update_ind.instant);

	/* Release Tx */
	ull_cp_release_tx(&conn, tx);

	/* */
	while (!is_instant_reached(&conn, instant)) {
		/* Prepare */
		event_prepare(&conn);

		/* Tx Queue should NOT have a LL Control PDU */
		lt_rx_q_is_empty(&conn);

		/* Done */
		event_done(&conn);

		/* There should NOT be a host notification */
		ut_rx_q_is_empty();
	}

	/* Prepare */
	event_prepare(&conn);

	/* Tx Queue should NOT have a LL Control PDU */
	lt_rx_q_is_empty(&conn);

	/* Done */
	event_done(&conn);

	/* There should be one host notification */
	ut_rx_node(NODE_CONN_UPDATE, &ntf, &cu);
	ut_rx_q_is_empty();

	/* Release Ntf */
	ull_cp_release_ntf(ntf);
	zassert_equal(ctx_buffers_free(), test_ctx_buffers_cnt(),
		      "Free CTX buffers %d", ctx_buffers_free());
}

/*
 * Central-initiated Connection Parameters Request procedure.
 * Central requests change in LE connection parameters, peripheral’s Controller do not
 * support Connection Parameters Request procedure, features not exchanged.
 *
 * +-----+                    +-------+                    +-----+
 * | UT  |                    | LL_C  |                    | LT  |
 * +-----+                    +-------+                    +-----+
 *    |                           |                           |
 *    | LE Connection Update      |                           |
 *    |-------------------------->|                           |
 *    |                           | LL_CONNECTION_PARAM_REQ   |
 *    |                           |-------------------------->|
 *    |                           |                           |
 *    |                           |            LL_UNKNOWN_RSP |
 *    |                           |<--------------------------|
 *    |                           |                           |
 *    |                           | LL_CONNECTION_UPDATE_IND  |
 *    |                           |-------------------------->|
 *    |                           |                           |
 *    ~~~~~~~~~~~~~~~~~~~~~~~~~~~~~~~~~~~~~~~~~~~~~~~~~~~~~~~~~
 *    |                           |                           |
 *    |      LE Connection Update |                           |
 *    |                  Complete |                           |
 *    |<--------------------------|                           |
 *    |                           |                           |
 */
void test_conn_update_central_loc_unsupp_wo_feat_exch(void)
{
	bool feature_bit_param_req;
	uint8_t err;
	struct node_tx *tx;
	struct node_rx_pdu *ntf;
	struct pdu_data *pdu;
	uint16_t instant;

	struct pdu_data_llctrl_unknown_rsp unknown_rsp = {
		.type = PDU_DATA_LLCTRL_TYPE_CONN_PARAM_REQ
	};

	struct node_rx_pu cu = { .status = BT_HCI_ERR_SUCCESS };

	/* Role */
	test_set_role(&conn, BT_HCI_ROLE_CENTRAL);

	/* Connect */
	ull_cp_state_set(&conn, ULL_CP_CONNECTED);

	/* Initiate a Connection Parameter Request Procedure */
	err = ull_cp_conn_update(&conn, INTVL_MIN, INTVL_MAX, LATENCY, TIMEOUT, NULL);
	zassert_equal(err, BT_HCI_ERR_SUCCESS);

	/* Prepare */
	event_prepare(&conn);

	/* Tx Queue should have one LL Control PDU */
	conn_param_req.reference_conn_event_count = event_counter(&conn);
	lt_rx(LL_CONNECTION_PARAM_REQ, &conn, &tx, &conn_param_req);
	lt_rx_q_is_empty(&conn);

	/* Rx */
	lt_tx(LL_UNKNOWN_RSP, &conn, &unknown_rsp);

	/* Done */
	event_done(&conn);

	/* Release Tx */
	ull_cp_release_tx(&conn, tx);

	/* Prepare */
	event_prepare(&conn);

	/* Check that feature Param Reg. is unmasked */
	feature_bit_param_req = test_get_feature_conn_param_req(&conn);
	zassert_equal(feature_bit_param_req, false, "Feature bit not unmasked");

	/* Tx Queue should have one LL Control PDU */
	conn_update_ind.instant = event_counter(&conn) + 6U;
	lt_rx(LL_CONNECTION_UPDATE_IND, &conn, &tx, &conn_update_ind);
	lt_rx_q_is_empty(&conn);

	/* Done */
	event_done(&conn);

	/* Save Instant */
	pdu = (struct pdu_data *)tx->pdu;
	instant = sys_le16_to_cpu(pdu->llctrl.conn_update_ind.instant);

	/* Release Tx */
	ull_cp_release_tx(&conn, tx);

	/* */
	while (!is_instant_reached(&conn, instant)) {
		/* Prepare */
		event_prepare(&conn);

		/* Tx Queue should NOT have a LL Control PDU */
		lt_rx_q_is_empty(&conn);

		/* Done */
		event_done(&conn);

		/* There should NOT be a host notification */
		ut_rx_q_is_empty();
	}

	/* Prepare */
	event_prepare(&conn);

	/* Tx Queue should NOT have a LL Control PDU */
	lt_rx_q_is_empty(&conn);

	/* Done */
	event_done(&conn);

	/* There should be one host notification */
	ut_rx_node(NODE_CONN_UPDATE, &ntf, &cu);
	ut_rx_q_is_empty();

	/* Release Ntf */
	ull_cp_release_ntf(ntf);
	zassert_equal(ctx_buffers_free(), test_ctx_buffers_cnt(),
		      "Free CTX buffers %d", ctx_buffers_free());
}

/*
 * Central-initiated Connection Parameters Request procedure.
 * Central requests change in LE connection parameters, peripheral’s Controller do not
 * support Connection Parameters Request procedure, features exchanged.
 *
 * +-----+                    +-------+                    +-----+
 * | UT  |                    | LL_C  |                    | LT  |
 * +-----+                    +-------+                    +-----+
 *    |                           |                           |
 *    | LE Connection Update      |                           |
 *    |-------------------------->|                           |
 *    |                           | LL_CONNECTION_UPDATE_IND  |
 *    |                           |-------------------------->|
 *    |                           |                           |
 *    ~~~~~~~~~~~~~~~~~~~~~~~~~~~~~~~~~~~~~~~~~~~~~~~~~~~~~~~~~
 *    |                           |                           |
 *    |      LE Connection Update |                           |
 *    |                  Complete |                           |
 *    |<--------------------------|                           |
 *    |                           |                           |
 */
void test_conn_update_central_loc_unsupp_w_feat_exch(void)
{
	uint8_t err;
	struct node_tx *tx;
	struct node_rx_pdu *ntf;
	struct pdu_data *pdu;
	uint16_t instant;

	struct node_rx_pu cu = { .status = BT_HCI_ERR_SUCCESS };

	/* Disable feature */
	test_unmask_feature_conn_param_req(&conn);

	/* Role */
	test_set_role(&conn, BT_HCI_ROLE_CENTRAL);

	/* Connect */
	ull_cp_state_set(&conn, ULL_CP_CONNECTED);

	/* Initiate a Connection Parameter Request Procedure */
	err = ull_cp_conn_update(&conn, INTVL_MIN, INTVL_MAX, LATENCY, TIMEOUT, NULL);
	zassert_equal(err, BT_HCI_ERR_SUCCESS);

	/* Prepare */
	event_prepare(&conn);

	/* Tx Queue should have one LL Control PDU */
	conn_update_ind.instant = event_counter(&conn) + 6U;
	lt_rx(LL_CONNECTION_UPDATE_IND, &conn, &tx, &conn_update_ind);
	lt_rx_q_is_empty(&conn);

	/* Done */
	event_done(&conn);

	/* Release Tx */
	ull_cp_release_tx(&conn, tx);

	/* Save Instant */
	pdu = (struct pdu_data *)tx->pdu;
	instant = sys_le16_to_cpu(pdu->llctrl.conn_update_ind.instant);

	/* */
	while (!is_instant_reached(&conn, instant)) {
		/* Prepare */
		event_prepare(&conn);

		/* Tx Queue should NOT have a LL Control PDU */
		lt_rx_q_is_empty(&conn);

		/* Done */
		event_done(&conn);

		/* There should NOT be a host notification */
		ut_rx_q_is_empty();
	}

	/* Prepare */
	event_prepare(&conn);

	/* Tx Queue should NOT have a LL Control PDU */
	lt_rx_q_is_empty(&conn);

	/* Done */
	event_done(&conn);

	/* There should be one host notification */
	ut_rx_node(NODE_CONN_UPDATE, &ntf, &cu);
	ut_rx_q_is_empty();

	/* Release Ntf */
	ull_cp_release_ntf(ntf);
	zassert_equal(ctx_buffers_free(), test_ctx_buffers_cnt(),
		      "Free CTX buffers %d", ctx_buffers_free());
}

/*
 * (A)
 * Central-initiated Connection Parameters Request procedure.
 * Central requests change in LE connection parameters, peripheral’s Host accepts.
 *
 * and
 *
 * (B)
 * Peripheral-initiated Connection Parameters Request procedure.
 * Procedure collides and is rejected.
 *
 * +-----+                    +-------+                    +-----+
 * | UT  |                    | LL_C  |                    | LT  |
 * +-----+                    +-------+                    +-----+
 *    |                           |                           |
 *    | LE Connection Update      |                           |
 *    |-------------------------->|                           |
 *    |                           | LL_CONNECTION_PARAM_REQ   | (A)
 *    |                           |-------------------------->|
 *    |                           |                           |
 *    |                           |   LL_CONNECTION_PARAM_REQ | (B)
 *    |                           |<--------------------------|
 *    |                           |                           |
 *    |                <--------------------->                |
 *    |                < PROCEDURE COLLISION >                |
 *    |                <--------------------->                |
 *    |                           |                           |
 *    |                           | LL_REJECT_EXT_IND         | (B)
 *    |                           |-------------------------->|
 *    |                           |                           |
 *    |                           |   LL_CONNECTION_PARAM_RSP | (A)
 *    |                           |<--------------------------|
 *    |                           |                           |
 *    |                           | LL_CONNECTION_UPDATE_IND  | (A)
 *    |                           |-------------------------->|
 *    |                           |                           |
 *    ~~~~~~~~~~~~~~~~~~~~~~~~~~~~~~~~~~~~~~~~~~~~~~~~~~~~~~~~~
 *    |                           |                           |
 *    |      LE Connection Update |                           |
 *    |                  Complete |                           |
 *    |<--------------------------|                           |
 *    |                           |                           |
 */
void test_conn_update_central_loc_collision(void)
{
	uint8_t err;
	struct node_tx *tx;
	struct node_rx_pdu *ntf;
	struct pdu_data *pdu;
	uint16_t instant;

	struct node_rx_pu cu = { .status = BT_HCI_ERR_SUCCESS };

	struct pdu_data_llctrl_reject_ext_ind reject_ext_ind = {
		.reject_opcode = PDU_DATA_LLCTRL_TYPE_CONN_PARAM_REQ,
		.error_code = BT_HCI_ERR_LL_PROC_COLLISION
	};

	/* Role */
	test_set_role(&conn, BT_HCI_ROLE_CENTRAL);

	/* Emulate valid feature exchange */
	conn.llcp.fex.valid = 1;

	/* Connect */
	ull_cp_state_set(&conn, ULL_CP_CONNECTED);

	/* (A) Initiate a Connection Parameter Request Procedure */
	err = ull_cp_conn_update(&conn, INTVL_MIN, INTVL_MAX, LATENCY, TIMEOUT, NULL);
	zassert_equal(err, BT_HCI_ERR_SUCCESS);

	/* Prepare */
	event_prepare(&conn);

	/* (A) Tx Queue should have one LL Control PDU */
	conn_param_req.reference_conn_event_count = event_counter(&conn);
	lt_rx(LL_CONNECTION_PARAM_REQ, &conn, &tx, &conn_param_req);
	lt_rx_q_is_empty(&conn);

	/* (B) Rx */
	lt_tx(LL_CONNECTION_PARAM_REQ, &conn, req_B);

	/* Done */
	event_done(&conn);

	/* Release Tx */
	ull_cp_release_tx(&conn, tx);

	/* Prepare */
	event_prepare(&conn);

	/* (B) Tx Queue should have one LL Control PDU */
	lt_rx(LL_REJECT_EXT_IND, &conn, &tx, &reject_ext_ind);
	lt_rx_q_is_empty(&conn);

	/* Done */
	event_done(&conn);

	/* Release Tx */
	ull_cp_release_tx(&conn, tx);

	/**/

	/* Prepare */
	event_prepare(&conn);

	/* (B) Tx Queue should NOT have a LL Control PDU */
	lt_rx_q_is_empty(&conn);

	/* (A) Rx */
	lt_tx(LL_CONNECTION_PARAM_RSP, &conn, &conn_param_rsp);

	/* Done */
	event_done(&conn);

	/* Prepare */
	event_prepare(&conn);

	/* (A) Tx Queue should have one LL Control PDU */
	conn_update_ind.instant = event_counter(&conn) + 6U;
	lt_rx(LL_CONNECTION_UPDATE_IND, &conn, &tx, &conn_update_ind);
	lt_rx_q_is_empty(&conn);

	/* Done */
	event_done(&conn);

	/* Save Instant */
	pdu = (struct pdu_data *)tx->pdu;
	instant = sys_le16_to_cpu(pdu->llctrl.conn_update_ind.instant);

	/* Release Tx */
	ull_cp_release_tx(&conn, tx);

	/* */
	while (!is_instant_reached(&conn, instant)) {
		/* Prepare */
		event_prepare(&conn);

		/* (A) Tx Queue should NOT have a LL Control PDU */
		lt_rx_q_is_empty(&conn);

		/* Done */
		event_done(&conn);

		/* (A) There should NOT be a host notification */
		ut_rx_q_is_empty();
	}

	/* Prepare */
	event_prepare(&conn);

	/* (A) Tx Queue should NOT have a LL Control PDU */
	lt_rx_q_is_empty(&conn);

	/* Done */
	event_done(&conn);

	/* (A) There should be one host notification */
	ut_rx_node(NODE_CONN_UPDATE, &ntf, &cu);
	ut_rx_q_is_empty();

	/* Release Ntf */
	ull_cp_release_ntf(ntf);
	zassert_equal(ctx_buffers_free(), test_ctx_buffers_cnt(),
		      "Free CTX buffers %d", ctx_buffers_free());
}

/*
 * Peripheral-initiated Connection Parameters Request procedure.
 * Peripheral requests change in LE connection parameters, central’s Host accepts.
 *
 * +-----+                    +-------+                    +-----+
 * | UT  |                    | LL_C  |                    | LT  |
 * +-----+                    +-------+                    +-----+
 *    |                           |                           |
 *    |                           |   LL_CONNECTION_PARAM_REQ |
 *    |                           |<--------------------------|
 *    |                           |                           |
 *    |      LE Remote Connection |                           |
 *    |         Parameter Request |                           |
 *    |<--------------------------|                           |
 *    | LE Remote Connection      |                           |
 *    | Parameter Request         |                           |
 *    | Reply                     |                           |
 *    |-------------------------->|                           |
 *    |                           |                           |
 *    |                           | LL_CONNECTION_UPDATE_IND  |
 *    |                           |-------------------------->|
 *    |                           |                           |
 *    ~~~~~~~~~~~~~~~~~~~~~~~~~~~~~~~~~~~~~~~~~~~~~~~~~~~~~~~~~
 *    |                           |                           |
 *    |      LE Connection Update |                           |
 *    |                  Complete |                           |
 *    |<--------------------------|                           |
 *    |                           |                           |
 */
void test_conn_update_central_rem_accept(void)
{
	struct node_tx *tx;
	struct node_rx_pdu *ntf;
	struct pdu_data *pdu;
	uint16_t instant;

	struct node_rx_pu cu = { .status = BT_HCI_ERR_SUCCESS };

	/* Role */
	test_set_role(&conn, BT_HCI_ROLE_CENTRAL);

	/* Connect */
	ull_cp_state_set(&conn, ULL_CP_CONNECTED);

	/* Prepare */
	event_prepare(&conn);

	/* Rx */
	lt_tx(LL_CONNECTION_PARAM_REQ, &conn, &conn_param_req);

	/* Done */
	event_done(&conn);

	/*******************/

	/* There should be one host notification */
	ut_rx_pdu(LL_CONNECTION_PARAM_REQ, &ntf, &conn_param_req);
	ut_rx_q_is_empty();

	/* Release Ntf */
	ull_cp_release_ntf(ntf);

	/*******************/

	ull_cp_conn_param_req_reply(&conn);

	/*******************/

	/* Prepare */
	event_prepare(&conn);

	/* Tx Queue should have one LL Control PDU */
	conn_update_ind.instant = event_counter(&conn) + 6U;
	lt_rx(LL_CONNECTION_UPDATE_IND, &conn, &tx, &conn_update_ind);
	lt_rx_q_is_empty(&conn);

	/* Done */
	event_done(&conn);

	/* Save Instant */
	pdu = (struct pdu_data *)tx->pdu;
	instant = sys_le16_to_cpu(pdu->llctrl.conn_update_ind.instant);

	/* Release Tx */
	ull_cp_release_tx(&conn, tx);

	/* */
	while (!is_instant_reached(&conn, instant)) {
		/* Prepare */
		event_prepare(&conn);

		/* Tx Queue should NOT have a LL Control PDU */
		lt_rx_q_is_empty(&conn);

		/* Done */
		event_done(&conn);

		/* There should NOT be a host notification */
		ut_rx_q_is_empty();
	}

	/* Prepare */
	event_prepare(&conn);

	/* Tx Queue should NOT have a LL Control PDU */
	lt_rx_q_is_empty(&conn);

	/* Done */
	event_done(&conn);

	/* There should be one host notification */
	ut_rx_node(NODE_CONN_UPDATE, &ntf, &cu);
	ut_rx_q_is_empty();

	/* Release Ntf */
	ull_cp_release_ntf(ntf);
	zassert_equal(ctx_buffers_free(), test_ctx_buffers_cnt(),
		      "Free CTX buffers %d", ctx_buffers_free());
}

/*
 * Peripheral-initiated Connection Parameters Request procedure.
 * Peripheral requests change in LE connection with invalid parameters,
 *
 * +-----+                    +-------+                    +-----+
 * | UT  |                    | LL_C  |                    | LT  |
 * +-----+                    +-------+                    +-----+
 *    |                           |                           |
 *    |                           |   LL_CONNECTION_PARAM_REQ |
 *    |                           |<--------------------------|
 *    |                           |                           |
 *    |                           |                           |
 *    |                           | LL_REJECT_EXT_IND         |
 *    |                           |-------------------------->|
 *    |                           |                           |
 *    |                           |                           |
 */
void test_conn_update_central_rem_invalid_req(void)
{
	struct node_tx *tx;
	struct pdu_data_llctrl_reject_ext_ind reject_ext_ind = {
		.reject_opcode = PDU_DATA_LLCTRL_TYPE_CONN_PARAM_REQ,
		.error_code = BT_HCI_ERR_INVALID_LL_PARAM
	};

	/* Role */
	test_set_role(&conn, BT_HCI_ROLE_CENTRAL);

	/* Connect */
	ull_cp_state_set(&conn, ULL_CP_CONNECTED);

	/* Prepare */
	event_prepare(&conn);

	/* Rx */
	lt_tx(LL_CONNECTION_PARAM_REQ, &conn, &conn_param_req_invalid);

	/* Done */
	event_done(&conn);

	/* Prepare */
	event_prepare(&conn);

	/* Tx Queue should have one LL Control PDU */
	lt_rx(LL_REJECT_EXT_IND, &conn, &tx, &reject_ext_ind);
	lt_rx_q_is_empty(&conn);

	/* Done */
	event_done(&conn);

	/* Release Tx */
	ull_cp_release_tx(&conn, tx);
	zassert_equal(ctx_buffers_free(), test_ctx_buffers_cnt(),
		      "Free CTX buffers %d", ctx_buffers_free());

}

/*
 * Peripheral-initiated Connection Parameters Request procedure.
 * Peripheral requests change in LE connection parameters, central’s Host rejects.
 *
 * +-----+                    +-------+                    +-----+
 * | UT  |                    | LL_C  |                    | LT  |
 * +-----+                    +-------+                    +-----+
 *    |                           |                           |
 *    |                           |   LL_CONNECTION_PARAM_REQ |
 *    |                           |<--------------------------|
 *    |                           |                           |
 *    |      LE Remote Connection |                           |
 *    |         Parameter Request |                           |
 *    |<--------------------------|                           |
 *    | LE Remote Connection      |                           |
 *    | Parameter Request         |                           |
 *    | Negative Reply            |                           |
 *    |-------------------------->|                           |
 *    |                           |                           |
 *    |                           | LL_REJECT_EXT_IND         |
 *    |                           |-------------------------->|
 *    |                           |                           |
 */
void test_conn_update_central_rem_reject(void)
{
	struct node_tx *tx;
	struct node_rx_pdu *ntf;

	struct pdu_data_llctrl_reject_ext_ind reject_ext_ind = {
		.reject_opcode = PDU_DATA_LLCTRL_TYPE_CONN_PARAM_REQ,
		.error_code = BT_HCI_ERR_UNACCEPT_CONN_PARAM
	};

	/* Role */
	test_set_role(&conn, BT_HCI_ROLE_CENTRAL);

	/* Connect */
	ull_cp_state_set(&conn, ULL_CP_CONNECTED);

	/* Prepare */
	event_prepare(&conn);

	/* Rx */
	lt_tx(LL_CONNECTION_PARAM_REQ, &conn, &conn_param_req);

	/* Done */
	event_done(&conn);

	/*******************/

	/* There should be one host notification */
	ut_rx_pdu(LL_CONNECTION_PARAM_REQ, &ntf, &conn_param_req);
	ut_rx_q_is_empty();

	/* Release Ntf */
	ull_cp_release_ntf(ntf);

	/*******************/

	ull_cp_conn_param_req_neg_reply(&conn, BT_HCI_ERR_UNACCEPT_CONN_PARAM);

	/*******************/

	/* Prepare */
	event_prepare(&conn);

	/* Tx Queue should have one LL Control PDU */
	lt_rx(LL_REJECT_EXT_IND, &conn, &tx, &reject_ext_ind);
	lt_rx_q_is_empty(&conn);

	/* Done */
	event_done(&conn);

	zassert_equal(ctx_buffers_free(), test_ctx_buffers_cnt(),
		      "Free CTX buffers %d", ctx_buffers_free());
}

/*
 * (A)
 * Peripheral-initiated Connection Parameters Request procedure.
 * Peripheral requests change in LE connection parameters, central’s Host accepts.
 *
 * and
 *
 * (B)
 * Central-initiated Connection Parameters Request procedure.
 * Central requests change in LE connection parameters, peripheral’s Host accepts.
 *
 * NOTE:
 * Central-initiated Connection Parameters Request procedure is paused.
 * Peripheral-initiated Connection Parameters Request procedure is finished.
 * Central-initiated Connection Parameters Request procedure is resumed.
 *
 * +-----+                    +-------+                    +-----+
 * | UT  |                    | LL_C  |                    | LT  |
 * +-----+                    +-------+                    +-----+
 *    |                           |                           |
 *    |                           |   LL_CONNECTION_PARAM_REQ |
 *    |                           |<--------------------------| (A)
 *    |                           |                           |
 *    | LE Connection Update      |                           |
 *    |-------------------------->|                           | (B)
 *    |                           |                           |
 *    |               <------------------------>              |
 *    |               < LOCAL PROCEDURE PAUSED >              |
 *    |               <------------------------>              |
 *    |                           |                           |
 *    |      LE Remote Connection |                           |
 *    |         Parameter Request |                           |
 *    |<--------------------------|                           | (A)
 *    | LE Remote Connection      |                           |
 *    | Parameter Request         |                           |
 *    | Reply                     |                           |
 *    |-------------------------->|                           | (A)
 *    |                           |                           |
 *    |                           | LL_CONNECTION_UPDATE_IND  |
 *    |                           |-------------------------->| (A)
 *    |                           |                           |
 *    ~~~~~~~~~~~~~~~~~~~~~~~~~~~~~~~~~~~~~~~~~~~~~~~~~~~~~~~~~
 *    |                           |                           |
 *    |      LE Connection Update |                           |
 *    |                  Complete |                           |
 *    |<--------------------------|                           | (A)
 *    |                           |                           |
 *    |              <------------------------->              |
 *    |              < LOCAL PROCEDURE RESUMED >              |
 *    |              <------------------------->              |
 *    |                           |                           |
 *    |                           | LL_CONNECTION_PARAM_REQ   |
 *    |                           |-------------------------->| (B)
 *    |                           |                           |
 *    |                           |   LL_CONNECTION_PARAM_RSP |
 *    |                           |<--------------------------| (B)
 *    |                           |                           |
 *    |                           | LL_CONNECTION_UPDATE_IND  |
 *    |                           |-------------------------->| (B)
 *    |                           |                           |
 *    ~~~~~~~~~~~~~~~~~~~~~~~~~~~~~~~~~~~~~~~~~~~~~~~~~~~~~~~~~
 *    |                           |                           |
 *    |      LE Connection Update |                           |
 *    |                  Complete |                           |
 *    |<--------------------------|                           | (B)
 *    |                           |                           |
 */
void test_conn_update_central_rem_collision(void)
{
	uint8_t err;
	struct node_tx *tx;
	struct node_rx_pdu *ntf;
	struct pdu_data *pdu;
	uint16_t instant;

	struct node_rx_pu cu = { .status = BT_HCI_ERR_SUCCESS };

	/* Role */
	test_set_role(&conn, BT_HCI_ROLE_CENTRAL);

	/* Connect */
	ull_cp_state_set(&conn, ULL_CP_CONNECTED);

	/*******************/

	/* Prepare */
	event_prepare(&conn);

	/* (A) Rx */
	lt_tx(LL_CONNECTION_PARAM_REQ, &conn, &conn_param_req);

	/* Done */
	event_done(&conn);

	/*******************/

	/* (B) Initiate a Connection Parameter Request Procedure */
	err = ull_cp_conn_update(&conn, req_B->interval_min, req_B->interval_max, req_B->latency,
				 req_B->timeout, NULL);
	zassert_equal(err, BT_HCI_ERR_SUCCESS);

	/* Prepare */
	event_prepare(&conn);

	/* (B) Tx Queue should NOT have a LL Control PDU */
	lt_rx_q_is_empty(&conn);

	/* Done */
	event_done(&conn);

	/*******************/

	/* (A) There should be one host notification */
	ut_rx_pdu(LL_CONNECTION_PARAM_REQ, &ntf, &conn_param_req);
	ut_rx_q_is_empty();

	/* Release Ntf */
	ull_cp_release_ntf(ntf);

	/*******************/

	/* (A) */
	ull_cp_conn_param_req_reply(&conn);

	/*******************/

	/* Prepare */
	event_prepare(&conn);

	/* (A) Tx Queue should have one LL Control PDU */
	conn_update_ind.instant = event_counter(&conn) + 6U;
	lt_rx(LL_CONNECTION_UPDATE_IND, &conn, &tx, &conn_update_ind);
	lt_rx_q_is_empty(&conn);

	/* Done */
	event_done(&conn);

	/* Save Instant */
	pdu = (struct pdu_data *)tx->pdu;
	instant = sys_le16_to_cpu(pdu->llctrl.conn_update_ind.instant);

	/* Release Tx */
	ull_cp_release_tx(&conn, tx);

	/* */
	while (!is_instant_reached(&conn, instant)) {
		/* Prepare */
		event_prepare(&conn);

		/* (A) Tx Queue should NOT have a LL Control PDU */
		lt_rx_q_is_empty(&conn);

		/* Done */
		event_done(&conn);

		/* (A) There should NOT be a host notification */
		ut_rx_q_is_empty();
	}

	/* Prepare */
	event_prepare(&conn);

	/* (B) Tx Queue should have one LL Control PDU */
	req_B->reference_conn_event_count = event_counter(&conn) - 1;
	lt_rx(LL_CONNECTION_PARAM_REQ, &conn, &tx, req_B);
	lt_rx_q_is_empty(&conn);

	/* Done */
	event_done(&conn);

	/* Release Tx */
	ull_cp_release_tx(&conn, tx);

	/* (A) There should be one host notification */
	ut_rx_node(NODE_CONN_UPDATE, &ntf, &cu);
	ut_rx_q_is_empty();

	/* Release Ntf */
	ull_cp_release_ntf(ntf);

	/* Prepare */
	event_prepare(&conn);

	/* (B) Rx */
	lt_tx(LL_CONNECTION_PARAM_RSP, &conn, rsp_B);

	/* Done */
	event_done(&conn);

	/* Prepare */
	event_prepare(&conn);

	/* (B) Tx Queue should have one LL Control PDU */
	conn_update_ind_B.instant = event_counter(&conn) + 6U;
	lt_rx(LL_CONNECTION_UPDATE_IND, &conn, &tx, &conn_update_ind_B);
	lt_rx_q_is_empty(&conn);

	/* Done */
	event_done(&conn);

	/* Save Instant */
	pdu = (struct pdu_data *)tx->pdu;
	instant = sys_le16_to_cpu(pdu->llctrl.conn_update_ind.instant);

	/* Release Tx */
	ull_cp_release_tx(&conn, tx);

	/* */
	while (!is_instant_reached(&conn, instant)) {
		/* Prepare */
		event_prepare(&conn);

		/* (B) Tx Queue should NOT have a LL Control PDU */
		lt_rx_q_is_empty(&conn);

		/* Done */
		event_done(&conn);

		/* (B) There should NOT be a host notification */
		ut_rx_q_is_empty();
	}

	/* Prepare */
	event_prepare(&conn);

	/* (B) Tx Queue should NOT have a LL Control PDU */
	lt_rx_q_is_empty(&conn);

	/* Done */
	event_done(&conn);

	/* (B) There should be one host notification */
	ut_rx_node(NODE_CONN_UPDATE, &ntf, &cu);
	ut_rx_q_is_empty();

	/* Release Ntf */
	ull_cp_release_ntf(ntf);
	zassert_equal(ctx_buffers_free(), test_ctx_buffers_cnt(),
		      "Free CTX buffers %d", ctx_buffers_free());
}

/*
 * Peripheral-initiated Connection Parameters Request procedure.
 * Peripheral requests change in LE connection parameters, central’s Host accepts.
 *
 * +-----+                    +-------+                    +-----+
 * | UT  |                    | LL_P  |                    | LT  |
 * +-----+                    +-------+                    +-----+
 *    |                           |                           |
 *    | LE Connection Update      |                           |
 *    |-------------------------->|                           |
 *    |                           | LL_CONNECTION_PARAM_REQ   |
 *    |                           |-------------------------->|
 *    |                           |                           |
 *    |                           |  LL_CONNECTION_UPDATE_IND |
 *    |                           |<--------------------------|
 *    |                           |                           |
 *    ~~~~~~~~~~~~~~~~~~~~~~~~~~~~~~~~~~~~~~~~~~~~~~~~~~~~~~~~~
 *    |                           |                           |
 *    |      LE Connection Update |                           |
 *    |                  Complete |                           |
 *    |<--------------------------|                           |
 *    |                           |                           |
 */
void test_conn_update_periph_loc_accept(void)
{
	uint8_t err;
	struct node_tx *tx;
	struct node_rx_pdu *ntf;
	uint16_t instant;

	struct node_rx_pu cu = { .status = BT_HCI_ERR_SUCCESS };

	/* Role */
	test_set_role(&conn, BT_HCI_ROLE_PERIPHERAL);

	/* Connect */
	ull_cp_state_set(&conn, ULL_CP_CONNECTED);

	/* Initiate a Connection Parameter Request Procedure */
	err = ull_cp_conn_update(&conn, INTVL_MIN, INTVL_MAX, LATENCY, TIMEOUT, NULL);
	zassert_equal(err, BT_HCI_ERR_SUCCESS);

	/* Prepare */
	event_prepare(&conn);

	/* Tx Queue should have one LL Control PDU */
	lt_rx(LL_CONNECTION_PARAM_REQ, &conn, &tx, &conn_param_req);
	lt_rx_q_is_empty(&conn);

	/* Done */
	event_done(&conn);

	/* Release Tx */
	ull_cp_release_tx(&conn, tx);

	/* Prepare */
	event_prepare(&conn);

	/* Tx Queue should NOT have a LL Control PDU */
	lt_rx_q_is_empty(&conn);

	/* Rx */
	conn_update_ind.instant = event_counter(&conn) + 6U;
	instant = conn_update_ind.instant;
	lt_tx(LL_CONNECTION_UPDATE_IND, &conn, &conn_update_ind);

	/* Done */
	event_done(&conn);

	/* */
	while (!is_instant_reached(&conn, instant)) {
		/* Prepare */
		event_prepare(&conn);

		/* Tx Queue should NOT have a LL Control PDU */
		lt_rx_q_is_empty(&conn);

		/* Done */
		event_done(&conn);

		/* There should NOT be a host notification */
		ut_rx_q_is_empty();
	}

	/* Prepare */
	event_prepare(&conn);

	/* Tx Queue should NOT have a LL Control PDU */
	lt_rx_q_is_empty(&conn);

	/* Done */
	event_done(&conn);

	/* There should be one host notification */
	ut_rx_node(NODE_CONN_UPDATE, &ntf, &cu);
	ut_rx_q_is_empty();

	/* Release Ntf */
	ull_cp_release_ntf(ntf);
	zassert_equal(ctx_buffers_free(), test_ctx_buffers_cnt(),
		      "Free CTX buffers %d", ctx_buffers_free());
}

/*
 * Peripheral-initiated Connection Parameters Request procedure.
 * Peripheral requests change in LE connection parameters, central’s Host rejects.
 *
 * +-----+                    +-------+                    +-----+
 * | UT  |                    | LL_P  |                    | LT  |
 * +-----+                    +-------+                    +-----+
 *    |                           |                           |
 *    | LE Connection Update      |                           |
 *    |-------------------------->|                           |
 *    |                           | LL_CONNECTION_PARAM_REQ   |
 *    |                           |-------------------------->|
 *    |                           |                           |
 *    |                           |         LL_REJECT_EXT_IND |
 *    |                           |<--------------------------|
 *    |                           |                           |
 *    |      LE Connection Update |                           |
 *    |                  Complete |                           |
 *    |<--------------------------|                           |
 *    |                           |                           |
 */
void test_conn_update_periph_loc_reject(void)
{
	uint8_t err;
	struct node_tx *tx;
	struct node_rx_pdu *ntf;

	struct node_rx_pu cu = { .status = BT_HCI_ERR_UNACCEPT_CONN_PARAM };

	struct pdu_data_llctrl_reject_ext_ind reject_ext_ind = {
		.reject_opcode = PDU_DATA_LLCTRL_TYPE_CONN_PARAM_REQ,
		.error_code = BT_HCI_ERR_UNACCEPT_CONN_PARAM
	};

	/* Role */
	test_set_role(&conn, BT_HCI_ROLE_PERIPHERAL);

	/* Connect */
	ull_cp_state_set(&conn, ULL_CP_CONNECTED);

	/* Initiate a Connection Parameter Request Procedure */
	err = ull_cp_conn_update(&conn, INTVL_MIN, INTVL_MAX, LATENCY, TIMEOUT, NULL);
	zassert_equal(err, BT_HCI_ERR_SUCCESS);

	/* Prepare */
	event_prepare(&conn);

	/* Tx Queue should have one LL Control PDU */
	lt_rx(LL_CONNECTION_PARAM_REQ, &conn, &tx, &conn_param_req);
	lt_rx_q_is_empty(&conn);

	/* Done */
	event_done(&conn);

	/* Release Tx */
	ull_cp_release_tx(&conn, tx);

	/* Prepare */
	event_prepare(&conn);

	/* Tx Queue should NOT have a LL Control PDU */
	lt_rx_q_is_empty(&conn);

	/* Rx */
	lt_tx(LL_REJECT_EXT_IND, &conn, &reject_ext_ind);

	/* Done */
	event_done(&conn);

	/* There should be one host notification */
	ut_rx_node(NODE_CONN_UPDATE, &ntf, &cu);
	ut_rx_q_is_empty();

	/* Release Ntf */
	ull_cp_release_ntf(ntf);
	zassert_equal(ctx_buffers_free(), test_ctx_buffers_cnt(),
		      "Free CTX buffers %d", ctx_buffers_free());
}

/*
 * Peripheral-initiated Connection Parameters Request procedure.
 * Peripheral requests change in LE connection parameters, central’s Controller do not
 * support Connection Parameters Request procedure, features not exchanged.
 *
 * +-----+                    +-------+                    +-----+
 * | UT  |                    | LL_P  |                    | LT  |
 * +-----+                    +-------+                    +-----+
 *    |                           |                           |
 *    | LE Connection Update      |                           |
 *    |-------------------------->|                           |
 *    |                           | LL_CONNECTION_PARAM_REQ   |
 *    |                           |-------------------------->|
 *    |                           |                           |
 *    |                           |            LL_UNKNOWN_RSP |
 *    |                           |<--------------------------|
 *    |                           |                           |
 *    |      LE Connection Update |                           |
 *    |                  Complete |                           |
 *    |<--------------------------|                           |
 *    |                           |                           |
 */
void test_conn_update_periph_loc_unsupp_feat_wo_feat_exch(void)
{
	uint8_t err;
	struct node_tx *tx;
	struct node_rx_pdu *ntf;

	struct node_rx_pu cu = { .status = BT_HCI_ERR_UNSUPP_REMOTE_FEATURE };

	struct pdu_data_llctrl_unknown_rsp unknown_rsp = {
		.type = PDU_DATA_LLCTRL_TYPE_CONN_PARAM_REQ
	};

	/* Role */
	test_set_role(&conn, BT_HCI_ROLE_PERIPHERAL);

	/* Connect */
	ull_cp_state_set(&conn, ULL_CP_CONNECTED);

	/* Initiate a Connection Parameter Request Procedure */
	err = ull_cp_conn_update(&conn, INTVL_MIN, INTVL_MAX, LATENCY, TIMEOUT, NULL);
	zassert_equal(err, BT_HCI_ERR_SUCCESS);

	/* Prepare */
	event_prepare(&conn);

	/* Tx Queue should have one LL Control PDU */
	lt_rx(LL_CONNECTION_PARAM_REQ, &conn, &tx, &conn_param_req);
	lt_rx_q_is_empty(&conn);

	/* Done */
	event_done(&conn);

	/* Release Tx */
	ull_cp_release_tx(&conn, tx);

	/* Prepare */
	event_prepare(&conn);

	/* Tx Queue should NOT have a LL Control PDU */
	lt_rx_q_is_empty(&conn);

	/* Rx */
	lt_tx(LL_UNKNOWN_RSP, &conn, &unknown_rsp);

	/* Done */
	event_done(&conn);

	/* There should be one host notification */
	ut_rx_node(NODE_CONN_UPDATE, &ntf, &cu);
	ut_rx_q_is_empty();

	/* Release Ntf */
	ull_cp_release_ntf(ntf);
	zassert_equal(ctx_buffers_free(), test_ctx_buffers_cnt(),
		      "Free CTX buffers %d", ctx_buffers_free());
}

/*
 * Peripheral-initiated Connection Parameters Request procedure.
 * Peripheral requests change in LE connection parameters, central’s Controller do not
 * support Connection Parameters Request procedure, features exchanged.
 *
 * +-----+                    +-------+                    +-----+
 * | UT  |                    | LL_P  |                    | LT  |
 * +-----+                    +-------+                    +-----+
 *    |                           |                           |
 *    | LE Connection Update      |                           |
 *    |-------------------------->|                           |
 *    |                           |  LL_CONNECTION_UPDATE_IND |
 *    |                           |-------------------------->|
 *    |                           |                           |
 */
void test_conn_update_periph_loc_unsupp_feat_w_feat_exch(void)
{
	uint8_t err;

	/* Disable feature */
	test_unmask_feature_conn_param_req(&conn);

	/* Role */
	test_set_role(&conn, BT_HCI_ROLE_PERIPHERAL);

	/* Connect */
	ull_cp_state_set(&conn, ULL_CP_CONNECTED);

	/* Initiate a Connection Parameter Request Procedure */
	err = ull_cp_conn_update(&conn, INTVL_MIN, INTVL_MAX, LATENCY, TIMEOUT, NULL);
	zassert_equal(err, BT_HCI_ERR_UNSUPP_REMOTE_FEATURE);

	/* Prepare */
	event_prepare(&conn);

	/* Tx Queue should have no LL Control PDU */
	lt_rx_q_is_empty(&conn);

	/* Done */
	event_done(&conn);

	/* There should be no host notification */
	ut_rx_q_is_empty();

	zassert_equal(ctx_buffers_free(), test_ctx_buffers_cnt(),
		      "Free CTX buffers %d", ctx_buffers_free());
}

/*
 * (A)
 * Peripheral-initiated Connection Parameters Request procedure.
 * Procedure collides and is rejected.
 *
 * and
 *
 * (B)
 * Central-initiated Connection Parameters Request procedure.
 * Central requests change in LE connection parameters, peripheral’s Host accepts.
 *
 * +-----+                    +-------+                    +-----+
 * | UT  |                    | LL_P  |                    | LT  |
 * +-----+                    +-------+                    +-----+
 *    |                           |                           |
 *    | LE Connection Update      |                           |
 *    |-------------------------->|                           | (A)
 *    |                           | LL_CONNECTION_PARAM_REQ   |
 *    |                           |-------------------------->| (A)
 *    |                           |                           |
 *    |                           |   LL_CONNECTION_PARAM_REQ |
 *    |                           |<--------------------------| (B)
 *    |                           |                           |
 *    |                <--------------------->                |
 *    |                < PROCEDURE COLLISION >                |
 *    |                <--------------------->                |
 *    |                           |                           |
 *    |      LE Remote Connection |                           |
 *    |         Parameter Request |                           |
 *    |<--------------------------|                           | (B)
 *    |                           |                           |
 *    | LE Remote Connection      |                           |
 *    | Parameter Request         |                           |
 *    | Reply                     |                           |
 *    |-------------------------->|                           | (B)
 *    |                           |                           |
 *    |                           | LL_REJECT_EXT_IND         |
 *    |                           |<--------------------------| (A)
 *    |                           |                           |
 *    |      LE Connection Update |                           |
 *    |                  Complete |                           |
 *    |<--------------------------|                           | (A)
 *    |                           |                           |
 *    |                           |  LL_CONNECTION_UPDATE_IND |
 *    |                           |<--------------------------| (B)
 *    |                           |                           |
 *    ~~~~~~~~~~~~~~~~~~~~~~~~~~~~~~~~~~~~~~~~~~~~~~~~~~~~~~~~~
 *    |                           |                           |
 *    |      LE Connection Update |                           |
 *    |                  Complete |                           |
 *    |<--------------------------|                           | (B)
 */
void test_conn_update_periph_loc_collision(void)
{
	uint8_t err;
	struct node_tx *tx;
	struct node_rx_pdu *ntf;
	uint16_t instant;

	struct node_rx_pu cu1 = { .status = BT_HCI_ERR_LL_PROC_COLLISION };

	struct node_rx_pu cu2 = { .status = BT_HCI_ERR_SUCCESS };

	struct pdu_data_llctrl_reject_ext_ind reject_ext_ind = {
		.reject_opcode = PDU_DATA_LLCTRL_TYPE_CONN_PARAM_REQ,
		.error_code = BT_HCI_ERR_LL_PROC_COLLISION
	};

	/* Role */
	test_set_role(&conn, BT_HCI_ROLE_PERIPHERAL);

	/* Connect */
	ull_cp_state_set(&conn, ULL_CP_CONNECTED);

	/* (A) Initiate a Connection Parameter Request Procedure */
	err = ull_cp_conn_update(&conn, INTVL_MIN, INTVL_MAX, LATENCY, TIMEOUT, NULL);
	zassert_equal(err, BT_HCI_ERR_SUCCESS);

	/* Prepare */
	event_prepare(&conn);

	/* (A) Tx Queue should have one LL Control PDU */
	conn_param_req.reference_conn_event_count = event_counter(&conn);
	lt_rx(LL_CONNECTION_PARAM_REQ, &conn, &tx, &conn_param_req);
	lt_rx_q_is_empty(&conn);

	/* (B) Rx */
	lt_tx(LL_CONNECTION_PARAM_REQ, &conn, req_B);

	/* Done */
	event_done(&conn);

	/* Prepare */
	event_prepare(&conn);

	/* Done */
	event_done(&conn);

	/* Prepare */
	event_prepare(&conn);

	/* Done */
	event_done(&conn);


	/* Release Tx */
	ull_cp_release_tx(&conn, tx);

	/*******************/

	/* (B) There should be one host notification */
	ut_rx_pdu(LL_CONNECTION_PARAM_REQ, &ntf, req_B);
	ut_rx_q_is_empty();

	/* Release Ntf */
	ull_cp_release_ntf(ntf);

	/*******************/

	/* (B) */
	ull_cp_conn_param_req_reply(&conn);

	/*******************/

	/* Prepare */
	event_prepare(&conn);

	/* (B) Tx Queue should have one LL Control PDU */
	rsp_B->reference_conn_event_count = req_B->reference_conn_event_count;
	lt_rx(LL_CONNECTION_PARAM_RSP, &conn, &tx, rsp_B);
	lt_rx_q_is_empty(&conn);

	/* (A) Rx */
	lt_tx(LL_REJECT_EXT_IND, &conn, &reject_ext_ind);

	/* Done */
	event_done(&conn);

	/* (A) There should be one host notification */
	ut_rx_node(NODE_CONN_UPDATE, &ntf, &cu1);
	ut_rx_q_is_empty();

	/* Release Ntf */
	ull_cp_release_ntf(ntf);

	/* Prepare */
	event_prepare(&conn);

	/* (B) Rx */
	cu_ind_B->instant = instant = event_counter(&conn) + 6;
	lt_tx(LL_CONNECTION_UPDATE_IND, &conn, cu_ind_B);

	/* Done */
	event_done(&conn);

	/* Release Tx */
	ull_cp_release_tx(&conn, tx);

	/* */
	while (!is_instant_reached(&conn, instant)) {
		/* Prepare */
		event_prepare(&conn);

		/* (B) Tx Queue should NOT have a LL Control PDU */
		lt_rx_q_is_empty(&conn);

		/* Done */
		event_done(&conn);

		/* (B) There should NOT be a host notification */
		ut_rx_q_is_empty();
	}

	/* Prepare */
	event_prepare(&conn);

	/* (B) Tx Queue should NOT have a LL Control PDU */
	lt_rx_q_is_empty(&conn);

	/* Done */
	event_done(&conn);

	/* (B) There should be one host notification */
	ut_rx_node(NODE_CONN_UPDATE, &ntf, &cu2);
	ut_rx_q_is_empty();

	/* Release Ntf */
	ull_cp_release_ntf(ntf);
	zassert_equal(ctx_buffers_free(), test_ctx_buffers_cnt(),
		      "Free CTX buffers %d", ctx_buffers_free());
}

/*
 * Central-initiated Connection Parameters Request procedure.
 * Central requests change in LE connection parameters, peripheral’s Host accepts.
 *
 * +-----+                    +-------+                    +-----+
 * | UT  |                    | LL_P  |                    | LT  |
 * +-----+                    +-------+                    +-----+
 *    |                           |                           |
 *    |                           |   LL_CONNECTION_PARAM_REQ |
 *    |                           |<--------------------------|
 *    |                           |                           |
 *    |      LE Remote Connection |                           |
 *    |         Parameter Request |                           |
 *    |<--------------------------|                           |
 *    | LE Remote Connection      |                           |
 *    | Parameter Request         |                           |
 *    | Reply                     |                           |
 *    |-------------------------->|                           |
 *    |                           |                           |
 *    |                           | LL_CONNECTION_PARAM_RSP   |
 *    |                           |-------------------------->|
 *    |                           |                           |
 *    |                           |  LL_CONNECTION_UPDATE_IND |
 *    |                           |<--------------------------|
 *    |                           |                           |
 *    ~~~~~~~~~~~~~~~~~~~~~~~~~~~~~~~~~~~~~~~~~~~~~~~~~~~~~~~~~
 *    |                           |                           |
 *    |      LE Connection Update |                           |
 *    |                  Complete |                           |
 *    |<--------------------------|                           |
 *    |                           |                           |
 */
void test_conn_update_periph_rem_accept(void)
{
	struct node_tx *tx;
	struct node_rx_pdu *ntf;
	uint16_t instant;

	struct node_rx_pu cu = { .status = BT_HCI_ERR_SUCCESS };

	/* Role */
	test_set_role(&conn, BT_HCI_ROLE_PERIPHERAL);

	/* Connect */
	ull_cp_state_set(&conn, ULL_CP_CONNECTED);

	/* Prepare */
	event_prepare(&conn);

	/* Tx Queue should NOT have a LL Control PDU */
	lt_rx_q_is_empty(&conn);

	/* Rx */
	lt_tx(LL_CONNECTION_PARAM_REQ, &conn, &conn_param_req);

	/* Done */
	event_done(&conn);

	/*******************/

	/* There should be one host notification */
	ut_rx_pdu(LL_CONNECTION_PARAM_REQ, &ntf, &conn_param_req);
	ut_rx_q_is_empty();

	/* Release Ntf */
	ull_cp_release_ntf(ntf);

	/*******************/

	ull_cp_conn_param_req_reply(&conn);

	/*******************/

	/* Prepare */
	event_prepare(&conn);

	/* Tx Queue should have one LL Control PDU */
	lt_rx(LL_CONNECTION_PARAM_RSP, &conn, &tx, &conn_param_rsp);
	lt_rx_q_is_empty(&conn);

	/* Done */
	event_done(&conn);

	/* Prepare */
	event_prepare(&conn);

	/* Rx */
	conn_update_ind.instant = event_counter(&conn) + 6U;
	instant = conn_update_ind.instant;
	lt_tx(LL_CONNECTION_UPDATE_IND, &conn, &conn_update_ind);

	/* Done */
	event_done(&conn);

	/* Release Tx */
	ull_cp_release_tx(&conn, tx);

	/* */
	while (!is_instant_reached(&conn, instant)) {
		/* Prepare */
		event_prepare(&conn);

		/* Tx Queue should NOT have a LL Control PDU */
		lt_rx_q_is_empty(&conn);

		/* Done */
		event_done(&conn);

		/* There should NOT be a host notification */
		ut_rx_q_is_empty();
	}

	/* Prepare */
	event_prepare(&conn);

	/* Tx Queue should NOT have a LL Control PDU */
	lt_rx_q_is_empty(&conn);

	/* Done */
	event_done(&conn);

	/* There should be one host notification */
	ut_rx_node(NODE_CONN_UPDATE, &ntf, &cu);
	ut_rx_q_is_empty();

	/* Release Ntf */
	ull_cp_release_ntf(ntf);
	zassert_equal(ctx_buffers_free(), test_ctx_buffers_cnt(),
		      "Free CTX buffers %d", ctx_buffers_free());
}
#define RADIO_CONN_EVENTS(x, y) ((uint16_t)(((x) + (y) - 1) / (y)))

/*
 * Central-initiated Connection Parameters Request procedure - only anchor point move.
 * Central requests change in anchor point only on LE connection, peripheral’s Host accepts.
 *
 * +-----+                    +-------+                    +-----+
 * | UT  |                    | LL_P  |                    | LT  |
 * +-----+                    +-------+                    +-----+
 *    |                           |                           |
 *    |                           |   LL_CONNECTION_PARAM_REQ |
 *    |                           |    (only apm)             |
 *    |                           |<--------------------------|
 *    |                           |                           |
 *    |    Defered APM disabled   |                           |
 *    |    '<---------'           |                           |
 *    |    So accepted right away |                           |
 *    |    '--------->'           |                           |
 *    |                           |                           |
 *    |                           | LL_CONNECTION_PARAM_RSP   |
 *    |                           |-------------------------->|
 *    |                           |                           |
 *    |                           |  LL_CONNECTION_UPDATE_IND |
 *    |                           |<--------------------------|
 *    |                           |                           |
 *    ~~~~~~~~~~~~~~~~~~~~~~~~~~~~~~~~~~~~~~~~~~~~~~~~~~~~~~~~~
 *    |                           |                           |
 *    |                           |                           |
 */
void test_conn_update_periph_rem_apm_accept_right_away(void)
{
#if defined(CONFIG_BT_CTLR_USER_CPR_ANCHOR_POINT_MOVE)
	struct node_tx *tx;
<<<<<<< HEAD
	// struct node_rx_pdu *ntf;
=======
>>>>>>> 67e8d032
	uint16_t instant;
	/* Default conn_param_req PDU */
	struct pdu_data_llctrl_conn_param_req conn_param_req_apm = { .interval_min = INTVL_MIN,
								 .interval_max = INTVL_MAX,
								 .latency = LATENCY,
								 .timeout = TIMEOUT,
								 .preferred_periodicity = 0U,
								 .reference_conn_event_count = 0u,
								 .offset0 = 0x0008U,
								 .offset1 = 0xffffU,
								 .offset2 = 0xffffU,
								 .offset3 = 0xffffU,
								 .offset4 = 0xffffU,
								 .offset5 = 0xffffU };

	/* Default conn_param_rsp PDU */
	struct pdu_data_llctrl_conn_param_rsp conn_param_rsp_apm = { .interval_min = INTVL_MIN,
								 .interval_max = INTVL_MAX,
								 .latency = LATENCY,
								 .timeout = TIMEOUT,
								 .preferred_periodicity = 0U,
								 .reference_conn_event_count = 0u,
								 .offset0 = 0x008U,
								 .offset1 = 0xffffU,
								 .offset2 = 0xffffU,
								 .offset3 = 0xffffU,
								 .offset4 = 0xffffU,
								 .offset5 = 0xffffU };
<<<<<<< HEAD

=======
	uint8_t error = 0;
>>>>>>> 67e8d032

	/* Prepare mocked call to ull_handle_cpr_anchor_point_move */
	/* No APM deferance, accept with error == 0 */
	ztest_returns_value(ull_handle_cpr_anchor_point_move, false);
<<<<<<< HEAD
	uint8_t error = 0;
=======
>>>>>>> 67e8d032
	ztest_return_data(ull_handle_cpr_anchor_point_move, status, &error);

	/* Role */
	test_set_role(&conn, BT_HCI_ROLE_PERIPHERAL);

	/* Connect */
	ull_cp_state_set(&conn, ULL_CP_CONNECTED);

	conn.lll.interval = conn_param_req_apm.interval_max;
	conn.lll.latency = conn_param_req_apm.latency;
<<<<<<< HEAD
	conn.timeout = TIMEOUT;
=======
	conn.supervision_reload = RADIO_CONN_EVENTS(TIMEOUT * 10000U, conn.lll.interval *
						    CONN_INT_UNIT_US);
>>>>>>> 67e8d032

	/* Prepare */
	event_prepare(&conn);

	/* Tx Queue should NOT have a LL Control PDU */
	lt_rx_q_is_empty(&conn);

	/* Rx */
	lt_tx(LL_CONNECTION_PARAM_REQ, &conn, &conn_param_req_apm);

	/* Done */
	event_done(&conn);

	/*******************/

	/* There should be no host notification */
	ut_rx_q_is_empty();

	/* Prepare */
	event_prepare(&conn);

	/* Tx Queue should have one LL Control PDU */
	lt_rx(LL_CONNECTION_PARAM_RSP, &conn, &tx, &conn_param_rsp_apm);
	lt_rx_q_is_empty(&conn);

	/* Done */
	event_done(&conn);

	/* Prepare */
	event_prepare(&conn);

	/* Rx */
	conn_update_ind.instant = event_counter(&conn) + 6U;
	instant = conn_update_ind.instant;
	lt_tx(LL_CONNECTION_UPDATE_IND, &conn, &conn_update_ind);

	/* Done */
	event_done(&conn);

	/* Release Tx */
	ull_cp_release_tx(&conn, tx);

	/* */
	while (!is_instant_reached(&conn, instant)) {
		/* Prepare */
		event_prepare(&conn);

		/* Tx Queue should NOT have a LL Control PDU */
		lt_rx_q_is_empty(&conn);

		/* Done */
		event_done(&conn);

		/* There should NOT be a host notification */
		ut_rx_q_is_empty();
	}

	/* Prepare */
	event_prepare(&conn);

	/* Tx Queue should NOT have a LL Control PDU */
	lt_rx_q_is_empty(&conn);

	/* Done */
	event_done(&conn);

	/* There should be no host notification */
	ut_rx_q_is_empty();

	zassert_equal(ctx_buffers_free(), test_ctx_buffers_cnt(),
		      "Free CTX buffers %d", ctx_buffers_free());
#endif
}

/*
 * Central-initiated Connection Parameters Request procedure - only anchor point move.
 * Central requests change in anchor point only on LE connection, peripheral’s Host accepts.
 *
 * +-----+                    +-------+                    +-----+
 * | UT  |                    | LL_P  |                    | LT  |
 * +-----+                    +-------+                    +-----+
 *    |                           |                           |
 *    |                           |   LL_CONNECTION_PARAM_REQ |
 *    |                           |    (only apm)             |
 *    |                           |<--------------------------|
 *    |                           |                           |
 *    |    Defered APM disabled   |                           |
 *    |    '<---------'           |                           |
 *    |    So accepted right away |                           |
 *    |    but with error         |                           |
 *    |    '--------->'           |                           |
 *    |                           |                           |
 *    |                           | LL_REJECT_EXT_IND         |
 *    |                           |-------------------------->|
 *    |                           |                           |
 *    ~~~~~~~~~~~~~~~~~~~~~~~~~~~~~~~~~~~~~~~~~~~~~~~~~~~~~~~~~
 *    |                           |                           |
 *    |                           |                           |
 */
void test_conn_update_periph_rem_apm_reject_right_away(void)
{
#if defined(CONFIG_BT_CTLR_USER_CPR_ANCHOR_POINT_MOVE)
	struct node_tx *tx;
	/* Default conn_param_req PDU */
	struct pdu_data_llctrl_conn_param_req conn_param_req_apm = { .interval_min = INTVL_MIN,
								 .interval_max = INTVL_MAX,
								 .latency = LATENCY,
								 .timeout = TIMEOUT,
								 .preferred_periodicity = 0U,
								 .reference_conn_event_count = 0u,
								 .offset0 = 0x0008U,
								 .offset1 = 0xffffU,
								 .offset2 = 0xffffU,
								 .offset3 = 0xffffU,
								 .offset4 = 0xffffU,
								 .offset5 = 0xffffU };
<<<<<<< HEAD

=======
>>>>>>> 67e8d032
	struct pdu_data_llctrl_reject_ext_ind reject_ext_ind = {
		.reject_opcode = PDU_DATA_LLCTRL_TYPE_CONN_PARAM_REQ,
		.error_code = BT_HCI_ERR_UNSUPP_LL_PARAM_VAL + 1
	};
<<<<<<< HEAD
=======
	uint8_t error = reject_ext_ind.error_code;
>>>>>>> 67e8d032

	/* Prepare mocked call to ull_handle_cpr_anchor_point_move */
	/* No APM deferance, reject with some error code */
	ztest_returns_value(ull_handle_cpr_anchor_point_move, false);
<<<<<<< HEAD
	uint8_t error = reject_ext_ind.error_code;
=======
>>>>>>> 67e8d032
	ztest_return_data(ull_handle_cpr_anchor_point_move, status, &error);


	/* Role */
	test_set_role(&conn, BT_HCI_ROLE_PERIPHERAL);

	/* Connect */
	ull_cp_state_set(&conn, ULL_CP_CONNECTED);

	conn.lll.interval = conn_param_req_apm.interval_max;
	conn.lll.latency = conn_param_req_apm.latency;
<<<<<<< HEAD
	conn.timeout = TIMEOUT;
=======
	conn.supervision_reload = RADIO_CONN_EVENTS(TIMEOUT * 10000U, conn.lll.interval *
						    CONN_INT_UNIT_US);
>>>>>>> 67e8d032

	/* Prepare */
	event_prepare(&conn);

	/* Tx Queue should NOT have a LL Control PDU */
	lt_rx_q_is_empty(&conn);

	/* Rx */
	lt_tx(LL_CONNECTION_PARAM_REQ, &conn, &conn_param_req_apm);

	/* Done */
	event_done(&conn);

	/*******************/

	/* There should be no host notification */
	ut_rx_q_is_empty();

	/* Prepare */
	event_prepare(&conn);

	/* Tx Queue should have one LL Control PDU */
	lt_rx(LL_REJECT_EXT_IND, &conn, &tx, &reject_ext_ind);
	lt_rx_q_is_empty(&conn);

	/* Release Tx */
	ull_cp_release_tx(&conn, tx);

	/* Done */
	event_done(&conn);

	/* Prepare */
	event_prepare(&conn);

	/* Tx Queue should NOT have a LL Control PDU */
	lt_rx_q_is_empty(&conn);

	/* Done */
	event_done(&conn);

	/* There should be no host notification */
	ut_rx_q_is_empty();

	zassert_equal(ctx_buffers_free(), test_ctx_buffers_cnt(),
		      "Free CTX buffers %d", ctx_buffers_free());
#endif
}

/*
 * Central-initiated Connection Parameters Request procedure - only anchor point move.
 * Central requests change in anchor point only on LE connection, peripheral’s Host accepts.
 *
 * +-----+                    +-------+                    +-----+
 * | UT  |                    | LL_P  |                    | LT  |
 * +-----+                    +-------+                    +-----+
 *    |                           |                           |
 *    |                           |   LL_CONNECTION_PARAM_REQ |
 *    |                           |    (only apm)             |
 *    |                           |<--------------------------|
 *    |                           |                           |
 *    |    Defered APM            |                           |
 *    |    '<---------'           |                           |
 *    |                           |                           |
 *    ~~~~~~~~~~~~~~~~~~~~~~~~~~~~~~~~~~~~~~~~~~~~~~~~~~~~~~~~~
 *    |                           |                           |
 *    |    Defered accept         |                           |
 *    |    '--------->'           |                           |
 *    |                           |                           |
 *    |                           | LL_CONNECTION_PARAM_RSP   |
 *    |                           |-------------------------->|
 *    |                           |                           |
 *    |                           |  LL_CONNECTION_UPDATE_IND |
 *    |                           |<--------------------------|
 *    |                           |                           |
 *    ~~~~~~~~~~~~~~~~~~~~~~~~~~~~~~~~~~~~~~~~~~~~~~~~~~~~~~~~~
 *    |                           |                           |
 *    |                           |                           |
 */
void test_conn_update_periph_rem_apm_accept_defered(void)
{
#if defined(CONFIG_BT_CTLR_USER_CPR_ANCHOR_POINT_MOVE)
	uint16_t offsets[6] = {
		0x0008U,
		0xffffU,
		0xffffU,
		0xffffU,
		0xffffU,
		0xffffU
	};
	struct node_tx *tx;
<<<<<<< HEAD
	// struct node_rx_pdu *ntf;
=======
>>>>>>> 67e8d032
	uint16_t instant;
	/* Default conn_param_req PDU */
	struct pdu_data_llctrl_conn_param_req conn_param_req_apm = { .interval_min = INTVL_MIN,
								 .interval_max = INTVL_MAX,
								 .latency = LATENCY,
								 .timeout = TIMEOUT,
								 .preferred_periodicity = 0U,
								 .reference_conn_event_count = 0u,
								 .offset0 = 0x0004U,
								 .offset1 = 0xffffU,
								 .offset2 = 0xffffU,
								 .offset3 = 0xffffU,
								 .offset4 = 0xffffU,
								 .offset5 = 0xffffU };

	/* Default conn_param_rsp PDU */
	struct pdu_data_llctrl_conn_param_rsp conn_param_rsp_apm = { .interval_min = INTVL_MIN,
								 .interval_max = INTVL_MAX,
								 .latency = LATENCY,
								 .timeout = TIMEOUT,
								 .preferred_periodicity = 0U,
								 .reference_conn_event_count = 0u,
								 .offset0 = 0x008U,
								 .offset1 = 0xffffU,
								 .offset2 = 0xffffU,
								 .offset3 = 0xffffU,
								 .offset4 = 0xffffU,
								 .offset5 = 0xffffU };
<<<<<<< HEAD

=======
	uint8_t error = 0;
>>>>>>> 67e8d032

	/* Prepare mocked call to ull_handle_cpr_anchor_point_move */
	/* Defer APM */
	ztest_returns_value(ull_handle_cpr_anchor_point_move, true);
<<<<<<< HEAD
	uint8_t error = 0;
=======
>>>>>>> 67e8d032
	ztest_return_data(ull_handle_cpr_anchor_point_move, status, &error);

	/* Role */
	test_set_role(&conn, BT_HCI_ROLE_PERIPHERAL);

	/* Connect */
	ull_cp_state_set(&conn, ULL_CP_CONNECTED);

	conn.lll.interval = conn_param_req_apm.interval_max;
	conn.lll.latency = conn_param_req_apm.latency;
<<<<<<< HEAD
	conn.timeout = TIMEOUT;
=======
	conn.supervision_reload = RADIO_CONN_EVENTS(TIMEOUT * 10000U, conn.lll.interval *
						    CONN_INT_UNIT_US);
>>>>>>> 67e8d032

	/* Prepare */
	event_prepare(&conn);

	/* Tx Queue should NOT have a LL Control PDU */
	lt_rx_q_is_empty(&conn);

	/* Rx */
	lt_tx(LL_CONNECTION_PARAM_REQ, &conn, &conn_param_req_apm);

	/* Done */
	event_done(&conn);


	/* Run a few events */
	for (int i = 0; i < 10; i++) {

		/* Prepare */
		event_prepare(&conn);

		zassert_equal(true, ull_cp_remote_cpr_apm_awaiting_reply(&conn), NULL);

		/* There should be no host notification */
		ut_rx_q_is_empty();

		/* Done */
		event_done(&conn);
	}

	ull_cp_remote_cpr_apm_reply(&conn, offsets);

	/* There should be no host notification */
	ut_rx_q_is_empty();

	/* Prepare */
	event_prepare(&conn);

	/* Tx Queue should have one LL Control PDU */
	lt_rx(LL_CONNECTION_PARAM_RSP, &conn, &tx, &conn_param_rsp_apm);
	lt_rx_q_is_empty(&conn);

	/* Done */
	event_done(&conn);

	/* Prepare */
	event_prepare(&conn);

	/* Rx */
	conn_update_ind.instant = event_counter(&conn) + 6U;
	instant = conn_update_ind.instant;
	lt_tx(LL_CONNECTION_UPDATE_IND, &conn, &conn_update_ind);

	/* Done */
	event_done(&conn);

	/* Release Tx */
	ull_cp_release_tx(&conn, tx);

	/* */
	while (!is_instant_reached(&conn, instant)) {
		/* Prepare */
		event_prepare(&conn);

		/* Tx Queue should NOT have a LL Control PDU */
		lt_rx_q_is_empty(&conn);

		/* Done */
		event_done(&conn);

		/* There should NOT be a host notification */
		ut_rx_q_is_empty();
	}

	/* Prepare */
	event_prepare(&conn);

	/* Tx Queue should NOT have a LL Control PDU */
	lt_rx_q_is_empty(&conn);

	/* Done */
	event_done(&conn);

	/* There should be no host notification */
	ut_rx_q_is_empty();

	zassert_equal(ctx_buffers_free(), test_ctx_buffers_cnt(),
		      "Free CTX buffers %d", ctx_buffers_free());
#endif
}

/*
 * Central-initiated Connection Parameters Request procedure - only anchor point move.
 * Central requests change in anchor point only on LE connection, peripheral’s Host accepts.
 *
 * +-----+                    +-------+                    +-----+
 * | UT  |                    | LL_P  |                    | LT  |
 * +-----+                    +-------+                    +-----+
 *    |                           |                           |
 *    |                           |   LL_CONNECTION_PARAM_REQ |
 *    |                           |    (only apm)             |
 *    |                           |<--------------------------|
 *    |                           |                           |
 *    |    Defered APM            |                           |
 *    |    '<---------'           |                           |
 *    |                           |                           |
 *    ~~~~~~~~~~~~~~~~~~~~~~~~~~~~~~~~~~~~~~~~~~~~~~~~~~~~~~~~~
 *    |                           |                           |
 *    |    Defered accept         |                           |
 *    |    but with error         |                           |
 *    |    '--------->'           |                           |
 *    |                           |                           |
 *    |                           | LL_REJECT_EXT_IND         |
 *    |                           |-------------------------->|
 *    |                           |                           |
 *    ~~~~~~~~~~~~~~~~~~~~~~~~~~~~~~~~~~~~~~~~~~~~~~~~~~~~~~~~~
 *    |                           |                           |
 *    |                           |                           |
 */
void test_conn_update_periph_rem_apm_reject_defered(void)
{
#if defined(CONFIG_BT_CTLR_USER_CPR_ANCHOR_POINT_MOVE)
	struct node_tx *tx;
	/* Default conn_param_req PDU */
	struct pdu_data_llctrl_conn_param_req conn_param_req_apm = { .interval_min = INTVL_MIN,
								 .interval_max = INTVL_MAX,
								 .latency = LATENCY,
								 .timeout = TIMEOUT,
								 .preferred_periodicity = 0U,
								 .reference_conn_event_count = 0u,
								 .offset0 = 0x0008U,
								 .offset1 = 0xffffU,
								 .offset2 = 0xffffU,
								 .offset3 = 0xffffU,
								 .offset4 = 0xffffU,
								 .offset5 = 0xffffU };
<<<<<<< HEAD

=======
>>>>>>> 67e8d032
	struct pdu_data_llctrl_reject_ext_ind reject_ext_ind = {
		.reject_opcode = PDU_DATA_LLCTRL_TYPE_CONN_PARAM_REQ,
		.error_code = BT_HCI_ERR_UNSUPP_LL_PARAM_VAL
	};
<<<<<<< HEAD
=======
	uint8_t error = 0U;
>>>>>>> 67e8d032

	/* Prepare mocked call to ull_handle_cpr_anchor_point_move */
	/* Defer APM */
	ztest_returns_value(ull_handle_cpr_anchor_point_move, true);
<<<<<<< HEAD
	uint8_t error = 0U;
=======
>>>>>>> 67e8d032
	ztest_return_data(ull_handle_cpr_anchor_point_move, status, &error);


	/* Role */
	test_set_role(&conn, BT_HCI_ROLE_PERIPHERAL);

	/* Connect */
	ull_cp_state_set(&conn, ULL_CP_CONNECTED);

	conn.lll.interval = conn_param_req_apm.interval_max;
	conn.lll.latency = conn_param_req_apm.latency;
<<<<<<< HEAD
	conn.timeout = TIMEOUT;
=======
	conn.supervision_reload = RADIO_CONN_EVENTS(TIMEOUT * 10000U, conn.lll.interval *
						    CONN_INT_UNIT_US);
>>>>>>> 67e8d032

	/* Prepare */
	event_prepare(&conn);

	/* Tx Queue should NOT have a LL Control PDU */
	lt_rx_q_is_empty(&conn);

	/* Rx */
	lt_tx(LL_CONNECTION_PARAM_REQ, &conn, &conn_param_req_apm);

	/* Done */
	event_done(&conn);

	/* Run a few events */
	for (int i = 0; i < 10; i++) {

		/* Prepare */
		event_prepare(&conn);

		zassert_equal(true, ull_cp_remote_cpr_apm_awaiting_reply(&conn), NULL);

		/* There should be no host notification */
		ut_rx_q_is_empty();

		/* Done */
		event_done(&conn);
	}

	ull_cp_remote_cpr_apm_neg_reply(&conn, BT_HCI_ERR_UNSUPP_LL_PARAM_VAL);

	/* Prepare */
	event_prepare(&conn);

	/* Done */
	event_done(&conn);

	/*******************/

	/* There should be no host notification */
	ut_rx_q_is_empty();

	/* Prepare */
	event_prepare(&conn);

	/* Tx Queue should have one LL Control PDU */
	lt_rx(LL_REJECT_EXT_IND, &conn, &tx, &reject_ext_ind);
	lt_rx_q_is_empty(&conn);

	/* Release Tx */
	ull_cp_release_tx(&conn, tx);

	/* Done */
	event_done(&conn);

	/* Prepare */
	event_prepare(&conn);

	/* Tx Queue should NOT have a LL Control PDU */
	lt_rx_q_is_empty(&conn);

	/* Done */
	event_done(&conn);

	/* There should be no host notification */
	ut_rx_q_is_empty();

	zassert_equal(ctx_buffers_free(), test_ctx_buffers_cnt(),
		      "Free CTX buffers %d", ctx_buffers_free());
#endif /* CONFIG_BT_CTLR_USER_CPR_ANCHOR_POINT_MOVE */
}

/*
 * (A)
 * Peripheral-initiated Connection Parameters Request procedure.
 * Procedure collides and is rejected.
 *
 * and
 *
 * (B)
 * Central-initiated Connection Parameters Request procedure.
 * Central requests change in LE connection parameters, peripheral’s Host accepts.
 *
 * +-----+                    +-------+                    +-----+
 * | UT  |                    | LL_P  |                    | LT  |
 * +-----+                    +-------+                    +-----+
 *    |                           |                           |
 *    | LE Connection Update      |                           |
 *    |-------------------------->|                           | (A)
 *    |                           | LL_CONNECTION_PARAM_REQ   |
 *    |                           |-------------------------->| (A)
 *    |                           |                           |
 *    |                           |   LL_CONNECTION_PARAM_REQ |
 *    |                           |<--------------------------| (B)
 *    |                           |                           |
 *    |                <--------------------->                |
 *    |                < PROCEDURE COLLISION >                |
 *    |                <--------------------->                |
 *    |                           |                           |
 * ~~~~~~~~~~~~~~~~~~~~~~~~~~~~~~~~~~~~~~~~~~~~~~~~~~~~~~~~~~~~~~
 * ~~~~~    parallel remote CPRs attempted and rejected   ~~~~~~~
 * ~~~~~~~~~~~~~~~~~~~~~~~~~~~~~~~~~~~~~~~~~~~~~~~~~~~~~~~~~~~~~~
 *    |                           |                           |
 *    |                           |                           |
 *    |      LE Remote Connection |                           |
 *    |         Parameter Request |                           |
 *    |<--------------------------|                           | (B)
 *    |                           |                           |
 *    | LE Remote Connection      |                           |
 *    | Parameter Request         |                           |
 *    | Reply                     |                           |
 *    |-------------------------->|                           | (B)
 *    |                           |                           |
 *    |                           | LL_REJECT_EXT_IND         |
 *    |                           |<--------------------------| (A)
 *    |                           |                           |
 *    |      LE Connection Update |                           |
 *    |                  Complete |                           |
 *    |<--------------------------|                           | (A)
 *    |                           |                           |
 * ~~~~~~~~~~~~~~~~~~~~~~~~~~~~~~~~~~~~~~~~~~~~~~~~~~~~~~~~~~~~~~
 * ~~~~~    parallel local CPR is attempted and cached    ~~~~~~~
 * ~~~~~~~~~~~~~~~~~~~~~~~~~~~~~~~~~~~~~~~~~~~~~~~~~~~~~~~~~~~~~~
 *    |                           |  LL_CONNECTION_UPDATE_IND |
 *    |                           |<--------------------------| (B)
 *    |                           |                           |
 *    ~~~~~~~~~~~~~~~~~~~~~~~~~~~~~~~~~~~~~~~~~~~~~~~~~~~~~~~~~
 *    |                           |                           |
 *    |      LE Connection Update |                           |
 *    |                  Complete |                           |
 *    |<--------------------------|                           | (B)
 *    |                           |                           |
 * ~~~~~~~~~~~~~~~~~~~~~~~~~~~~~~~~~~~~~~~~~~~~~~~~~~~~~~~~~~~~~~
 * ~~~~~~~~~    parallel local CPR is now started    ~~~~~~~~~~~~
 * ~~~~~~~~~~~~~~~~~~~~~~~~~~~~~~~~~~~~~~~~~~~~~~~~~~~~~~~~~~~~~~
 *    |                           |                           |
 */
void test_conn_update_periph_loc_collision_reject_2nd_cpr(void)
{
	struct ll_conn conn_2nd;
	struct ll_conn conn_3rd;
	uint8_t err;
	struct node_tx *tx, *tx1;
	struct node_rx_pdu *ntf;
	uint16_t instant;

	struct node_rx_pu cu1 = { .status = BT_HCI_ERR_LL_PROC_COLLISION };
	struct node_rx_pu cu2 = { .status = BT_HCI_ERR_SUCCESS };
	struct pdu_data_llctrl_reject_ext_ind reject_ext_ind = {
		.reject_opcode = PDU_DATA_LLCTRL_TYPE_CONN_PARAM_REQ,
		.error_code = BT_HCI_ERR_LL_PROC_COLLISION
	};
	struct pdu_data_llctrl_reject_ext_ind parallel_reject_ext_ind = {
		.reject_opcode = PDU_DATA_LLCTRL_TYPE_CONN_PARAM_REQ,
		.error_code = BT_HCI_ERR_UNSUPP_LL_PARAM_VAL
	};

	/* Initialize extra connections */
	test_setup_idx(&conn_2nd, 1);
	test_setup_idx(&conn_3rd, 2);

	/* Role */
	test_set_role(&conn, BT_HCI_ROLE_PERIPHERAL);
	/* Role */
	test_set_role(&conn_2nd, BT_HCI_ROLE_PERIPHERAL);
	/* Role */
	test_set_role(&conn_3rd, BT_HCI_ROLE_CENTRAL);

	/* Connect */
	ull_cp_state_set(&conn, ULL_CP_CONNECTED);
	/* Connect */
	ull_cp_state_set(&conn_2nd, ULL_CP_CONNECTED);
	/* Connect */
	ull_cp_state_set(&conn_3rd, ULL_CP_CONNECTED);

	/* (A) Initiate a Connection Parameter Request Procedure */
	err = ull_cp_conn_update(&conn, INTVL_MIN, INTVL_MAX, LATENCY, TIMEOUT, NULL);
	zassert_equal(err, BT_HCI_ERR_SUCCESS);

	/* Prepare */
	event_prepare(&conn);

	/* (A) Tx Queue should have one LL Control PDU */
	lt_rx(LL_CONNECTION_PARAM_REQ, &conn, &tx1, &conn_param_req);
	lt_rx_q_is_empty(&conn);

	/* (B) Rx */
	lt_tx(LL_CONNECTION_PARAM_REQ, &conn, req_B);

	/* Done */
	event_done(&conn);

	{
		zassert_equal(ctx_buffers_free(), test_ctx_buffers_cnt()-2,
		       "Free CTX buffers %d", ctx_buffers_free());
		/* Parallel CPR from central */
		/* Now CPR is active on 'conn' so let 'conn_2nd' attempt to start a CPR */
		/* Prepare */
		event_prepare(&conn_2nd);

		/* Tx Queue should NOT have a LL Control PDU */
		lt_rx_q_is_empty(&conn_2nd);

		/* Rx */
		lt_tx(LL_CONNECTION_PARAM_REQ, &conn_2nd, &conn_param_req);

		/* Done */
		event_done(&conn_2nd);

		/* Tx Queue should have one LL Control PDU */
		lt_rx(LL_REJECT_EXT_IND, &conn_2nd, &tx, &parallel_reject_ext_ind);
		lt_rx_q_is_empty(&conn_2nd);

		/* Release Tx */
		ull_cp_release_tx(&conn_2nd, tx);

		/* There should be no 'extra' procedure on acount of the parallel CPR */
		zassert_equal(ctx_buffers_free(), test_ctx_buffers_cnt()-2,
		       "Free CTX buffers %d", ctx_buffers_free());
	}

	/* Prepare */
	event_prepare(&conn);

	/* Done */
	event_done(&conn);

	{
		/* Parallel CPR from peripheral */
		/* Now CPR is active on 'conn' so let 'conn_3rd' attempt to start a CPR */
		/* Prepare */
		event_prepare(&conn_3rd);

		/* Tx Queue should NOT have a LL Control PDU */
		lt_rx_q_is_empty(&conn_3rd);

		/* Rx */
		lt_tx(LL_CONNECTION_PARAM_REQ, &conn_3rd, &conn_param_req);

		/* Done */
		event_done(&conn_3rd);

		/* Tx Queue should have one LL Control PDU */
		lt_rx(LL_REJECT_EXT_IND, &conn_3rd, &tx, &parallel_reject_ext_ind);
		lt_rx_q_is_empty(&conn_3rd);

		/* Release Tx */
		ull_cp_release_tx(&conn_3rd, tx);

		/* There should be no 'extra' procedure on acount of the parallel CPR */
		zassert_equal(ctx_buffers_free(), test_ctx_buffers_cnt()-2,
		       "Free CTX buffers %d", ctx_buffers_free());
	}

	/* Prepare */
	event_prepare(&conn);

	/* Done */
	event_done(&conn);


	/* Release Tx */
	ull_cp_release_tx(&conn, tx1);

	/*******************/

	/* (B) There should be one host notification */
	ut_rx_pdu(LL_CONNECTION_PARAM_REQ, &ntf, req_B);
	ut_rx_q_is_empty();

	/* Release Ntf */
	ull_cp_release_ntf(ntf);

	/*******************/

	/* (B) */
	ull_cp_conn_param_req_reply(&conn);

	/*******************/

	/* Prepare */
	event_prepare(&conn);

	/* (B) Tx Queue should have one LL Control PDU */
	rsp_B->reference_conn_event_count = req_B->reference_conn_event_count;
	lt_rx(LL_CONNECTION_PARAM_RSP, &conn, &tx, rsp_B);
	lt_rx_q_is_empty(&conn);

	/* (A) Rx */
	lt_tx(LL_REJECT_EXT_IND, &conn, &reject_ext_ind);

	/* Done */
	event_done(&conn);

	/* (A) There should be one host notification */
	ut_rx_node(NODE_CONN_UPDATE, &ntf, &cu1);
	ut_rx_q_is_empty();

	/* Release Ntf */
	ull_cp_release_ntf(ntf);

	{
		/* Initiate a parallel local Connection Parameter Request Procedure */
		err = ull_cp_conn_update(&conn_2nd, INTVL_MIN, INTVL_MAX, LATENCY, TIMEOUT, NULL);
		zassert_equal(err, BT_HCI_ERR_SUCCESS);

		/* Prepare */
		event_prepare(&conn_2nd);

		/* Tx Queue should have no LL Control PDU */
		lt_rx_q_is_empty(&conn_2nd);

		/* Done */
		event_done(&conn_2nd);

		/* Prepare */
		event_prepare(&conn_2nd);

		/* Tx Queue should have no LL Control PDU */
		lt_rx_q_is_empty(&conn_2nd);

		/* Done */
		event_done(&conn_2nd);
	}

	/* Prepare */
	event_prepare(&conn);

	/* (B) Rx */
	cu_ind_B->instant = instant = event_counter(&conn) + 6;
	lt_tx(LL_CONNECTION_UPDATE_IND, &conn, cu_ind_B);

	/* Done */
	event_done(&conn);

	/* Release Tx */
	ull_cp_release_tx(&conn, tx);

	/* */
	while (!is_instant_reached(&conn, instant)) {
		/* Prepare */
		event_prepare(&conn);

		/* (B) Tx Queue should NOT have a LL Control PDU */
		lt_rx_q_is_empty(&conn);

		/* Done */
		event_done(&conn);

		/* (B) There should NOT be a host notification */
		ut_rx_q_is_empty();
	}

	/* Prepare */
	event_prepare(&conn);

	/* (B) Tx Queue should NOT have a LL Control PDU */
	lt_rx_q_is_empty(&conn);

	/* Done */
	event_done(&conn);

	/* (B) There should be one host notification */
	ut_rx_node(NODE_CONN_UPDATE, &ntf, &cu2);
	ut_rx_q_is_empty();

	{
		/* Now the locally initiated CPR on conn_3rd should be allowed to run */
		/* Prepare */
		event_prepare(&conn_2nd);

		/* Tx Queue should have one LL Control PDU, indicating parallel CPR is now active */
		conn_param_req.reference_conn_event_count = event_counter(&conn_2nd);
		lt_rx(LL_CONNECTION_PARAM_REQ, &conn_2nd, &tx, &conn_param_req);
		lt_rx_q_is_empty(&conn_2nd);

		/* Done */
		event_done(&conn_2nd);

		/* Release Tx */
		ull_cp_release_tx(&conn_2nd, tx);
	}

	/* Release Ntf */
	ull_cp_release_ntf(ntf);

	/* One less CTXs as the conn_2nd CPR is still 'running' */
	zassert_equal(ctx_buffers_free(), test_ctx_buffers_cnt()-1,
		      "Free CTX buffers %d", ctx_buffers_free());
}

/*
 * Central-initiated Connection Parameters Request procedure.
 * Central requests change in LE connection parameters, peripheral’s Host accepts.
 *
 * +-----+                    +-------+                    +-----+
 * | UT  |                    | LL_P  |                    | LT  |
 * +-----+                    +-------+                    +-----+
 *    |                           |                           |
 *    |                           |   LL_CONNECTION_PARAM_REQ |
 *    |                           |<--------------------------|
 *    |                           |                           |
 * ~~~~~~~~~~~~~~~~~~~~~~~~~~~~~~~~~~~~~~~~~~~~~~~~~~~~~~~~~~~~~~
 * ~~~~~  parallel remote CPR is attempted and rejected   ~~~~~~~
 * ~~~~~~~~~~~~~~~~~~~~~~~~~~~~~~~~~~~~~~~~~~~~~~~~~~~~~~~~~~~~~~
 *    |                           |                           |
 *    |      LE Remote Connection |                           |
 *    |         Parameter Request |                           |
 *    |<--------------------------|                           |
 *    | LE Remote Connection      |                           |
 *    | Parameter Request         |                           |
 *    | Reply                     |                           |
 *    |-------------------------->|                           |
 *    |                           |                           |
 * ~~~~~~~~~~~~~~~~~~~~~~~~~~~~~~~~~~~~~~~~~~~~~~~~~~~~~~~~~~~~~~
 * ~~~~~    parallel local CPR is attempted and cached    ~~~~~~~
 * ~~~~~~~~~~~~~~~~~~~~~~~~~~~~~~~~~~~~~~~~~~~~~~~~~~~~~~~~~~~~~~
 *    |                           |                           |
 *    |                           | LL_CONNECTION_PARAM_RSP   |
 *    |                           |-------------------------->|
 *    |                           |                           |
 *    |                           |  LL_CONNECTION_UPDATE_IND |
 *    |                           |<--------------------------|
 *    |                           |                           |
 *    ~~~~~~~~~~~~~~~~~~~~~~~~~~~~~~~~~~~~~~~~~~~~~~~~~~~~~~~~~
 *    |                           |                           |
 *    |      LE Connection Update |                           |
 *    |                  Complete |                           |
 *    |<--------------------------|                           |
 *    |                           |                           |
 * ~~~~~~~~~~~~~~~~~~~~~~~~~~~~~~~~~~~~~~~~~~~~~~~~~~~~~~~~~~~~~~
 * ~~~~~~~~~    parallel local CPR is now started    ~~~~~~~~~~~~
 * ~~~~~~~~~~~~~~~~~~~~~~~~~~~~~~~~~~~~~~~~~~~~~~~~~~~~~~~~~~~~~~
 *    |                           |                           |
 */
void test_conn_update_periph_rem_accept_reject_2nd_cpr(void)
{
	uint8_t err;
	struct ll_conn conn_2nd;
	struct ll_conn conn_3rd;
	struct node_tx *tx;
	struct node_rx_pdu *ntf;
	uint16_t instant;
	struct pdu_data_llctrl_reject_ext_ind parallel_reject_ext_ind = {
		.reject_opcode = PDU_DATA_LLCTRL_TYPE_CONN_PARAM_REQ,
		.error_code = BT_HCI_ERR_UNSUPP_LL_PARAM_VAL
	};

	struct node_rx_pu cu = { .status = BT_HCI_ERR_SUCCESS };

	/* Initialize extra connections */
	test_setup_idx(&conn_2nd, 1);
	test_setup_idx(&conn_3rd, 2);

	/* Role */
	test_set_role(&conn, BT_HCI_ROLE_PERIPHERAL);
	/* Role */
	test_set_role(&conn_2nd, BT_HCI_ROLE_PERIPHERAL);
	/* Role */
	test_set_role(&conn_3rd, BT_HCI_ROLE_CENTRAL);

	/* Connect */
	ull_cp_state_set(&conn, ULL_CP_CONNECTED);
	/* Connect */
	ull_cp_state_set(&conn_2nd, ULL_CP_CONNECTED);
	/* Connect */
	ull_cp_state_set(&conn_3rd, ULL_CP_CONNECTED);

	/* Prepare */
	event_prepare(&conn);

	/* Tx Queue should NOT have a LL Control PDU */
	lt_rx_q_is_empty(&conn);

	/* Rx */
	lt_tx(LL_CONNECTION_PARAM_REQ, &conn, &conn_param_req);

	/* Done */
	event_done(&conn);

	{
		/* Parallel CPR from central */
		/* Now CPR is active on 'conn' so let 'conn_2nd' attempt to start a CPR */
		/* Prepare */
		event_prepare(&conn_2nd);

		/* Tx Queue should NOT have a LL Control PDU */
		lt_rx_q_is_empty(&conn_2nd);

		/* Rx */
		lt_tx(LL_CONNECTION_PARAM_REQ, &conn_2nd, &conn_param_req);

		/* Done */
		event_done(&conn_2nd);

		/* Tx Queue should have one LL Control PDU */
		lt_rx(LL_REJECT_EXT_IND, &conn_2nd, &tx, &parallel_reject_ext_ind);
		lt_rx_q_is_empty(&conn_2nd);

		/* Release Tx */
		ull_cp_release_tx(&conn_2nd, tx);

		/* There should be no 'extra' procedure on acount of the parallel CPR */
		zassert_equal(ctx_buffers_free(), test_ctx_buffers_cnt()-1,
		       "Free CTX buffers %d", ctx_buffers_free());
	}

	/* Prepare */
	event_prepare(&conn);

	/* Done */
	event_done(&conn);

	{
		/* Parallel CPR from peripheral */
		/* Now CPR is active on 'conn' so let 'conn_3rd' attempt to start a CPR */
		/* Prepare */
		event_prepare(&conn_3rd);

		/* Tx Queue should NOT have a LL Control PDU */
		lt_rx_q_is_empty(&conn_3rd);

		/* Rx */
		lt_tx(LL_CONNECTION_PARAM_REQ, &conn_3rd, &conn_param_req);

		/* Done */
		event_done(&conn_3rd);

		/* Tx Queue should have one LL Control PDU */
		lt_rx(LL_REJECT_EXT_IND, &conn_3rd, &tx, &parallel_reject_ext_ind);
		lt_rx_q_is_empty(&conn_3rd);

		/* Release Tx */
		ull_cp_release_tx(&conn_3rd, tx);

		/* There should be no 'extra' procedure on acount of the parallel CPR */
		zassert_equal(ctx_buffers_free(), test_ctx_buffers_cnt()-1,
		       "Free CTX buffers %d", ctx_buffers_free());
	}

	/* There should be one host notification */
	ut_rx_pdu(LL_CONNECTION_PARAM_REQ, &ntf, &conn_param_req);
	ut_rx_q_is_empty();

	/* Release Ntf */
	ull_cp_release_ntf(ntf);

	/*******************/

	ull_cp_conn_param_req_reply(&conn);

	{
		/* Initiate a parallel local Connection Parameter Request Procedure */
		err = ull_cp_conn_update(&conn_2nd, INTVL_MIN, INTVL_MAX, LATENCY, TIMEOUT, NULL);
		zassert_equal(err, BT_HCI_ERR_SUCCESS);

		/* Prepare */
		event_prepare(&conn_2nd);

		/* Tx Queue should have no LL Control PDU */
		lt_rx_q_is_empty(&conn_2nd);

		/* Done */
		event_done(&conn_2nd);

		/* Prepare */
		event_prepare(&conn_2nd);

		/* Tx Queue should have no LL Control PDU */
		lt_rx_q_is_empty(&conn_2nd);

		/* Done */
		event_done(&conn_2nd);
	}

	/* Prepare */
	event_prepare(&conn);

	/* Tx Queue should have one LL Control PDU */
	lt_rx(LL_CONNECTION_PARAM_RSP, &conn, &tx, &conn_param_rsp);
	lt_rx_q_is_empty(&conn);

	/* Done */
	event_done(&conn);

	/* Prepare */
	event_prepare(&conn);

	/* Rx */
	conn_update_ind.instant = event_counter(&conn) + 6U;
	instant = conn_update_ind.instant;
	lt_tx(LL_CONNECTION_UPDATE_IND, &conn, &conn_update_ind);

	/* Done */
	event_done(&conn);

	/* Release Tx */
	ull_cp_release_tx(&conn, tx);

	/* */
	while (!is_instant_reached(&conn, instant)) {
		/* Prepare */
		event_prepare(&conn);

		/* Tx Queue should NOT have a LL Control PDU */
		lt_rx_q_is_empty(&conn);

		/* Done */
		event_done(&conn);

		/* There should NOT be a host notification */
		ut_rx_q_is_empty();
	}

	/* Prepare */
	event_prepare(&conn);

	/* Tx Queue should NOT have a LL Control PDU */
	lt_rx_q_is_empty(&conn);

	/* Done */
	event_done(&conn);

	/* There should be one host notification */
	ut_rx_node(NODE_CONN_UPDATE, &ntf, &cu);
	ut_rx_q_is_empty();

	{
		/* Now the locally initiated CPR on conn_3rd should be allowed to run */
		/* Prepare */
		event_prepare(&conn_2nd);

		/* Tx Queue should have one LL Control PDU, indicating parallel CPR is now active */
		conn_param_req.reference_conn_event_count = event_counter(&conn_2nd);
		lt_rx(LL_CONNECTION_PARAM_REQ, &conn_2nd, &tx, &conn_param_req);
		lt_rx_q_is_empty(&conn_2nd);

		/* Done */
		event_done(&conn_2nd);

		/* Release Tx */
		ull_cp_release_tx(&conn_2nd, tx);
	}

	/* Release Ntf */
	ull_cp_release_ntf(ntf);

	/* One less CTXs as the conn_2nd CPR is still 'running' */
	zassert_equal(ctx_buffers_free(), test_ctx_buffers_cnt()-1,
		      "Free CTX buffers %d", ctx_buffers_free());
}

/*
 * Central-initiated Connection Parameters Request procedure.
 * Central requests change in LE connection with invalid parameters,
 *
 * +-----+                    +-------+                    +-----+
 * | UT  |                    | LL_P  |                    | LT  |
 * +-----+                    +-------+                    +-----+
 *    |                           |                           |
 *    |                           |   LL_CONNECTION_PARAM_REQ |
 *    |                           |<--------------------------|
 *    |                           |                           |
 *    |                           |                           |
 *    |                           | LL_REJECT_EXT_IND         |
 *    |                           |-------------------------->|
 *    |                           |                           |
 *    |                           |                           |
 */
void test_conn_update_periph_rem_invalid_req(void)
{
	struct node_tx *tx;
	struct pdu_data_llctrl_reject_ext_ind reject_ext_ind = {
		.reject_opcode = PDU_DATA_LLCTRL_TYPE_CONN_PARAM_REQ,
		.error_code = BT_HCI_ERR_INVALID_LL_PARAM
	};

	/* Role */
	test_set_role(&conn, BT_HCI_ROLE_PERIPHERAL);

	/* Connect */
	ull_cp_state_set(&conn, ULL_CP_CONNECTED);

	/* Prepare */
	event_prepare(&conn);

	/* Rx */
	lt_tx(LL_CONNECTION_PARAM_REQ, &conn, &conn_param_req_invalid);

	/* Done */
	event_done(&conn);

	/* Prepare */
	event_prepare(&conn);

	/* Tx Queue should have one LL Control PDU */
	lt_rx(LL_REJECT_EXT_IND, &conn, &tx, &reject_ext_ind);
	lt_rx_q_is_empty(&conn);

	/* Done */
	event_done(&conn);

	/* Release Tx */
	ull_cp_release_tx(&conn, tx);
	zassert_equal(ctx_buffers_free(), test_ctx_buffers_cnt(),
		      "Free CTX buffers %d", ctx_buffers_free());

}

/*
 * Central-initiated Connection Parameters Request procedure.
 * Central requests change in LE connection parameters, peripheral’s Host accepts.
 *
 * +-----+                    +-------+                    +-----+
 * | UT  |                    | LL_S  |                    | LT  |
 * +-----+                    +-------+                    +-----+
 *    |                           |                           |
 *    |                           |   LL_CONNECTION_PARAM_REQ |
 *    |                           |<--------------------------|
 *    |                           |                           |
 *    |      LE Remote Connection |                           |
 *    |         Parameter Request |                           |
 *    |<--------------------------|                           |
 *    | LE Remote Connection      |                           |
 *    | Parameter Request         |                           |
 *    | Reply                     |                           |
 *    |-------------------------->|                           |
 *    |                           |                           |
 *    |                           | LL_CONNECTION_PARAM_RSP   |
 *    |                           |-------------------------->|
 *    |                           |                           |
 *    |                           |       LL_<INVALID_IND>    |
 *    |                           |<--------------------------|
 *    |                           |                           |
 *    ~~~~~~~~~~~~~~~~~ TERMINATE CONNECTION ~~~~~~~~~~~~~~~~~~
 *    |                           |                           |
 *    |                           |                           |
 */
void test_conn_update_periph_rem_invalid_ind(void)
{
	struct node_tx *tx;
	struct node_rx_pdu *ntf;
	struct pdu_data_llctrl_reject_ind reject_ind = {
		.error_code = BT_HCI_ERR_LL_PROC_COLLISION
	};
	struct pdu_data_llctrl_reject_ext_ind reject_ext_ind = {
		.reject_opcode = PDU_DATA_LLCTRL_TYPE_CONN_PARAM_RSP,
		.error_code = BT_HCI_ERR_LL_PROC_COLLISION
	};
	struct pdu_data_llctrl_unknown_rsp unknown_rsp = {
		.type = PDU_DATA_LLCTRL_TYPE_CONN_PARAM_RSP
	};

	/* Role */
	test_set_role(&conn, BT_HCI_ROLE_PERIPHERAL);

	/* Connect */
	ull_cp_state_set(&conn, ULL_CP_CONNECTED);

	/* Prepare */
	event_prepare(&conn);

	/* Tx Queue should NOT have a LL Control PDU */
	lt_rx_q_is_empty(&conn);

	/* Rx */
	lt_tx(LL_CONNECTION_PARAM_REQ, &conn, &conn_param_req);

	/* Done */
	event_done(&conn);

	/*******************/

	/* There should be one host notification */
	ut_rx_pdu(LL_CONNECTION_PARAM_REQ, &ntf, &conn_param_req);
	ut_rx_q_is_empty();

	/* Release Ntf */
	ull_cp_release_ntf(ntf);

	/*******************/

	ull_cp_conn_param_req_reply(&conn);

	/*******************/

	/* Prepare */
	event_prepare(&conn);

	/* Tx Queue should have one LL Control PDU */
	lt_rx(LL_CONNECTION_PARAM_RSP, &conn, &tx, &conn_param_rsp);
	lt_rx_q_is_empty(&conn);

	/* Done */
	event_done(&conn);

	/* Prepare */
	event_prepare(&conn);

	/* Rx */
	lt_tx(LL_REJECT_IND, &conn, &reject_ind);

	/* Done */
	event_done(&conn);

	/* Release Tx */
	ull_cp_release_tx(&conn, tx);

	/* Termination 'triggered' */
	zassert_equal(conn.llcp_terminate.reason_final, BT_HCI_ERR_LMP_PDU_NOT_ALLOWED,
		      "Terminate reason %d", conn.llcp_terminate.reason_final);

	/* Clear termination flag for subsequent test cycle */
	conn.llcp_terminate.reason_final = 0;

	/* There should be no host notifications */
	ut_rx_q_is_empty();

	zassert_equal(ctx_buffers_free(), test_ctx_buffers_cnt(),
		      "Free CTX buffers %d", ctx_buffers_free());

	event_prepare(&conn);

	/* Tx Queue should NOT have a LL Control PDU */
	lt_rx_q_is_empty(&conn);

	/* Rx */
	lt_tx(LL_CONNECTION_PARAM_REQ, &conn, &conn_param_req);

	/* Done */
	event_done(&conn);

	/*******************/

	/* There should be one host notification */
	ut_rx_pdu(LL_CONNECTION_PARAM_REQ, &ntf, &conn_param_req);
	ut_rx_q_is_empty();

	/* Release Ntf */
	ull_cp_release_ntf(ntf);

	/*******************/

	ull_cp_conn_param_req_reply(&conn);

	/*******************/

	/* Prepare */
	event_prepare(&conn);

	/* Tx Queue should have one LL Control PDU */
	lt_rx(LL_CONNECTION_PARAM_RSP, &conn, &tx, &conn_param_rsp);
	lt_rx_q_is_empty(&conn);

	/* Done */
	event_done(&conn);

	/* Prepare */
	event_prepare(&conn);

	/* Rx */
	lt_tx(LL_REJECT_EXT_IND, &conn, &reject_ext_ind);

	/* Done */
	event_done(&conn);

	/* Release Tx */
	ull_cp_release_tx(&conn, tx);

	/* Termination 'triggered' */
	zassert_equal(conn.llcp_terminate.reason_final, BT_HCI_ERR_LMP_PDU_NOT_ALLOWED,
		      "Terminate reason %d", conn.llcp_terminate.reason_final);

	/* Clear termination flag for subsequent test cycle */
	conn.llcp_terminate.reason_final = 0;

	/* There should be no host notifications */
	ut_rx_q_is_empty();

	zassert_equal(ctx_buffers_free(), test_ctx_buffers_cnt(),
		      "Free CTX buffers %d", ctx_buffers_free());

	/* Prepare */
	event_prepare(&conn);

	/* Tx Queue should NOT have a LL Control PDU */
	lt_rx_q_is_empty(&conn);

	/* Rx */
	lt_tx(LL_CONNECTION_PARAM_REQ, &conn, &conn_param_req);

	/* Done */
	event_done(&conn);

	/*******************/

	/* There should be one host notification */
	ut_rx_pdu(LL_CONNECTION_PARAM_REQ, &ntf, &conn_param_req);
	ut_rx_q_is_empty();

	/* Release Ntf */
	ull_cp_release_ntf(ntf);

	/*******************/

	ull_cp_conn_param_req_reply(&conn);

	/*******************/

	/* Prepare */
	event_prepare(&conn);

	/* Tx Queue should have one LL Control PDU */
	lt_rx(LL_CONNECTION_PARAM_RSP, &conn, &tx, &conn_param_rsp);
	lt_rx_q_is_empty(&conn);

	/* Done */
	event_done(&conn);

	/* Prepare */
	event_prepare(&conn);

	/* Rx */
	lt_tx(LL_UNKNOWN_RSP, &conn, &unknown_rsp);

	/* Done */
	event_done(&conn);

	/* Release Tx */
	ull_cp_release_tx(&conn, tx);

	/* Termination 'triggered' */
	zassert_equal(conn.llcp_terminate.reason_final, BT_HCI_ERR_LMP_PDU_NOT_ALLOWED,
		      "Terminate reason %d", conn.llcp_terminate.reason_final);

	/* There should be no host notifications */
	ut_rx_q_is_empty();

	zassert_equal(ctx_buffers_free(), test_ctx_buffers_cnt(),
		      "Free CTX buffers %d", ctx_buffers_free());
}

/*
 * Central-initiated Connection Parameters Request procedure.
 * Central requests change in LE connection parameters, peripheral’s Host rejects.
 *
 * +-----+                    +-------+                    +-----+
 * | UT  |                    | LL_P  |                    | LT  |
 * +-----+                    +-------+                    +-----+
 *    |                           |                           |
 *    |                           |   LL_CONNECTION_PARAM_REQ |
 *    |                           |<--------------------------|
 *    |                           |                           |
 *    |      LE Remote Connection |                           |
 *    |         Parameter Request |                           |
 *    |<--------------------------|                           |
 *    | LE Remote Connection      |                           |
 *    | Parameter Request         |                           |
 *    | Negative Reply            |                           |
 *    |-------------------------->|                           |
 *    |                           |                           |
 *    |                           | LL_REJECT_EXT_IND         |
 *    |                           |-------------------------->|
 *    |                           |                           |
 */
void test_conn_update_periph_rem_reject(void)
{
	struct node_tx *tx;
	struct node_rx_pdu *ntf;

	struct pdu_data_llctrl_reject_ext_ind reject_ext_ind = {
		.reject_opcode = PDU_DATA_LLCTRL_TYPE_CONN_PARAM_REQ,
		.error_code = BT_HCI_ERR_UNACCEPT_CONN_PARAM
	};

	/* Role */
	test_set_role(&conn, BT_HCI_ROLE_PERIPHERAL);

	/* Connect */
	ull_cp_state_set(&conn, ULL_CP_CONNECTED);

	/* Prepare */
	event_prepare(&conn);

	/* Tx Queue should NOT have a LL Control PDU */
	lt_rx_q_is_empty(&conn);

	/* Rx */
	lt_tx(LL_CONNECTION_PARAM_REQ, &conn, &conn_param_req);

	/* Done */
	event_done(&conn);

	/*******************/

	/* There should be one host notification */
	ut_rx_pdu(LL_CONNECTION_PARAM_REQ, &ntf, &conn_param_req);
	ut_rx_q_is_empty();

	/* Release Ntf */
	ull_cp_release_ntf(ntf);

	/*******************/

	ull_cp_conn_param_req_neg_reply(&conn, BT_HCI_ERR_UNACCEPT_CONN_PARAM);

	/*******************/

	/* Prepare */
	event_prepare(&conn);

	/* Tx Queue should have one LL Control PDU */
	lt_rx(LL_REJECT_EXT_IND, &conn, &tx, &reject_ext_ind);
	lt_rx_q_is_empty(&conn);

	/* Done */
	event_done(&conn);

	zassert_equal(ctx_buffers_free(), test_ctx_buffers_cnt(),
		      "Free CTX buffers %d", ctx_buffers_free());
}

/*
 * (A)
 * Central-initiated Connection Parameters Request procedure.
 * Central requests change in LE connection parameters, peripheral’s Host accepts.
 *
 * and
 *
 * (B)
 * Peripheral-initiated Connection Parameters Request procedure.
 * Peripheral requests change in LE connection parameters, central’s Host accepts.
 *
 * NOTE:
 * Peripheral-initiated Connection Parameters Request procedure is paused.
 * Central-initiated Connection Parameters Request procedure is finished.
 * Peripheral-initiated Connection Parameters Request procedure is resumed.
 *
 * +-----+                    +-------+                    +-----+
 * | UT  |                    | LL_P  |                    | LT  |
 * +-----+                    +-------+                    +-----+
 *    |                           |                           |
 *    |                           |   LL_CONNECTION_PARAM_REQ |
 *    |                           |<--------------------------| (A)
 *    |                           |                           |
 *    | LE Connection Update      |                           |
 *    |-------------------------->|                           | (B)
 *    |                           |                           |
 *    |               <------------------------>              |
 *    |               < LOCAL PROCEDURE PAUSED >              |
 *    |               <------------------------>              |
 *    |                           |                           |
 *    |      LE Remote Connection |                           |
 *    |         Parameter Request |                           |
 *    |<--------------------------|                           | (A)
 *    | LE Remote Connection      |                           |
 *    | Parameter Request         |                           |
 *    | Reply                     |                           |
 *    |-------------------------->|                           | (A)
 *    |                           |                           |
 *    |                           | LL_CONNECTION_PARAM_RSP   |
 *    |                           |-------------------------->| (A)
 *    |                           |                           |
 *    |                           |  LL_CONNECTION_UPDATE_IND |
 *    |                           |<--------------------------| (A)
 *    |                           |                           |
 *    ~~~~~~~~~~~~~~~~~~~~~~~~~~~~~~~~~~~~~~~~~~~~~~~~~~~~~~~~~
 *    |                           |                           |
 *    |      LE Connection Update |                           |
 *    |                  Complete |                           |
 *    |<--------------------------|                           | (A)
 *    |                           |                           |
 *    |              <------------------------->              |
 *    |              < LOCAL PROCEDURE RESUMED >              |
 *    |              <------------------------->              |
 *    |                           |                           |
 *    |                           | LL_CONNECTION_PARAM_REQ   |
 *    |                           |-------------------------->| (B)
 *    |                           |                           |
 *    |                           |  LL_CONNECTION_UPDATE_IND |
 *    |                           |<--------------------------| (B)
 *    |                           |                           |
 *    ~~~~~~~~~~~~~~~~~~~~~~~~~~~~~~~~~~~~~~~~~~~~~~~~~~~~~~~~~
 *    |                           |                           |
 *    |      LE Connection Update |                           |
 *    |                  Complete |                           |
 *    |<--------------------------|                           | (B)
 *    |                           |                           |
 */
void test_conn_update_periph_rem_collision(void)
{
	uint8_t err;
	struct node_tx *tx;
	struct node_rx_pdu *ntf;
	uint16_t instant;

	struct node_rx_pu cu = { .status = BT_HCI_ERR_SUCCESS };

	/* Role */
	test_set_role(&conn, BT_HCI_ROLE_PERIPHERAL);

	/* Connect */
	ull_cp_state_set(&conn, ULL_CP_CONNECTED);

	/*******************/

	/* Prepare */
	event_prepare(&conn);

	/* (A) Rx */
	lt_tx(LL_CONNECTION_PARAM_REQ, &conn, &conn_param_req);

	/* Done */
	event_done(&conn);

	/*******************/

	/* (B) Initiate a Connection Parameter Request Procedure */
	err = ull_cp_conn_update(&conn, req_B->interval_min, req_B->interval_max, req_B->latency,
				 req_B->timeout, NULL);
	zassert_equal(err, BT_HCI_ERR_SUCCESS);

	/*******************/

	/* Prepare */
	event_prepare(&conn);

	/* (B) Tx Queue should NOT have a LL Control PDU */
	lt_rx_q_is_empty(&conn);

	/* Done */
	event_done(&conn);

	/*******************/

	/* (A) There should be one host notification */
	ut_rx_pdu(LL_CONNECTION_PARAM_REQ, &ntf, &conn_param_req);
	ut_rx_q_is_empty();

	/* Release Ntf */
	ull_cp_release_ntf(ntf);

	/*******************/

	/* (A) */
	ull_cp_conn_param_req_reply(&conn);

	/*******************/

	/* Prepare */
	event_prepare(&conn);

	/* (A) Tx Queue should have one LL Control PDU */
	lt_rx(LL_CONNECTION_PARAM_RSP, &conn, &tx, &conn_param_rsp);
	lt_rx_q_is_empty(&conn);

	/* Done */
	event_done(&conn);

	/* Prepare */
	event_prepare(&conn);

	/* (A) Rx */
	conn_update_ind.instant = event_counter(&conn) + 6U;
	instant = conn_update_ind.instant;
	lt_tx(LL_CONNECTION_UPDATE_IND, &conn, &conn_update_ind);

	/* Done */
	event_done(&conn);

	/* Release Tx */
	ull_cp_release_tx(&conn, tx);

	/* */
	while (!is_instant_reached(&conn, instant)) {
		/* Prepare */
		event_prepare(&conn);

		/* (A) Tx Queue should NOT have a LL Control PDU */
		lt_rx_q_is_empty(&conn);

		/* Done */
		event_done(&conn);

		/* (A) There should NOT be a host notification */
		ut_rx_q_is_empty();
	}

	/* Prepare */
	event_prepare(&conn);

	/* (B) Tx Queue should have one LL Control PDU */
	req_B->reference_conn_event_count = event_counter(&conn) - 1;
	lt_rx(LL_CONNECTION_PARAM_REQ, &conn, &tx, req_B);
	lt_rx_q_is_empty(&conn);

	/* Done */
	event_done(&conn);

	/* (A) There should be one host notification */
	ut_rx_node(NODE_CONN_UPDATE, &ntf, &cu);
	ut_rx_q_is_empty();

	/* Release Ntf */
	ull_cp_release_ntf(ntf);

	/* Prepare */
	event_prepare(&conn);

	/* (B) Tx Queue should NOT have a LL Control PDU */
	lt_rx_q_is_empty(&conn);

	/* (B) Rx */
	cu_ind_B->instant = instant = event_counter(&conn) + 6;
	lt_tx(LL_CONNECTION_UPDATE_IND, &conn, cu_ind_B);

	/* Done */
	event_done(&conn);

	/* */
	while (!is_instant_reached(&conn, instant)) {
		/* Prepare */
		event_prepare(&conn);

		/* (B) Tx Queue should NOT have a LL Control PDU */
		lt_rx_q_is_empty(&conn);

		/* Done */
		event_done(&conn);

		/* (B) There should NOT be a host notification */
		ut_rx_q_is_empty();
	}

	/* Prepare */
	event_prepare(&conn);

	/* (B) Tx Queue should NOT have a LL Control PDU */
	lt_rx_q_is_empty(&conn);

	/* Done */
	event_done(&conn);

	/* (B) There should be one host notification */
	ut_rx_node(NODE_CONN_UPDATE, &ntf, &cu);
	ut_rx_q_is_empty();

	/* Release Ntf */
	ull_cp_release_ntf(ntf);
	zassert_equal(ctx_buffers_free(), test_ctx_buffers_cnt(),
		      "Free CTX buffers %d", ctx_buffers_free());
}
#endif /* CONFIG_BT_CTLR_CONN_PARAM_REQ */

/*
 * Parameter Request Procedure not supported.
 * Central-initiated Connection Update procedure.
 * Central requests update of LE connection.
 *
 * +-----+                    +-------+                    +-----+
 * | UT  |                    | LL_C  |                    | LT  |
 * +-----+                    +-------+                    +-----+
 *    |                           |                           |
 *    | LE Connection Update      |                           |
 *    |-------------------------->|                           |
 *    |                           | LL_CONNECTION_UPDATE_IND  |
 *    |                           |-------------------------->|
 *    |                           |                           |
 *    ~~~~~~~~~~~~~~~~~~~~~~~~~~~~~~~~~~~~~~~~~~~~~~~~~~~~~~~~~
 *    |                           |                           |
 *    |      LE Connection Update |                           |
 *    |                  Complete |                           |
 *    |<--------------------------|                           |
 *    |                           |                           |
 *    | (If conn. parameters are  |                           |
 *    |  unchanged, host should   |                           |
 *    |  not receive a ntf.)      |                           |
 *    |                           |                           |
 */
void test_conn_update_central_loc_accept_no_param_req(void)
{
	uint8_t err;
	struct node_tx *tx;
	struct node_rx_pdu *ntf;
	struct pdu_data *pdu;
	uint16_t instant;

	/* Test with and without parameter change  */
	uint8_t parameters_changed = 1U;

	struct node_rx_pu cu = { .status = BT_HCI_ERR_SUCCESS };

	/* Role */
	test_set_role(&conn, BT_HCI_ROLE_CENTRAL);

	/* Connect */
	ull_cp_state_set(&conn, ULL_CP_CONNECTED);

	do {
		/* Initiate a Connection Update Procedure */
		err = ull_cp_conn_update(&conn, INTVL_MIN, INTVL_MAX, LATENCY, TIMEOUT, NULL);
		zassert_equal(err, BT_HCI_ERR_SUCCESS);

		/* Prepare */
		event_prepare(&conn);

		/* Tx Queue should have one LL Control PDU */
		conn_update_ind.instant = event_counter(&conn) + 6U;
		lt_rx(LL_CONNECTION_UPDATE_IND, &conn, &tx, &conn_update_ind);
		lt_rx_q_is_empty(&conn);

		/* Done */
		event_done(&conn);

		/* Release Tx */
		ull_cp_release_tx(&conn, tx);

		/* Save Instant */
		pdu = (struct pdu_data *)tx->pdu;
		instant = sys_le16_to_cpu(pdu->llctrl.conn_update_ind.instant);

		/* */
		while (!is_instant_reached(&conn, instant)) {
			/* Prepare */
			event_prepare(&conn);

			/* Tx Queue should NOT have a LL Control PDU */
			lt_rx_q_is_empty(&conn);

			/* Done */
			event_done(&conn);

			/* There should NOT be a host notification */
			ut_rx_q_is_empty();
		}

		/* Prepare */
		event_prepare(&conn);

		/* Tx Queue should NOT have a LL Control PDU */
		lt_rx_q_is_empty(&conn);

		/* Done */
		event_done(&conn);

		if (parameters_changed == 0U) {
			/* There should NOT be a host notification */
			ut_rx_q_is_empty();
		} else {
			/* There should be one host notification */
			ut_rx_node(NODE_CONN_UPDATE, &ntf, &cu);
			ut_rx_q_is_empty();

			/* Release Ntf */
			ull_cp_release_ntf(ntf);
		}
	} while (parameters_changed-- > 0U);

	zassert_equal(ctx_buffers_free(), test_ctx_buffers_cnt(),
		      "Free CTX buffers %d", ctx_buffers_free());
}

/*
 * Parameter Request Procedure not supported.
 * Peripheral-initiated Connection Update/Connection Parameter Request procedure
 * Central receives Connection Update parameters.
 *
 * +-----+                    +-------+                    +-----+
 * | UT  |                    | LL_C  |                    | LT  |
 * +-----+                    +-------+                    +-----+
 *    |                           |                           |
 *    |                           |  LL_CONNECTION_UPDATE_IND |
 *    |                           |<--------------------------|
 *    |                           |                           |
 *    |                           |           LL_UNKNOWN_RSP  |
 *    |                           |-------------------------->|
 *    |                           |                           |
 *    |                           |                           |
 *    |                           |  LL_CONNECTION_PARAM_REQ  |
 *    |                           |<--------------------------|
 *    |                           |                           |
 *    |                           |           LL_UNKNOWN_RSP  |
 *    |                           |-------------------------->|
 *    |                           |                           |
 *    |                           |                           |
 */
void test_conn_update_central_rem_unknown_no_param_req(void)
{
	struct node_tx *tx;

	struct pdu_data_llctrl_unknown_rsp unknown_rsp = {
		.type = PDU_DATA_LLCTRL_TYPE_CONN_UPDATE_IND
	};

	/* Role */
	test_set_role(&conn, BT_HCI_ROLE_CENTRAL);

	/* Connect */
	ull_cp_state_set(&conn, ULL_CP_CONNECTED);

	/* Prepare */
	event_prepare(&conn);

	/* Rx */
	lt_tx(LL_CONNECTION_UPDATE_IND, &conn, &conn_update_ind);

	/* Done */
	event_done(&conn);

	/* Prepare */
	event_prepare(&conn);

	/* Tx Queue should have one LL Control PDU */
	lt_rx(LL_UNKNOWN_RSP, &conn, &tx, &unknown_rsp);
	lt_rx_q_is_empty(&conn);

	/* Done */
	event_done(&conn);

	/* There should NOT be a host notification */
	ut_rx_q_is_empty();

	zassert_equal(ctx_buffers_free(), test_ctx_buffers_cnt(),
		      "Free CTX buffers %d", ctx_buffers_free());

	/* Check UNKNOWN_RSP on Connection Parameter Request */
	unknown_rsp.type = PDU_DATA_LLCTRL_TYPE_CONN_PARAM_REQ;
	/* Prepare */
	event_prepare(&conn);

	/* Rx */
	lt_tx(LL_CONNECTION_PARAM_REQ, &conn, &conn_param_req);

	/* Done */
	event_done(&conn);

	/* Prepare */
	event_prepare(&conn);

	/* Tx Queue should have one LL Control PDU */
	lt_rx(LL_UNKNOWN_RSP, &conn, &tx, &unknown_rsp);
	lt_rx_q_is_empty(&conn);

	/* Done */
	event_done(&conn);

	/* There should NOT be a host notification */
	ut_rx_q_is_empty();

	zassert_equal(ctx_buffers_free(), test_ctx_buffers_cnt(),
		      "Free CTX buffers %d", ctx_buffers_free());

}

/*
 * Parameter Request Procedure not supported.
 * Peripheral-initiated Connection Update/Connection Parameter Request procedure
 * Central receives Connection Update parameters.
 *
 * +-----+                    +-------+                    +-----+
 * | UT  |                    | LL_M  |                    | LT  |
 * +-----+                    +-------+                    +-----+
 *    |                           |                           |
 *    |                           |                           |
 *    |                           |  LL_CONNECTION_PARAM_REQ  |
 *    |                           |<--------------------------|
 *    |                           |                           |
 *    |                           |           LL_UNKNOWN_RSP  |
 *    |                           |-------------------------->|
 *    |                           |                           |
 *    |                           |                           |
 */
void test_conn_update_periph_rem_unknown_no_param_req(void)
{
	struct node_tx *tx;

	struct pdu_data_llctrl_unknown_rsp unknown_rsp = {
		.type = PDU_DATA_LLCTRL_TYPE_CONN_PARAM_REQ
	};

	/* Role */
	test_set_role(&conn, BT_HCI_ROLE_PERIPHERAL);

	/* Connect */
	ull_cp_state_set(&conn, ULL_CP_CONNECTED);

	/* Prepare */
	event_prepare(&conn);

	/* Rx */
	lt_tx(LL_CONNECTION_PARAM_REQ, &conn, &conn_param_req);

	/* Done */
	event_done(&conn);

	/* Prepare */
	event_prepare(&conn);

	/* Tx Queue should have one LL Control PDU */
	lt_rx(LL_UNKNOWN_RSP, &conn, &tx, &unknown_rsp);
	lt_rx_q_is_empty(&conn);

	/* Done */
	event_done(&conn);

	/* There should NOT be a host notification */
	ut_rx_q_is_empty();

	zassert_equal(ctx_buffers_free(), test_ctx_buffers_cnt(),
		      "Free CTX buffers %d", ctx_buffers_free());

}

/*
 * Parameter Request Procedure not supported.
 * Central-initiated Connection Update procedure.
 * Peripheral receives Connection Update parameters.
 *
 * +-----+                    +-------+                    +-----+
 * | UT  |                    | LL_P  |                    | LT  |
 * +-----+                    +-------+                    +-----+
 *    |                           |                           |
 *    |                           |  LL_CONNECTION_UPDATE_IND |
 *    |                           |<--------------------------|
 *    |                           |                           |
 *    ~~~~~~~~~~~~~~~~~~~~~~~~~~~~~~~~~~~~~~~~~~~~~~~~~~~~~~~~~
 *    |                           |                           |
 *    |      LE Connection Update |                           |
 *    |                  Complete |                           |
 *    |<--------------------------|                           |
 *    |                           |                           |
 *    | (If conn. parameters are  |                           |
 *    |  unchanged, host should   |                           |
 *    |  not receive a ntf.)      |                           |
 *    |                           |                           |
 */
void test_conn_update_periph_rem_accept_no_param_req(void)
{
	struct node_rx_pdu *ntf;
	uint16_t instant;

	/* Test with and without parameter change  */
	uint8_t parameters_changed = 1U;

	struct node_rx_pu cu = { .status = BT_HCI_ERR_SUCCESS };

	/* Role */
	test_set_role(&conn, BT_HCI_ROLE_PERIPHERAL);

	/* Connect */
	ull_cp_state_set(&conn, ULL_CP_CONNECTED);

	do {
		/* Prepare */
		event_prepare(&conn);

		/* Rx */
		conn_update_ind.instant = event_counter(&conn) + 6U;
		instant = conn_update_ind.instant;
		lt_tx(LL_CONNECTION_UPDATE_IND, &conn, &conn_update_ind);

		/* Done */
		event_done(&conn);

		/* */
		while (!is_instant_reached(&conn, instant)) {
			/* Prepare */
			event_prepare(&conn);

			/* Tx Queue should NOT have a LL Control PDU */
			lt_rx_q_is_empty(&conn);

			/* Done */
			event_done(&conn);

			/* There should NOT be a host notification */
			ut_rx_q_is_empty();
		}

		/* Prepare */
		event_prepare(&conn);

		/* Tx Queue should NOT have a LL Control PDU */
		lt_rx_q_is_empty(&conn);

		/* Done */
		event_done(&conn);

		if (parameters_changed == 0U) {
			/* There should NOT be a host notification */
			ut_rx_q_is_empty();
		} else {
			/* There should be one host notification */
			ut_rx_node(NODE_CONN_UPDATE, &ntf, &cu);
			ut_rx_q_is_empty();

			/* Release Ntf */
			ull_cp_release_ntf(ntf);
		}
	} while (parameters_changed-- > 0U);

	zassert_equal(ctx_buffers_free(), test_ctx_buffers_cnt(),
		      "Free CTX buffers %d", ctx_buffers_free());
}

/*
 * Parameter Request Procedure not supported.
 * Peripheral-initiated Connection Update procedure (not allowed).
 *
 * +-----+                    +-------+                    +-----+
 * | UT  |                    | LL_P  |                    | LT  |
 * +-----+                    +-------+                    +-----+
 *    |                           |                           |
 *    | LE Connection Update      |                           |
 *    |-------------------------->|                           |
 *    |                           |                           |
 *    |      ERR CMD Disallowed   |                           |
 *    |<--------------------------|                           |
 *    |                           |                           |
 */
void test_conn_update_periph_loc_disallowed_no_param_req(void)
{
	uint8_t err;

	/* Role */
	test_set_role(&conn, BT_HCI_ROLE_PERIPHERAL);

	/* Connect */
	ull_cp_state_set(&conn, ULL_CP_CONNECTED);

	/* Initiate a Connection Update Procedure */
	err = ull_cp_conn_update(&conn, INTVL_MIN, INTVL_MAX, LATENCY, TIMEOUT, NULL);
	zassert_equal(err, BT_HCI_ERR_CMD_DISALLOWED);

	/* Prepare */
	event_prepare(&conn);

	/* Tx Queue should have no LL Control PDU */
	lt_rx_q_is_empty(&conn);

	/* Done */
	event_done(&conn);

	/* There should be no host notification */
	ut_rx_q_is_empty();

	zassert_equal(ctx_buffers_free(), test_ctx_buffers_cnt(),
		      "Free CTX buffers %d", ctx_buffers_free());
}

void test_main(void)
{
#if defined(CONFIG_BT_CTLR_CONN_PARAM_REQ)
	ztest_test_suite(
		central_loc,
		ztest_unit_test_setup_teardown(test_conn_update_central_loc_accept,
					       setup, unit_test_noop),
		ztest_unit_test_setup_teardown(test_conn_update_central_loc_invalid_param_rsp,
					       setup, unit_test_noop),
		ztest_unit_test_setup_teardown(test_conn_update_central_loc_invalid_rsp,
					       setup, unit_test_noop),
		ztest_unit_test_setup_teardown(test_conn_update_central_loc_reject,
					       setup, unit_test_noop),
		ztest_unit_test_setup_teardown(test_conn_update_central_loc_accept_reject_2nd_cpr,
					       setup, unit_test_noop),
		ztest_unit_test_setup_teardown(test_conn_update_central_loc_remote_legacy,
					       setup, unit_test_noop),
		ztest_unit_test_setup_teardown(test_conn_update_central_loc_unsupp_wo_feat_exch,
					       setup, unit_test_noop),
		ztest_unit_test_setup_teardown(test_conn_update_central_loc_unsupp_w_feat_exch,
					       setup, unit_test_noop),
		ztest_unit_test_setup_teardown(test_conn_update_central_loc_collision,
					       setup, unit_test_noop));

	ztest_test_suite(central_rem,
			 ztest_unit_test_setup_teardown(test_conn_update_central_rem_accept,
							setup, unit_test_noop),
			 ztest_unit_test_setup_teardown(test_conn_update_central_rem_invalid_req,
							setup, unit_test_noop),
			 ztest_unit_test_setup_teardown(test_conn_update_central_rem_reject,
							setup, unit_test_noop),
			 ztest_unit_test_setup_teardown(test_conn_update_central_rem_collision,
							setup, unit_test_noop));

	ztest_test_suite(
		periph_loc,
		ztest_unit_test_setup_teardown(test_conn_update_periph_loc_accept,
					       setup, unit_test_noop),
		ztest_unit_test_setup_teardown(test_conn_update_periph_loc_reject,
					       setup, unit_test_noop),
		ztest_unit_test_setup_teardown(test_conn_update_periph_loc_unsupp_feat_wo_feat_exch,
					       setup, unit_test_noop),
		ztest_unit_test_setup_teardown(test_conn_update_periph_loc_unsupp_feat_w_feat_exch,
					       setup, unit_test_noop),
		ztest_unit_test_setup_teardown(test_conn_update_periph_loc_collision_reject_2nd_cpr,
					       setup, unit_test_noop),
		ztest_unit_test_setup_teardown(test_conn_update_periph_loc_collision,
					       setup, unit_test_noop));

	ztest_test_suite(
		periph_rem,
		ztest_unit_test_setup_teardown(test_conn_update_periph_rem_accept,
					setup, unit_test_noop),
		ztest_unit_test_setup_teardown(test_conn_update_periph_rem_apm_accept_right_away,
					setup, unit_test_noop),
		ztest_unit_test_setup_teardown(test_conn_update_periph_rem_apm_reject_right_away,
					setup, unit_test_noop),
		ztest_unit_test_setup_teardown(test_conn_update_periph_rem_apm_accept_defered,
					setup, unit_test_noop),
		ztest_unit_test_setup_teardown(test_conn_update_periph_rem_apm_reject_defered,
					setup, unit_test_noop),
		ztest_unit_test_setup_teardown(test_conn_update_periph_rem_invalid_req,
					setup, unit_test_noop),
		ztest_unit_test_setup_teardown(test_conn_update_periph_rem_invalid_ind,
					setup, unit_test_noop),
		ztest_unit_test_setup_teardown(test_conn_update_periph_rem_collision,
					setup, unit_test_noop),
		ztest_unit_test_setup_teardown(test_conn_update_periph_rem_accept_reject_2nd_cpr,
					setup, unit_test_noop),
		ztest_unit_test_setup_teardown(test_conn_update_periph_rem_reject,
					setup, unit_test_noop));

	ztest_run_test_suite(central_loc);
	ztest_run_test_suite(central_rem);
	ztest_run_test_suite(periph_loc);
	ztest_run_test_suite(periph_rem);
#else /* !CONFIG_BT_CTLR_CONN_PARAM_REQ */
	ztest_test_suite(central_loc_no_param_req, ztest_unit_test_setup_teardown(
				 test_conn_update_central_loc_accept_no_param_req,
				 setup, unit_test_noop));

	ztest_test_suite(central_rem_no_param_req, ztest_unit_test_setup_teardown(
				 test_conn_update_central_rem_unknown_no_param_req,
				 setup, unit_test_noop));

	ztest_test_suite(
		periph_loc_no_param_req,
		ztest_unit_test_setup_teardown(test_conn_update_periph_loc_disallowed_no_param_req,
					       setup, unit_test_noop));

	ztest_test_suite(periph_rem_no_param_req,
			 ztest_unit_test_setup_teardown(
				 test_conn_update_periph_rem_accept_no_param_req,
				 setup, unit_test_noop),
			 ztest_unit_test_setup_teardown(
				 test_conn_update_periph_rem_unknown_no_param_req,
				 setup, unit_test_noop));

	ztest_run_test_suite(central_loc_no_param_req);
	ztest_run_test_suite(central_rem_no_param_req);
	ztest_run_test_suite(periph_loc_no_param_req);
<<<<<<< HEAD
        ztest_run_test_suite(periph_rem_no_param_req);
=======
	ztest_run_test_suite(periph_rem_no_param_req);
>>>>>>> 67e8d032
#endif /* CONFIG_BT_CTLR_CONN_PARAM_REQ */
}<|MERGE_RESOLUTION|>--- conflicted
+++ resolved
@@ -195,11 +195,7 @@
 
 	lll->interval = 0;
 	lll->latency = 0;
-<<<<<<< HEAD
 	conn.timeout = 1U;
-=======
-	conn.supervision_reload = 1U;
->>>>>>> 67e8d032
 	lll->event_counter = 0;
 }
 
@@ -2470,10 +2466,6 @@
 {
 #if defined(CONFIG_BT_CTLR_USER_CPR_ANCHOR_POINT_MOVE)
 	struct node_tx *tx;
-<<<<<<< HEAD
-	// struct node_rx_pdu *ntf;
-=======
->>>>>>> 67e8d032
 	uint16_t instant;
 	/* Default conn_param_req PDU */
 	struct pdu_data_llctrl_conn_param_req conn_param_req_apm = { .interval_min = INTVL_MIN,
@@ -2502,19 +2494,11 @@
 								 .offset3 = 0xffffU,
 								 .offset4 = 0xffffU,
 								 .offset5 = 0xffffU };
-<<<<<<< HEAD
-
-=======
 	uint8_t error = 0;
->>>>>>> 67e8d032
 
 	/* Prepare mocked call to ull_handle_cpr_anchor_point_move */
 	/* No APM deferance, accept with error == 0 */
 	ztest_returns_value(ull_handle_cpr_anchor_point_move, false);
-<<<<<<< HEAD
-	uint8_t error = 0;
-=======
->>>>>>> 67e8d032
 	ztest_return_data(ull_handle_cpr_anchor_point_move, status, &error);
 
 	/* Role */
@@ -2525,12 +2509,7 @@
 
 	conn.lll.interval = conn_param_req_apm.interval_max;
 	conn.lll.latency = conn_param_req_apm.latency;
-<<<<<<< HEAD
 	conn.timeout = TIMEOUT;
-=======
-	conn.supervision_reload = RADIO_CONN_EVENTS(TIMEOUT * 10000U, conn.lll.interval *
-						    CONN_INT_UNIT_US);
->>>>>>> 67e8d032
 
 	/* Prepare */
 	event_prepare(&conn);
@@ -2647,26 +2626,15 @@
 								 .offset3 = 0xffffU,
 								 .offset4 = 0xffffU,
 								 .offset5 = 0xffffU };
-<<<<<<< HEAD
-
-=======
->>>>>>> 67e8d032
 	struct pdu_data_llctrl_reject_ext_ind reject_ext_ind = {
 		.reject_opcode = PDU_DATA_LLCTRL_TYPE_CONN_PARAM_REQ,
 		.error_code = BT_HCI_ERR_UNSUPP_LL_PARAM_VAL + 1
 	};
-<<<<<<< HEAD
-=======
 	uint8_t error = reject_ext_ind.error_code;
->>>>>>> 67e8d032
 
 	/* Prepare mocked call to ull_handle_cpr_anchor_point_move */
 	/* No APM deferance, reject with some error code */
 	ztest_returns_value(ull_handle_cpr_anchor_point_move, false);
-<<<<<<< HEAD
-	uint8_t error = reject_ext_ind.error_code;
-=======
->>>>>>> 67e8d032
 	ztest_return_data(ull_handle_cpr_anchor_point_move, status, &error);
 
 
@@ -2678,12 +2646,7 @@
 
 	conn.lll.interval = conn_param_req_apm.interval_max;
 	conn.lll.latency = conn_param_req_apm.latency;
-<<<<<<< HEAD
 	conn.timeout = TIMEOUT;
-=======
-	conn.supervision_reload = RADIO_CONN_EVENTS(TIMEOUT * 10000U, conn.lll.interval *
-						    CONN_INT_UNIT_US);
->>>>>>> 67e8d032
 
 	/* Prepare */
 	event_prepare(&conn);
@@ -2774,10 +2737,6 @@
 		0xffffU
 	};
 	struct node_tx *tx;
-<<<<<<< HEAD
-	// struct node_rx_pdu *ntf;
-=======
->>>>>>> 67e8d032
 	uint16_t instant;
 	/* Default conn_param_req PDU */
 	struct pdu_data_llctrl_conn_param_req conn_param_req_apm = { .interval_min = INTVL_MIN,
@@ -2806,19 +2765,11 @@
 								 .offset3 = 0xffffU,
 								 .offset4 = 0xffffU,
 								 .offset5 = 0xffffU };
-<<<<<<< HEAD
-
-=======
 	uint8_t error = 0;
->>>>>>> 67e8d032
 
 	/* Prepare mocked call to ull_handle_cpr_anchor_point_move */
 	/* Defer APM */
 	ztest_returns_value(ull_handle_cpr_anchor_point_move, true);
-<<<<<<< HEAD
-	uint8_t error = 0;
-=======
->>>>>>> 67e8d032
 	ztest_return_data(ull_handle_cpr_anchor_point_move, status, &error);
 
 	/* Role */
@@ -2829,12 +2780,7 @@
 
 	conn.lll.interval = conn_param_req_apm.interval_max;
 	conn.lll.latency = conn_param_req_apm.latency;
-<<<<<<< HEAD
 	conn.timeout = TIMEOUT;
-=======
-	conn.supervision_reload = RADIO_CONN_EVENTS(TIMEOUT * 10000U, conn.lll.interval *
-						    CONN_INT_UNIT_US);
->>>>>>> 67e8d032
 
 	/* Prepare */
 	event_prepare(&conn);
@@ -2970,26 +2916,15 @@
 								 .offset3 = 0xffffU,
 								 .offset4 = 0xffffU,
 								 .offset5 = 0xffffU };
-<<<<<<< HEAD
-
-=======
->>>>>>> 67e8d032
 	struct pdu_data_llctrl_reject_ext_ind reject_ext_ind = {
 		.reject_opcode = PDU_DATA_LLCTRL_TYPE_CONN_PARAM_REQ,
 		.error_code = BT_HCI_ERR_UNSUPP_LL_PARAM_VAL
 	};
-<<<<<<< HEAD
-=======
 	uint8_t error = 0U;
->>>>>>> 67e8d032
 
 	/* Prepare mocked call to ull_handle_cpr_anchor_point_move */
 	/* Defer APM */
 	ztest_returns_value(ull_handle_cpr_anchor_point_move, true);
-<<<<<<< HEAD
-	uint8_t error = 0U;
-=======
->>>>>>> 67e8d032
 	ztest_return_data(ull_handle_cpr_anchor_point_move, status, &error);
 
 
@@ -3001,12 +2936,7 @@
 
 	conn.lll.interval = conn_param_req_apm.interval_max;
 	conn.lll.latency = conn_param_req_apm.latency;
-<<<<<<< HEAD
 	conn.timeout = TIMEOUT;
-=======
-	conn.supervision_reload = RADIO_CONN_EVENTS(TIMEOUT * 10000U, conn.lll.interval *
-						    CONN_INT_UNIT_US);
->>>>>>> 67e8d032
 
 	/* Prepare */
 	event_prepare(&conn);
@@ -4757,10 +4687,6 @@
 	ztest_run_test_suite(central_loc_no_param_req);
 	ztest_run_test_suite(central_rem_no_param_req);
 	ztest_run_test_suite(periph_loc_no_param_req);
-<<<<<<< HEAD
-        ztest_run_test_suite(periph_rem_no_param_req);
-=======
 	ztest_run_test_suite(periph_rem_no_param_req);
->>>>>>> 67e8d032
 #endif /* CONFIG_BT_CTLR_CONN_PARAM_REQ */
 }