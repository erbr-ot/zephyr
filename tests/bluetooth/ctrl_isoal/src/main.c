--- conflicted
+++ resolved
@@ -22,10 +22,6 @@
 /* Include the DUT */
 #include "ll_sw/isoal.c"
 
-<<<<<<< HEAD
-#include "isoal_test_common.h"
-#include "isoal_test_debug.h"
-=======
 DEFINE_FFF_GLOBALS;
 
 /* #define DEBUG_TEST			(1) */
@@ -8078,14 +8074,11 @@
 	sink_sdu_emit_test_fake.return_val = ISOAL_STATUS_OK;
 
 	err = isoal_rx_pdu_recombine(sink_hdl, &rx_pdu_meta_buf.pdu_meta);
->>>>>>> 352fde12
 
 /* Include Test Subsets */
 #include "isoal_test_rx.c"
 #include "isoal_test_tx.c"
 
-<<<<<<< HEAD
-=======
 	/* Test recombine (White Box) */
 	zassert_equal(isoal_global.sink_state[sink_hdl].sdu_production.fsm, ISOAL_START,
 		      "FSM state %s should be %s!",
@@ -8144,7 +8137,6 @@
 	sink_sdu_write_test_fake.custom_fake = custom_sink_sdu_write_test;
 	sink_sdu_emit_test_fake.custom_fake = custom_sink_sdu_emit_test;
 }
->>>>>>> 352fde12
 
 ZTEST_SUITE(test_rx_basics, NULL, NULL, common_before, NULL, NULL);
 ZTEST_SUITE(test_rx_unframed, NULL, NULL, common_before, NULL, NULL);
