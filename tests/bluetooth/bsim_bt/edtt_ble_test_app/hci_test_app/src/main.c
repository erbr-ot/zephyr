--- conflicted
+++ resolved
@@ -39,21 +39,12 @@
 static enum commands_t waiting_response;
 static uint8_t m_events;
 
-<<<<<<< HEAD
 struct EdttIxit {
-=======
-typedef struct
-{
->>>>>>> 410fdc93
 	uint8_t refMajor;
 	uint8_t refMinor;
 	uint16_t len;
 	uint8_t *pVal;
-<<<<<<< HEAD
 };
-=======
-} EdttIxit_t;
->>>>>>> 410fdc93
 
 /*! \brief  Implementation eXtra Information for Test (IXIT) definitions */
 #if defined(CONFIG_BT_CTLR_CONN_ISO_STREAMS_MAX_NSE)
@@ -61,11 +52,7 @@
 #endif
 
 /*! \brief  Persistent LL IXIT values. */
-<<<<<<< HEAD
 static struct EdttIxit llIxits[] = {
-=======
-static EdttIxit_t llIxits[] = {
->>>>>>> 410fdc93
 #if defined(CONFIG_BT_CTLR_CONN_ISO_STREAMS_MAX_NSE)
 	{7, 14, 1, &TSPX_max_cis_nse},
 #endif
@@ -153,23 +140,6 @@
 	return buf;
 }
 #endif /* defined(CONFIG_BT_ISO) */
-
-/**
- * @brief Allocate buffer for ISO Data Package and fill in Header
- */
-static struct net_buf *iso_data_create(struct bt_hci_iso_hdr *le_hdr)
-{
-	struct net_buf *buf;
-	struct bt_hci_iso_hdr *hdr;
-
-	buf = bt_buf_get_tx(BT_BUF_ISO_OUT, K_FOREVER, NULL, 0);
-	__ASSERT_NO_MSG(buf);
-
-	hdr = net_buf_add(buf, sizeof(*hdr));
-	*hdr = *le_hdr;
-
-	return buf;
-}
 
 /**
  * @brief Allocate buffer for HCI command, fill in parameters and send the
@@ -229,11 +199,7 @@
 static K_FIFO_DEFINE(data_queue);
 #if defined(CONFIG_BT_ISO)
 NET_BUF_POOL_FIXED_DEFINE(iso_data_pool, CONFIG_BT_ISO_RX_BUF_COUNT + 14,
-<<<<<<< HEAD
-			  CONFIG_BT_ISO_RX_MTU + 4, NULL);
-=======
-			  CONFIG_BT_ISO_RX_MTU + 8, NULL);
->>>>>>> 410fdc93
+			  CONFIG_BT_ISO_RX_MTU + 8, 8, NULL);
 static K_FIFO_DEFINE(iso_data_queue);
 #endif /* CONFIG_BT_ISO */
 
@@ -733,15 +699,9 @@
 	uint8_t profileId;
 	uint8_t refMajor;
 	uint8_t refMinor;
-<<<<<<< HEAD
 	struct EdttIxit *pIxitArray;
 	int ixitArraySize;
 	struct EdttIxit *pIxitElement = NULL;
-=======
-	EdttIxit_t *pIxitArray;
-	int ixitArraySize;
-	EdttIxit_t *pIxitElement = NULL;
->>>>>>> 410fdc93
 
 	/*
 	 * CMD_GET_IXIT_VALUE_REQ payload layout
@@ -755,7 +715,6 @@
 	edtt_read((uint8_t *)&refMajor, sizeof(refMajor), EDTTT_BLOCK);
 	edtt_read((uint8_t *)&refMinor, sizeof(refMinor), EDTTT_BLOCK);
 
-<<<<<<< HEAD
 	switch (profileId) {
 	case PROFILE_ID_LL:
 		pIxitArray = llIxits;
@@ -767,22 +726,6 @@
 	}
 	for (int i = 0; i < ixitArraySize; i++) {
 		if (pIxitArray[i].refMajor == refMajor && pIxitArray[i].refMinor == refMinor) {
-=======
-	switch (profileId)
-	{
-		case PROFILE_ID_LL:
-			pIxitArray = llIxits;
-			ixitArraySize = ARRAY_SIZE(llIxits);
-			break;
-		default:
-			pIxitArray = NULL;
-			ixitArraySize = 0;
-	}
-	for (int i = 0; i < ixitArraySize; i++)
-	{
-		if (pIxitArray[i].refMajor == refMajor && pIxitArray[i].refMinor == refMinor)
-		{
->>>>>>> 410fdc93
 			pIxitElement = &pIxitArray[i];
 			break;
 		}
